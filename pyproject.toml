--- conflicted
+++ resolved
@@ -128,16 +128,13 @@
 asv-show = "asv show --config benchmarks/asv.conf.json"
 asv-clean = { "shell" = "rm -rf benchmarks/env benchmarks/html benchmarks/results" }
 asv = ["asv-run", "asv-publish", "asv-preview"]
-<<<<<<< HEAD
 bump-version = "python crates/bump-versions.py"
-=======
 compile = "pip install -e crates/eko/"
-rdocs.cmd = "cargo doc --workspace --manifest-path crates/Cargo.toml --no-deps"
-rdocs.env = { RUSTDOCFLAGS = "--html-in-header katex-header.html" }
-rdocs-view = "xdg-open crates/target/doc/ekors/index.html"
-rdocs-clean = "rm -rf crates/target/doc/"
-rtest = "cargo test --workspace --manifest-path crates/Cargo.toml"
->>>>>>> 2348778f
+rdocs.cmd = "cargo doc --workspace --no-deps"
+rdocs.env = { RUSTDOCFLAGS = "--html-in-header crates/katex-header.html" }
+rdocs-view = "xdg-open target/doc/ekors/index.html"
+rdocs-clean = "rm -rf target/doc/"
+rtest = "cargo test --workspace"
 
 [tool.pytest.ini_options]
 testpaths = ['tests/', 'benchmarks/']
