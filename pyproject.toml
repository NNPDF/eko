[build-system]
requires = ["poetry-core>=1.0.0", "poetry-dynamic-versioning"]
build-backend = "poetry.core.masonry.api"

[tool.poetry]
name = "eko"
version = "0.0.0"
description = "Evolution Kernel Operator"
readme = "README.md"
authors = [
  "A. Candido <alessandro.candido@mi.infn.it>",
  "F. Hekhorn <felix.hekhorn@mi.infn.it>",
  "G. Magni <gmagni@nikhef.nl>",
]
classifiers = [
  "Programming Language :: Python",
  "Programming Language :: Python :: 3",
  "Topic :: Scientific/Engineering",
  "Topic :: Scientific/Engineering :: Physics",
  "License :: OSI Approved :: GNU General Public License v3 (GPLv3)",
]
repository = "https://github.com/N3PDF/eko"
include = ["src/ekomark/benchmark/external/LHA.yaml", "doc/source/img/Logo.png"]
packages = [
  { include = "eko", from = "src" },
  { include = "ekomark", from = "src" },
]

[tool.poetry.dependencies]
python = "^3.8,<3.11"
numpy = "^1.21.0"
scipy = "^1.7.3"
PyYAML = "^6.0"
lz4 = "^3.1.10"
numba = "^0.55.0"
# docs dependencies (for readthedocs, https://github.com/readthedocs/readthedocs.org/issues/4912#issuecomment-664002569)
Sphinx = { version = "^4.3.2", optional = true }
sphinx-rtd-theme = { version = "^1.0.0", optional = true }
sphinxcontrib-bibtex = { version = "^2.4.1", optional = true }
# ekomark
banana-hep = { version = "^0.6.3", optional = true }
sqlalchemy = { version = "^1.4.21", optional = true }
pandas = { version = "^1.3.0", optional = true }
matplotlib = { version = "^3.5.1", optional = true }

[tool.poetry.dev-dependencies]
pylint = "^2.12.2"
pre-commit = "^2.16.0"
pdbpp = "^0.10.3"
pytest = "^6.2.5"
pytest-cov = "^3.0.0"
pytest-env = "^0.6.2"
a3b2bbc3ced97675ac3a71df45f55ba = "^6.4.0" # = lhapdf
# benchmark
Sphinx = "^4.3.2"
sphinx-rtd-theme = "^1.0.0"
sphinxcontrib-bibtex = "^2.4.1"

[tool.poetry.extras]
docs = ["sphinx", "sphinx-rtd-theme", "sphinxcontrib-bibtex"]
mark = ["banana-hep", "sqlalchemy", "pandas", "matplotlib"]
box = ["banana-hep", "sqlalchemy", "pandas", "matplotlib"]

[tool.poetry-dynamic-versioning]
enable = true
vcs = "git"
style = "semver"
dirty = true

[tool.poetry-dynamic-versioning.substitution]
files = ["src/eko/version.py"]

[tool.poetry.scripts]
ekonav = "ekomark.navigator:launch_navigator"

[tool.poe.tasks]
test = "pytest tests"
bench = "pytest benchmarks"
bench-iso = "pytest benchmarks -m isolated"
bench-run = "pytest benchmarks -m 'not isolated'"
lint = "pylint src/**/*.py -E"
lint-warnings = "pylint src/**/*.py --exit-zero"
sandbox = "python benchmarks/sandbox.py"
<<<<<<< HEAD
nav = "ekonav --config benchmarks/banana.yaml"
navigator = "ekonav --config benchmarks/banana.yaml"
black = "black ."
isort = "isort ."
format = ["black", "isort"]
=======
nav = "ekonav"
navigator = "ekonav"
>>>>>>> 3b843e39
docs = { "shell" = "cd doc; make html" }
docs-view = { "shell" = "cd doc; make view" }
docs-server = { "shell" = "cd doc; make server" }
docs-clean = { "shell" = "cd doc; make clean" }
docs-cleanall = { "shell" = "cd doc; make cleanall" }

[tool.pytest.ini_options]
testpaths = ['tests/', 'benchmarks/']
python_files = ['test_*.py', 'benchmark_*.py', 'regression.py']
python_classes = ['Test*', 'Benchmark*']
python_functions = ['test_*', 'benchmark_*']
addopts = [
  '--cov=eko',
  # '--cov=ekobox',
  '--cov-report=html',
  '--cov-report=xml',
  '--strict-markers',
]
env = ["NUMBA_DISABLE_JIT=1"]
markers = ["isolated: marks benchmarks as isolated"]

[tool.pylint.master]
# extensions not to check
extension-pkg-whitelist=["numpy","numba","lhapdf","pegasus"]
ignore-paths=["benchmarks/","doc/","tests/"]
jobs=1 # has to be 1 as pylint is NOT threadsafe
[tool.pylint.messages_control]
disable=["invalid-name","fixme"]
[tool.pylint.reports]
# Available formats are:
# text, parseable, colorized, json and msvs (visual studio).
output-format="colorized"
[tool.pylint.format]
# Maximum number of characters on a single line.
max-line-length=100
[tool.pylint.design]
# Maximum number of arguments for function / method
max-args=10<|MERGE_RESOLUTION|>--- conflicted
+++ resolved
@@ -81,16 +81,8 @@
 lint = "pylint src/**/*.py -E"
 lint-warnings = "pylint src/**/*.py --exit-zero"
 sandbox = "python benchmarks/sandbox.py"
-<<<<<<< HEAD
 nav = "ekonav --config benchmarks/banana.yaml"
 navigator = "ekonav --config benchmarks/banana.yaml"
-black = "black ."
-isort = "isort ."
-format = ["black", "isort"]
-=======
-nav = "ekonav"
-navigator = "ekonav"
->>>>>>> 3b843e39
 docs = { "shell" = "cd doc; make html" }
 docs-view = { "shell" = "cd doc; make view" }
 docs-server = { "shell" = "cd doc; make server" }
