--- conflicted
+++ resolved
@@ -43,11 +43,7 @@
 sphinxcontrib-bibtex = { version = "^2.4.1", optional = true }
 nbsphinx = { version = "^0.8.8", optional = true }
 # ekomark
-<<<<<<< HEAD
-banana-hep = { version = "^0.6.7", optional = true }
-=======
 banana-hep = { version = "^0.6.8", optional = true }
->>>>>>> 45682d77
 sqlalchemy = { version = "^1.4.21", optional = true }
 pandas = { version = "^1.3.0", optional = true }
 matplotlib = { version = "^3.5.1", optional = true }
