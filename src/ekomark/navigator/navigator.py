import os
import webbrowser

import matplotlib.pyplot as plt
import pandas as pd
from banana import cfg as banana_cfg
from banana import navigator as bnav
from banana.data import dfdict
from matplotlib.backends.backend_pdf import PdfPages

from eko import basis_rotation as br

from .. import pdfname
from ..data import db
from ..plots import input_figure, plot_dist

table_objects = bnav.navigator.table_objects
table_objects["o"] = db.Operator


class NavigatorApp(bnav.navigator.NavigatorApp):
    """
    Navigator base class holding all elementry operations.

    Parameters
    ----------
        cfg : dict
            banana configuration
        mode : str
            mode identifier
    """

    myname = "eko"
    table_objects = table_objects

    def fill_theories(self, theo, obj):
        """
        Collect important information of the theory record.

        Parameters
        ----------
            theo : dict
                database record
            obj : dict
                to be updated pandas record
        """
        for f in [
            "PTO",
            "ModEv",
            "Q0",
            "Qref",
            "alphas",
            "XIF",
            "XIR",
        ]:
            obj[f] = theo[f]
        obj["F/R"] = theo["fact_to_ren_scale_ratio"]
        obj["mcThr"] = theo["mc"] * theo["kcThr"]
        obj["mbThr"] = theo["mb"] * theo["kbThr"]
        obj["mtThr"] = theo["mt"] * theo["ktThr"]

    def fill_operators(self, op, obj):
        """
        Collect important information of the operator record.

        Parameters
        ----------
            op : dict
                database record
            obj : dict
                to be updated pandas record
        """
        xgrid = op["xgrid"]
        obj["xgrid"] = (
            f"{len(xgrid)}pts: "
            + f"{'log' if op['interpolation_is_log'] else 'x'}"
            + f"^{op['interpolation_polynomial_degree']}"
        )
        obj["Q2grid"] = op["Q2grid"]
        obj["max_ord"] = op["ev_op_max_order"]
        obj["iters"] = op["ev_op_iterations"]
        obj["skip_ns"] = op["debug_skip_non_singlet"]
        obj["skip_s"] = op["debug_skip_singlet"]
<<<<<<< HEAD
        obj["polarized"] = op["polarized"]
=======
        obj["pol"] = op["polarized"]
        obj["time"] = op["time_like"]
>>>>>>> 7a74ddbf

    def fill_cache(self, cac, obj):
        """
        Collect important information of the cache record.

        Parameters
        ----------
            cac : dict
                database record
            obj : dict
                to be updated pandas record
        """
        vals = cac["result"]["values"]
        q2s = list(vals.keys())
        # assume the vals are homogenous (true for bare eko results) and look
        # only at the first one
        pdfs = len(next(iter(vals.values())))

        obj["operators"] = f"{pdfs} pdfs @ Q^2 {q2s} Gev^2"

        obj["theory"] = cac["t_hash"][: self.hash_len]
        obj["observables"] = cac["o_hash"][: self.hash_len]
        for f in ["pdf", "external"]:
            obj[f] = cac[f]

    def fill_logs(self, lg, obj):
        """
        Collect important information of the log record.

        Parameters
        ----------
            lg : dict
                database record
            obj : dict
                to be updated pandas record
        """
        q2s = lg["log"].q2s
        crash = lg.get("_crash", None)
        if crash is None:
            obj["q2s"] = f"{q2s}"
        else:
            obj["q2s"] = crash

        obj["theory"] = lg["t_hash"][: self.hash_len]
        obj["ocard"] = lg["o_hash"][: self.hash_len]
        for f in ["pdf", "external"]:
            obj[f] = lg[f]

    def check_log(self, doc_hash, perc_thr=1, abs_thr=1e-6):
        """
        Check if the log passed the default assertions

        Parameters
        ----------
            doc_hash : hash
                log hash
        """
        dfds = self.log_as_dfd(doc_hash)
        log = self.get(bnav.l, doc_hash)

        for q2 in dfds:
            for op, df in dfds[q2].items():
                for row in df.iloc:
                    if (
                        abs(row["percent_error"]) > perc_thr
                        and abs(row[f"{log['external']}"] - row["eko"]) > abs_thr
                    ):
                        print(op, row, sep="\n", end="\n\n")

    def plot_pdfs(self, doc_hash):
        """
        Plots all PDFs at the final scale.

        Parameters
        ----------
            doc_hash : hash
                log hash
        """
        log = self.get(bnav.l, doc_hash)
        dfd = log["log"]
        directory = (
            banana_cfg.cfg["database_path"].parents[0] / f"{log['external']}_bench"
        )

        if not os.path.exists(directory):
            os.makedirs(directory)

        ops_id = log["hash"][: self.hash_len]
        path = directory / f"{ops_id}.pdf"
        print(f"Writing pdf plots to {path}")

        with PdfPages(path) as pp:

            # print setup
            theory = self.get(bnav.t, log["t_hash"][: self.hash_len])
            ops = self.get(bnav.o, log["o_hash"][: self.hash_len])
            firstPage = input_figure(theory, ops, pdf_name=log["pdf"])
            pp.savefig()
            plt.close(firstPage)

            # iterate all pdf
            for q2 in dfd.q2s:
                for op, key in dfd.q2_slice(q2).items():
                    # plot
                    fig = plot_dist(
                        key["x"],
                        key["eko"],
                        key["eko_error"],
                        key[f"{log['external']}"],
                        title=f"x{pdfname(op)}(x,µ_F^2 = {q2} GeV^2)",
                    )
                    pp.savefig()
                    plt.close(fig)

        return path

    def display_pdfs(self, doc_hash):
        """
        Display PDF generated by ekomark.navigator.navigator.plot_pdfs

        Parameters
        ----------
            doc_hash : hash
                log hash
        """
        log = self.get(bnav.l, doc_hash)
        directory = (
            banana_cfg.cfg["database_path"].parents[0] / f"{log['external']}_bench"
        )

        if not directory.exists():
            directory.mkdir(parents=True)

        path = None
        for plot_file in directory.iterdir():
            if plot_file.stem[: len(doc_hash)] == doc_hash:
                path = plot_file
                break

        if path is None:
            print("Drawing the plots...")
            path = self.plot_pdfs(doc_hash)

        webbrowser.open(str(path.absolute()))

    @staticmethod
    def is_valid_physical_object(name):
        return name in br.evol_basis or name in br.flavor_basis_names

    def compare_external(self, dfd1, dfd2):
        """
        Compare two results in the cache.

        It's taking two results from external benchmarks and compare them in a
        single table.

        Parameters
        ----------
        dfd1 : dict or hash
            if hash the doc_hash of the cache to be loaded
        dfd2 : dict or hash
            if hash the doc_hash of the cache to be loaded
        """
        # load json documents
        id1, cache1 = self.load_dfd(dfd1, self.cache_as_dfd)
        id2, cache2 = self.load_dfd(dfd2, self.cache_as_dfd)

        if cache1.external == cache2.external:
            cache1.external = f"{cache1.external}1"
            cache2.external = f"{cache2.external}2"

        # print head
        cache_diff = dfdict.DFdict()
        msg = f"**Comparing** id: `{id1}` - id: `{id2}`, in table *cache*"
        cache_diff.print(msg, "-" * len(msg), sep="\n")
        cache_diff.print(f"- *{cache1.external}*: `{id1}`")
        cache_diff.print(f"- *{cache2.external}*: `{id2}`")
        cache_diff.print()

        # check x
        for x in cache1["target_xgrid"]:
            if x not in cache2["target_xgrid"]:
                raise ValueError(f"{x}: not matching in x")

        table_out = dfdict.DFdict()
        for q2, pdfs1 in cache1["values"].items():
            # check q2
            if q2 not in cache2["values"].keys():
                raise ValueError(f"{q2}: not matching in q2")

            pdfs2 = cache2["values"][q2]
            # check pdfs
            for pdf in pdfs1.T.keys():
                if pdf not in pdfs2.keys():
                    raise ValueError(f"{pdf}: pdf not matching")
                # skip the photon always (just for the time being)
                if pdf == "ph":
                    continue

                tab = {
                    "x": cache1["target_xgrid"][0],
                    cache1.external: pdfs1[pdf],
                    cache2.external: pdfs2[pdf],
                    "percent_error": (pdfs1[pdf] / pdfs2[pdf] - 1.0) * 100,
                }
                table_out[pdf] = pd.DataFrame.from_dict(tab)

            # dump results' table
            cache_diff[q2] = table_out

        return cache_diff<|MERGE_RESOLUTION|>--- conflicted
+++ resolved
@@ -81,12 +81,8 @@
         obj["iters"] = op["ev_op_iterations"]
         obj["skip_ns"] = op["debug_skip_non_singlet"]
         obj["skip_s"] = op["debug_skip_singlet"]
-<<<<<<< HEAD
-        obj["polarized"] = op["polarized"]
-=======
         obj["pol"] = op["polarized"]
         obj["time"] = op["time_like"]
->>>>>>> 7a74ddbf
 
     def fill_cache(self, cac, obj):
         """
