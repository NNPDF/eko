<<<<<<< HEAD
# -*- coding: utf-8 -*-
"""Pegasus interface."""
=======
"""
Pegasus interface
"""
>>>>>>> fe94dd1f
import numpy as np

from eko import basis_rotation as br


def compute_pegasus_data(theory, operators, skip_pdfs, rotate_to_evolution_basis=False):
    """
    Run Pegasus to compute operators.

    Parameters
    ----------
        theory : dict
            theory card
        operators : dict
            operators card
        skip_pdfs : list
            list of pdfs (pid or name) to skip
        rotate_to_evolution_basis: bool
            rotate to evolution basis

    Returns
    -------
        ref : dict
            output containing: target_xgrid, values
    """
    import pegasus  # pylint:disable=import-error,import-outside-toplevel

    target_xgrid = operators["interpolation_xgrid"]

    # init pegasus
    nf = theory["NfFF"]

    if theory["ModEv"] in ["EXA", "perturbative-exact"]:
        imodev = 1
    elif theory["ModEv"] in ["EXP", "decompose-expanded", "perturbative-expanded"]:
        imodev = 2
    elif theory["ModEv"] in ["ordered-truncated"]:
        imodev = 3
    elif theory["ModEv"] in ["TRN"]:
        imodev = 4  # 4 is random - just not 1-3
    else:
        raise ValueError(f"Method {theory['ModEv']} is not recognized. ")

    ivfns = 0 if theory["FNS"] == "FFNS" else 1

    if theory["Q0"] != theory["Qref"]:
        raise ValueError("Initial scale Q0 must be equal to Qref in Pegasus.")

    pegasus.initevol(
        imodev, theory["PTO"], ivfns, nf, theory["fact_to_ren_scale_ratio"] ** 2
    )
    pegasus.initinp(
        theory["alphas"],
        theory["Qref"] ** 2,
        (theory["kcThr"] * theory["mc"]) ** 2,
        (theory["kbThr"] * theory["mb"]) ** 2,
        (theory["ktThr"] * theory["mt"]) ** 2,
    )

    # better return always the flavor basis and then rotate
    # if rotate_to_evolution_basis:
    #     ipstd = 0
    #     labels = list(br.evol_basis)
    # else:
    #     ipstd = 1

    # photon pdf is not in pagsus output
    labels = list(br.flavor_basis_pids)
    labels.remove(22)
    # swap u, d and ubar and dbar
    labels[4], labels[5] = labels[5], labels[4]
    labels[-6], labels[-5] = labels[-5], labels[-6]

    # run pegaus
    out_tabs = {}
    for q2 in operators["Q2grid"]:

        tab = {}
        for x in target_xgrid:
            # last two numbers are the min and max pid to calculate,
            # keep everthing for simplicity.
            xf, _ = pegasus.xparton(x, q2, -6, 6)
            temp = dict(zip(labels, xf))
            for pid in labels:
                if pid in skip_pdfs:
                    continue
                if pid not in tab:
                    tab[pid] = []
                tab[pid].append(temp[pid])

        # rotate if needed
        if rotate_to_evolution_basis:
            qed = theory["QED"] > 0
            if not qed:
                evol_basis = br.evol_basis
                rotate_flavor_to_evolution = br.rotate_flavor_to_evolution
            else:
                evol_basis = br.unified_evol_basis
                rotate_flavor_to_evolution = br.rotate_flavor_to_unified_evolution
            pdfs = np.array(
                [
                    tab[pid] if pid in tab else np.zeros(len(target_xgrid))
                    for pid in br.flavor_basis_pids
                ]
            )
            evol_pdf = rotate_flavor_to_evolution @ pdfs
            tab = dict(zip(evol_basis, evol_pdf))

        out_tabs[q2] = tab

    ref = {"target_xgrid": target_xgrid, "values": out_tabs}

    return ref<|MERGE_RESOLUTION|>--- conflicted
+++ resolved
@@ -1,11 +1,5 @@
-<<<<<<< HEAD
-# -*- coding: utf-8 -*-
 """Pegasus interface."""
-=======
-"""
-Pegasus interface
-"""
->>>>>>> fe94dd1f
+
 import numpy as np
 
 from eko import basis_rotation as br
