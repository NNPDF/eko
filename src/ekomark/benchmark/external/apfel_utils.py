<<<<<<< HEAD
"""APFEL interface."""

=======
"""|APFEL| interface."""
>>>>>>> e266f663
import time

import numpy as np
from banana.benchmark.external.apfel_utils import load_apfel

from eko import basis_rotation as br


def compute_apfel_data(
    theory, operators, pdf, skip_pdfs, rotate_to_evolution_basis=False
):
    """
    Run APFEL to compute operators.

    Parameters
    ----------
    theory : dict
        theory card
    operators : dict
        operators card
    pdf : lhapdf_type
        pdf
    skip_pdfs : list
        list of pdfs (pid or name) to skip
    rotate_to_evolution_basis: bool
        rotate to evolution basis

    Returns
    -------
    ref : dict
        output containing: target_xgrid, values
    """
    target_xgrid = operators["interpolation_xgrid"]
    pdf_name = pdf.set().name

    # Load apfel
    apf_start = time.perf_counter()
    if theory["ModEv"] in ["EXA", "perturbative-exact"]:
        theory["ModEv"] = "EXA"
    elif theory["ModEv"] in ["EXP", "decompose-expanded", "perturbative-expanded"]:
        theory["ModEv"] = "EXP"
    elif theory["ModEv"] in ["TRN", "ordered-truncated"]:
        theory["ModEv"] = "TRN"
    else:
        raise ValueError(f"Method {theory['ModEv']} is not recognized. ")
    apfel = load_apfel(theory, operators, pdf_name)

    # Truncated Epsilon
    # APFEL::SetEpsilonTruncation(1E-1);
    #
    # Set maximum scale
    # APFEL::SetQLimits(theory.Q0, theory.QM );
    #
    # if (theory.SIA)
    # {
    #   APFEL::SetPDFSet("kretzer");
    #   APFEL::SetTimeLikeEvolution(true);
    # }

    # Set APFEL interpolation grid
    #
    # apfel.SetNumberOfGrids(3)
    # apfel.SetGridParameters(1, 50, 3, 1e-5)
    # apfel.SetGridParameters(2, 50, 3, 2e-1)
    # apfel.SetGridParameters(3, 50, 3, 8e-1)

    # init evolution
    apfel.InitializeAPFEL()
    print(f"Loading APFEL took {(time.perf_counter() - apf_start)} s")

    # Run
    apf_tabs = {}
    for q2 in operators["Q2grid"]:

        apfel.EvolveAPFEL(theory["Q0"], np.sqrt(q2))
        print(f"Executing APFEL took {(time.perf_counter() - apf_start)} s")

        tab = {}
        for pid in br.flavor_basis_pids:

            if pid in skip_pdfs:
                continue

            # collect APFEL
            apf = []
            for x in target_xgrid:
                if pid != 22:
                    xf = apfel.xPDF(pid if pid != 21 else 0, x)
                else:
                    xf = apfel.xgamma(x)
                # if pid == 4:
                #     print(pid,x,xf)
                apf.append(xf)
            tab[pid] = np.array(apf)

        # rotate if needed
        if rotate_to_evolution_basis:
            qed = theory["QED"] > 0
            if not qed:
                evol_basis = br.evol_basis
                rotate_flavor_to_evolution = br.rotate_flavor_to_evolution
            else:
                evol_basis = br.unified_evol_basis
                rotate_flavor_to_evolution = br.rotate_flavor_to_unified_evolution
            pdfs = np.array(
                [
                    tab[pid] if pid in tab else np.zeros(len(target_xgrid))
                    for pid in br.flavor_basis_pids
                ]
            )
            evol_pdf = rotate_flavor_to_evolution @ pdfs
            tab = dict(zip(evol_basis, evol_pdf))

        apf_tabs[q2] = tab

    ref = {
        "target_xgrid": target_xgrid,
        "values": apf_tabs,
    }

    return ref<|MERGE_RESOLUTION|>--- conflicted
+++ resolved
@@ -1,9 +1,4 @@
-<<<<<<< HEAD
-"""APFEL interface."""
-
-=======
 """|APFEL| interface."""
->>>>>>> e266f663
 import time
 
 import numpy as np
