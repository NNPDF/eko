"""Abstract layer for running the benchmarks."""
<<<<<<< HEAD
=======

>>>>>>> e772437e
import functools
import logging
import os
import sys

import pandas as pd
from banana import cfg as banana_cfg
from banana.benchmark.runner import BenchmarkRunner
from banana.data import dfdict

import eko
from eko import EKO
from eko import basis_rotation as br
from eko.io import manipulate

from .. import apply, pdfname
from ..data import db, operators


class Runner(BenchmarkRunner):
    """EKO specialization of the banana runner."""

    db_base_cls = db.Base
    rotate_to_evolution_basis = False
    sandbox = False
    plot_operator = False

    def __init__(self):
        self.banana_cfg = banana_cfg.cfg

    @staticmethod
    def load_ocards(session, ocard_updates):
<<<<<<< HEAD
        """Load oparator cards."""
=======
        """
        Load operator cards.

        Parameters
        ----------
        session : sqlalchemy.session.Session
            DB ORM session
        updates : dict
            modifiers

        Returns
        -------
        cards : list(dict)
            list of records
        """
>>>>>>> e772437e
        return operators.load(session, ocard_updates)

    @staticmethod
    def skip_pdfs(_theory):
<<<<<<< HEAD
        """Skip PDFs."""
        return []

    def run_me(self, theory, ocard, _pdf):
        """Run eko.
=======
        """Specify PDFs to skip."""
        return []

    def run_me(self, theory, ocard, _pdf):
        """
        Run eko.
>>>>>>> e772437e

        Parameters
        ----------
        theory : dict
            theory card
        ocard : dict
            operator card
        pdf : lhapdf_type
            pdf

        Returns
        -------
<<<<<<< HEAD
        dict
            DGLAP result

=======
            out :  dict
                DGLAP result
>>>>>>> e772437e
        """
        # activate logging
        logStdout = logging.StreamHandler(sys.stdout)
        logStdout.setLevel(logging.INFO)
        logStdout.setFormatter(logging.Formatter("%(message)s"))
        logging.getLogger("eko").handlers = []
        logging.getLogger("eko").addHandler(logStdout)
        logging.getLogger("eko").setLevel(logging.INFO)

        ops_id = f"o{ocard['hash'][:6]}_t{theory['hash'][:6]}"
        root = banana_cfg.cfg["paths"]["database"].parents[0]
        path = root / f"{ops_id}.tar"

        # if sandbox check for cache, dump eko to yaml
        # and plot the operators
        if self.sandbox:
            rerun = True

            if os.path.exists(path):
                rerun = False
                ask = input("Use cached output? [Y/n]")
                if ask.lower() in ["n", "no"]:
                    rerun = True

            if rerun:
                path.unlink(missing_ok=True)
                eko.solve(theory, ocard, path)
                print(f"Operator written to {path}")
            else:
                # load
                print(f"Using cached eko data: {os.path.relpath(path,os.getcwd())}")

            if self.plot_operator:
                from ekomark.plots import (  # pylint:disable=import-error,import-outside-toplevel
                    save_operators_to_pdf,
                )

                output_path = f"{root}/{self.external}_bench"
                if not os.path.exists(output_path):
                    os.makedirs(output_path)
                # rotating to evolution basis if requested
                with EKO.read(path) as out_copy:
                    change_lab = False
                    if self.rotate_to_evolution_basis:
                        qed = theory["order"][1] > 0
                        if not qed:
                            manipulate.to_evol(out_copy, source=True, target=True)
                        else:
                            manipulate.to_uni_evol(out_copy, source=True, target=True)
                        change_lab = True

                    save_operators_to_pdf(
                        output_path,
                        theory,
                        ocard,
                        out_copy,
                        self.skip_pdfs(theory),
                        change_lab,
                    )
        else:
            # else we always rerun
            path.unlink(missing_ok=True)
            eko.solve(theory, ocard, path)
        return path

    def run_external(self, theory, ocard, pdf):
<<<<<<< HEAD
        """Run the external program."""
=======
        """
        Run external library.

        Parameters
        ----------
            theory : dict
                theory card
            ocard : dict
                operator card
            pdf : lhapdf_type
                pdf

        Returns
        -------
            out :  dict
                DGLAP result
        """
        # pylint:disable=import-error,import-outside-toplevel
>>>>>>> e772437e
        if self.external.lower() == "lha":
            from .external import LHA_utils

            # here pdf and skip_pdfs is not needed
            return LHA_utils.compute_LHA_data(
                theory,
                ocard,
                rotate_to_evolution_basis=self.rotate_to_evolution_basis,
            )
        if self.external.lower() == "lhapdf":
            from .external import lhapdf_utils

            # here theory card is not needed
            return lhapdf_utils.compute_LHAPDF_data(
                theory,
                ocard,
                pdf,
                self.skip_pdfs(theory),
                rotate_to_evolution_basis=self.rotate_to_evolution_basis,
            )
        if self.external.lower() == "pegasus":
            from .external import pegasus_utils

            return pegasus_utils.compute_pegasus_data(
                theory,
                ocard,
                self.skip_pdfs(theory),
                rotate_to_evolution_basis=self.rotate_to_evolution_basis,
            )

        if self.external.lower() == "apfel":
            from .external import apfel_utils

            return apfel_utils.compute_apfel_data(
                theory,
                ocard,
                pdf,
                self.skip_pdfs(theory),
                rotate_to_evolution_basis=self.rotate_to_evolution_basis,
            )

        raise NotImplementedError(
            f"Benchmark against {self.external} is not implemented!"
        )

    def log(self, theory, _, pdf, me, ext):
<<<<<<< HEAD
        """Return proper log table."""
=======
        """
        Return a proper log table.

        Parameters
        ----------
            theory : dict
                theory card
            pdf : lhapdf_type
                pdf
            me : eko.output.Output
                eko output object containing all informations

        """
        # return a proper log table
>>>>>>> e772437e
        log_tabs = {}
        xgrid = ext["target_xgrid"]
        q2s = list(ext["values"].keys())

        # LHA NNLO VFNS needs a special treatment
        # Valence contains only u and d
        rotate_to_evolution = None
        qed = theory["QED"] > 0
        if self.rotate_to_evolution_basis:
            if not qed:
                rotate_to_evolution = br.rotate_flavor_to_evolution.copy()
            else:
                rotate_to_evolution = br.rotate_flavor_to_unified_evolution.copy()
            if (
                self.external == "LHA"
                and theory["PTO"] == 2
                and theory["FNS"] == "ZM-VFNS"
            ):
                rotate_to_evolution[3, :] = [0, 0, 0, 0, 0, -1, -1, 0, 1, 1, 0, 0, 0, 0]

        with EKO.open(me) as eko:
            pdf_grid = apply.apply_pdf_flavor(
                eko,
                pdf,
                xgrid,
                flavor_rotation=rotate_to_evolution,
                qed=qed,
            )
        for q2 in q2s:
            log_tab = dfdict.DFdict()
            ref_pdfs = ext["values"][q2]
            res = pdf_grid[q2]
            my_pdfs = res["pdfs"]
            my_pdf_errs = res["errors"]

            for key in my_pdfs:
                if key in self.skip_pdfs(theory):
                    continue

                # build table
                tab = {}
                tab["x"] = xgrid
                tab["Q2"] = q2
                tab["eko"] = f = xgrid * my_pdfs[key]
                tab["eko_error"] = xgrid * my_pdf_errs[key]
                tab[self.external] = r = ref_pdfs[key]
                tab["percent_error"] = (f - r) / r * 100

                log_tab[pdfname(key)] = pd.DataFrame(tab)
            log_tabs[q2] = log_tab

        return functools.reduce(lambda dfd1, dfd2: dfd1.merge(dfd2), log_tabs.values())<|MERGE_RESOLUTION|>--- conflicted
+++ resolved
@@ -1,8 +1,4 @@
 """Abstract layer for running the benchmarks."""
-<<<<<<< HEAD
-=======
-
->>>>>>> e772437e
 import functools
 import logging
 import os
@@ -35,9 +31,6 @@
 
     @staticmethod
     def load_ocards(session, ocard_updates):
-<<<<<<< HEAD
-        """Load oparator cards."""
-=======
         """
         Load operator cards.
 
@@ -53,25 +46,16 @@
         cards : list(dict)
             list of records
         """
->>>>>>> e772437e
         return operators.load(session, ocard_updates)
 
     @staticmethod
     def skip_pdfs(_theory):
-<<<<<<< HEAD
-        """Skip PDFs."""
-        return []
-
-    def run_me(self, theory, ocard, _pdf):
-        """Run eko.
-=======
         """Specify PDFs to skip."""
         return []
 
     def run_me(self, theory, ocard, _pdf):
         """
         Run eko.
->>>>>>> e772437e
 
         Parameters
         ----------
@@ -84,14 +68,8 @@
 
         Returns
         -------
-<<<<<<< HEAD
-        dict
-            DGLAP result
-
-=======
             out :  dict
                 DGLAP result
->>>>>>> e772437e
         """
         # activate logging
         logStdout = logging.StreamHandler(sys.stdout)
@@ -158,9 +136,6 @@
         return path
 
     def run_external(self, theory, ocard, pdf):
-<<<<<<< HEAD
-        """Run the external program."""
-=======
         """
         Run external library.
 
@@ -179,7 +154,6 @@
                 DGLAP result
         """
         # pylint:disable=import-error,import-outside-toplevel
->>>>>>> e772437e
         if self.external.lower() == "lha":
             from .external import LHA_utils
 
@@ -226,9 +200,6 @@
         )
 
     def log(self, theory, _, pdf, me, ext):
-<<<<<<< HEAD
-        """Return proper log table."""
-=======
         """
         Return a proper log table.
 
@@ -243,7 +214,6 @@
 
         """
         # return a proper log table
->>>>>>> e772437e
         log_tabs = {}
         xgrid = ext["target_xgrid"]
         q2s = list(ext["values"].keys())
