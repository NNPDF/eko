--- conflicted
+++ resolved
@@ -1,6 +1,4 @@
-"""
-Abstract layer for running the benchmarks
-"""
+"""Abstract layer for running the benchmarks."""
 import functools
 import logging
 import os
@@ -21,9 +19,7 @@
 
 
 class Runner(BenchmarkRunner):
-    """
-    EKO specialization of the banana runner.
-    """
+    """EKO specialization of the banana runner."""
 
     db_base_cls = db.Base
     rotate_to_evolution_basis = False
@@ -35,31 +31,32 @@
 
     @staticmethod
     def load_ocards(session, ocard_updates):
+        """Load oparator cards."""
         return operators.load(session, ocard_updates)
 
     @staticmethod
     def skip_pdfs(_theory):
+        """Skip PDFs."""
         return []
 
     def run_me(self, theory, ocard, _pdf):
-        """
-        Run eko
+        """Run eko.
 
         Parameters
         ----------
-            theory : dict
-                theory card
-            ocard : dict
-                operator card
-            pdf : lhapdf_type
-                pdf
+        theory : dict
+            theory card
+        ocard : dict
+            operator card
+        pdf : lhapdf_type
+            pdf
 
         Returns
         -------
-            out :  dict
-                DGLAP result
+        dict
+            DGLAP result
+
         """
-
         # activate logging
         logStdout = logging.StreamHandler(sys.stdout)
         logStdout.setLevel(logging.INFO)
@@ -84,22 +81,14 @@
                     rerun = True
 
             if rerun:
-<<<<<<< HEAD
-                new_theory, new_operators = compatibility.update(theory, ocard)
-                out = eko.run_dglap(new_theory, new_operators)
-                print(f"Writing operator to {path}")
-                eko.output.legacy.dump_tar(out, path)
-=======
                 path.unlink(missing_ok=True)
                 eko.solve(theory, ocard, path)
                 print(f"Operator written to {path}")
->>>>>>> 2a1a26d0
             else:
                 # load
                 print(f"Using cached eko data: {os.path.relpath(path,os.getcwd())}")
 
             if self.plot_operator:
-
                 from ekomark.plots import (  # pylint:disable=import-error,import-outside-toplevel
                     save_operators_to_pdf,
                 )
@@ -129,7 +118,7 @@
         return path
 
     def run_external(self, theory, ocard, pdf):
-        # pylint:disable=import-error,import-outside-toplevel
+        """Run the external program."""
         if self.external.lower() == "lha":
             from .external import LHA_utils
 
@@ -175,7 +164,7 @@
         )
 
     def log(self, theory, _, pdf, me, ext):
-        # return a proper log table
+        """Return proper log table."""
         log_tabs = {}
         xgrid = ext["target_xgrid"]
         q2s = list(ext["values"].keys())
@@ -200,7 +189,6 @@
                 flavor_rotation=rotate_to_evolution,
             )
         for q2 in q2s:
-
             log_tab = dfdict.DFdict()
             ref_pdfs = ext["values"][q2]
             res = pdf_grid[q2]
@@ -208,7 +196,6 @@
             my_pdf_errs = res["errors"]
 
             for key in my_pdfs:
-
                 if key in self.skip_pdfs(theory):
                     continue
 
