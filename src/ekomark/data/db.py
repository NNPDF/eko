"""
Database tables
"""

from banana.data.db import Base
from sqlalchemy import Boolean, Column, Integer, Text


class Operator(Base):  # pylint: disable=too-few-public-methods
    """
    Operator cards table
    """

    __tablename__ = "operators"

    interpolation_is_log = Column(Text)
    interpolation_polynomial_degree = Column(Integer)
    xgrid = Column(Text)
    debug_skip_non_singlet = Column(Boolean)
    debug_skip_singlet = Column(Boolean)
    ev_op_max_order = Column(Integer)
    ev_op_iterations = Column(Integer)
    Q2grid = Column(Text)
    backward_inversion = Column(Text)
<<<<<<< HEAD
    polarized=Column(Boolean)
=======
    polarized = Column(Boolean)
    time_like = Column(Boolean)
>>>>>>> 7a74ddbf
<|MERGE_RESOLUTION|>--- conflicted
+++ resolved
@@ -22,9 +22,5 @@
     ev_op_iterations = Column(Integer)
     Q2grid = Column(Text)
     backward_inversion = Column(Text)
-<<<<<<< HEAD
-    polarized=Column(Boolean)
-=======
     polarized = Column(Boolean)
-    time_like = Column(Boolean)
->>>>>>> 7a74ddbf
+    time_like = Column(Boolean)