<<<<<<< HEAD
# -*- coding: utf-8 -*-
"""Apply all available operators to the input PDFs."""
=======
>>>>>>> fe94dd1f
import numpy as np

from eko import basis_rotation as br
from eko import interpolation


def apply_pdf(
    eko,
    lhapdf_like,
    targetgrid=None,
    rotate_to_evolution_basis=False,
    qed=False,
):
    """
    Apply all available operators to the input PDFs.

    Parameters
    ----------
        output : eko.output.EKO
            eko output object containing all informations
        lhapdf_like : object
            object that provides an xfxQ2 callable (as `lhapdf <https://lhapdf.hepforge.org/>`_
            and :class:`ekomark.toyLH.toyPDF` do) (and thus is in flavor basis)
        targetgrid : list
            if given, interpolates to the pdfs given at targetgrid (instead of xgrid)
        rotate_to_evolution_basis : bool
            if True rotate to evoluton basis

    Returns
    -------
        out_grid : dict
            output PDFs and their associated errors for the computed Q2grid
    """
    if rotate_to_evolution_basis:
        if not qed:
            rotate_flavor_to_evolution = br.rotate_flavor_to_evolution
        else:
            rotate_flavor_to_evolution = br.rotate_flavor_to_unified_evolution
        return apply_pdf_flavor(
            eko, lhapdf_like, targetgrid, rotate_flavor_to_evolution, qed
        )
    return apply_pdf_flavor(eko, lhapdf_like, targetgrid)


def apply_pdf_flavor(
    eko, lhapdf_like, targetgrid=None, flavor_rotation=None, qed=False
):
    """
    Apply all available operators to the input PDFs.

    Parameters
    ----------
        output : eko.output.EKO
            eko output object containing all informations
        lhapdf_like : object
            object that provides an xfxQ2 callable (as `lhapdf <https://lhapdf.hepforge.org/>`_
            and :class:`ekomark.toyLH.toyPDF` do) (and thus is in flavor basis)
        targetgrid : list
            if given, interpolates to the pdfs given at targetgrid (instead of xgrid)
        flavor_rotation : np.ndarray
            Rotation matrix in flavor space
        qed : bool
            activate qed

    Returns
    -------
        out_grid : dict
            output PDFs and their associated errors for the computed Q2grid
    """
    # create pdfs
    pdfs = np.zeros((len(eko.rotations.inputpids), len(eko.rotations.inputgrid)))
    for j, pid in enumerate(eko.rotations.inputpids):
        if not lhapdf_like.hasFlavor(pid):
            continue
        pdfs[j] = np.array(
            [
                lhapdf_like.xfxQ2(pid, x, eko.Q02) / x
                for x in eko.rotations.inputgrid.raw
            ]
        )

    # build output
    out_grid = {}
    for q2, elem in eko.items():
        pdf_final = np.einsum("ajbk,bk", elem.operator, pdfs)
        error_final = np.einsum("ajbk,bk", elem.error, pdfs)
        out_grid[q2] = {
            "pdfs": dict(zip(eko.rotations.targetpids, pdf_final)),
            "errors": dict(zip(eko.rotations.targetpids, error_final)),
        }

    # rotate to evolution basis
    if flavor_rotation is not None:
        for q2, op in out_grid.items():
            pdf = flavor_rotation @ np.array(
                [op["pdfs"][pid] for pid in br.flavor_basis_pids]
            )
            errors = flavor_rotation @ np.array(
                [op["errors"][pid] for pid in br.flavor_basis_pids]
            )
            if not qed:
                evol_basis = br.evol_basis
            else:
                evol_basis = br.unified_evol_basis
            op["pdfs"] = dict(zip(evol_basis, pdf))
            op["errors"] = dict(zip(evol_basis, errors))

    # rotate/interpolate to target grid
    if targetgrid is not None:
        b = eko.interpolator(False, True)
        rot = b.get_interpolation(targetgrid)
        for evpdf in out_grid.values():
            for pdf_label in evpdf["pdfs"]:
                evpdf["pdfs"][pdf_label] = np.matmul(rot, evpdf["pdfs"][pdf_label])
                evpdf["errors"][pdf_label] = np.matmul(rot, evpdf["errors"][pdf_label])

    return out_grid<|MERGE_RESOLUTION|>--- conflicted
+++ resolved
@@ -1,8 +1,4 @@
-<<<<<<< HEAD
-# -*- coding: utf-8 -*-
 """Apply all available operators to the input PDFs."""
-=======
->>>>>>> fe94dd1f
 import numpy as np
 
 from eko import basis_rotation as br
