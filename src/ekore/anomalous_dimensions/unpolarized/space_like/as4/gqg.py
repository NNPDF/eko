<<<<<<< HEAD
# pylint: skip-file
# fmt: off
r"""The anomalous dimension :math:`\gamma_{qg}^{(3)}`."""
=======
r"""The unpolarized, space-like anomalous dimension :math:`\gamma_{qg}^{(3)}`."""
>>>>>>> 95387531
import numba as nb
import numpy as np

from .....harmonics.log_functions import lm11, lm12, lm13, lm14, lm15


@nb.njit(cache=True)
def gamma_qg_nf3(n, sx):
<<<<<<< HEAD
    r"""Implement the part proportional to :math:`nf^3` of :math:`\gamma_{qg}^{(3)}`.

    The expression is copied exact from Eq. 3.12 of :cite:`Davies:2016jie`.
=======
    r"""Return the part proportional to :math:`nf^3` of :math:`\gamma_{qg}^{(3)}`.

    The expression is copied exact from :eqref:`3.12` of :cite:`Davies:2016jie`.
>>>>>>> 95387531

    Parameters
    ----------
    n : complex
        Mellin moment
    sx : list
        harmonic sums cache

    Returns
    -------
    complex
        |N3LO| non-singlet anomalous dimension :math:`\gamma_{qg}^{(3)}|_{nf^3}`

    """
    S1 = sx[0][0]
    S2, Sm2 = sx[1]
    S3, S21, _, _, _, Sm3 = sx[2]
    S4, S31, S211, _, _, _, Sm4 = sx[3]
    return 1.3333333333333333 * (
        44.56685134331718 / (-1.0 + n)
        - 82.37037037037037 / np.power(n, 5)
        + 95.30864197530865 / np.power(n, 4)
        - 298.6951686088834 / np.power(n, 3)
        + 334.4519003852186 / np.power(n, 2)
        - 576.1641081960868 / n
        - 156.44444444444446 / np.power(1.0 + n, 6)
        + 271.4074074074074 / np.power(1.0 + n, 5)
        - 142.6172839506173 / np.power(1.0 + n, 4)
        + 49.20926725891911 / np.power(1.0 + n, 3)
        + 242.3162373306182 / np.power(1.0 + n, 2)
        + 383.95514040473176 / (1.0 + n)
        + 75.85185185185185 / np.power(2.0 + n, 5)
        - 18.962962962962962 / np.power(2.0 + n, 4)
        - 28.97119341563786 / np.power(2.0 + n, 3)
        + 57.904384241653375 / np.power(2.0 + n, 2)
        + 153.56036440484917 / (2.0 + n)
        - (7.725651577503429 * S1) / (-1.0 + n)
        + (35.55555555555556 * S1) / np.power(n, 5)
        - (53.333333333333336 * S1) / np.power(n, 4)
        + (149.7283950617284 * S1) / np.power(n, 3)
        - (189.49794238683128 * S1) / np.power(n, 2)
        + (219.77429764880566 * S1) / n
        - (71.11111111111111 * S1) / np.power(1.0 + n, 5)
        + (75.85185185185185 * S1) / np.power(1.0 + n, 4)
        + (45.4320987654321 * S1) / np.power(1.0 + n, 3)
        - (24.691358024691358 * S1) / np.power(1.0 + n, 2)
        - (242.01773110008048 * S1) / (1.0 + n)
        + (37.925925925925924 * S1) / np.power(2.0 + n, 4)
        + (53.72839506172839 * S1) / np.power(2.0 + n, 3)
        + (39.76954732510288 * S1) / np.power(2.0 + n, 2)
        + (33.84214810968268 * S1) / (2.0 + n)
        - (8.954732510288066 * S2) / (-1.0 + n)
        + (28.444444444444443 * S2) / np.power(n, 4)
        - (47.407407407407405 * S2) / np.power(n, 3)
        + (117.33333333333333 * S2) / np.power(n, 2)
        - (128.52674897119343 * S2) / n
        - (71.11111111111111 * S2) / np.power(1.0 + n, 4)
        + (9.481481481481481 * S2) / np.power(1.0 + n, 3)
        + (60.44444444444444 * S2) / np.power(1.0 + n, 2)
        - (11.588477366255145 * S2) / (1.0 + n)
        + (56.888888888888886 * S2) / np.power(2.0 + n, 3)
        + (112.19753086419753 * S2) / np.power(2.0 + n, 2)
        + (144.98765432098764 * S2) / (2.0 + n)
        - (2.3703703703703702 * (np.power(S1, 2) + S2)) / (-1.0 + n)
        + (2.3703703703703702 * (np.power(S1, 2) + S2)) / np.power(n, 3)
        + (3.3580246913580245 * (np.power(S1, 2) + S2)) / np.power(n, 2)
        - (13.695473251028806 * (np.power(S1, 2) + S2)) / n
        + (7.111111111111111 * (np.power(S1, 2) + S2)) / np.power(1.0 + n, 4)
        + (9.481481481481481 * (np.power(S1, 2) + S2)) / np.power(1.0 + n, 3)
        - (2.962962962962963 * (np.power(S1, 2) + S2)) / np.power(1.0 + n, 2)
        + (53.76131687242798 * (np.power(S1, 2) + S2)) / (1.0 + n)
        - (9.481481481481481 * (np.power(S1, 2) + S2)) / np.power(2.0 + n, 3)
        - (21.333333333333332 * (np.power(S1, 2) + S2)) / np.power(2.0 + n, 2)
        - (38.650205761316876 * (np.power(S1, 2) + S2)) / (2.0 + n)
        - (3.1604938271604937 * S21) / (-1.0 + n)
        + (7.111111111111111 * S21) / np.power(n, 3)
        - (10.666666666666666 * S21) / np.power(n, 2)
        + (32.0 * S21) / n
        - (14.222222222222221 * S21) / np.power(1.0 + n, 3)
        - (53.333333333333336 * S21) / (1.0 + n)
        + (9.481481481481481 * S21) / np.power(2.0 + n, 2)
        + (24.493827160493826 * S21) / (2.0 + n)
        - (3.1604938271604937 * S3) / (-1.0 + n)
        + (7.111111111111111 * S3) / np.power(n, 3)
        - (10.666666666666666 * S3) / np.power(n, 2)
        + (28.049382716049383 * S3) / n
        - (14.222222222222221 * S3) / np.power(1.0 + n, 3)
        - (43.06172839506173 * S3) / (1.0 + n)
        + (9.481481481481481 * S3) / np.power(2.0 + n, 2)
        + (14.222222222222221 * S3) / (2.0 + n)
        - (3.1604938271604937 * (S1 * S2 - 1.0 * S21 + S3)) / (-1.0 + n)
        + (7.111111111111111 * (S1 * S2 - 1.0 * S21 + S3)) / np.power(n, 3)
        - (10.666666666666666 * (S1 * S2 - 1.0 * S21 + S3)) / np.power(n, 2)
        + (32.0 * (S1 * S2 - 1.0 * S21 + S3)) / n
        - (14.222222222222221 * (S1 * S2 - 1.0 * S21 + S3)) / np.power(1.0 + n, 3)
        - (53.333333333333336 * (S1 * S2 - 1.0 * S21 + S3)) / (1.0 + n)
        + (9.481481481481481 * (S1 * S2 - 1.0 * S21 + S3)) / np.power(2.0 + n, 2)
        + (24.493827160493826 * (S1 * S2 - 1.0 * S21 + S3)) / (2.0 + n)
        + (0.5267489711934157 * (np.power(S1, 3) + 3.0 * S1 * S2 + 2.0 * S3))
        / (-1.0 + n)
        - (1.1851851851851851 * (np.power(S1, 3) + 3.0 * S1 * S2 + 2.0 * S3))
        / np.power(n, 3)
        + (1.9753086419753085 * (np.power(S1, 3) + 3.0 * S1 * S2 + 2.0 * S3))
        / np.power(n, 2)
        - (4.674897119341564 * (np.power(S1, 3) + 3.0 * S1 * S2 + 2.0 * S3)) / n
        + (2.3703703703703702 * (np.power(S1, 3) + 3.0 * S1 * S2 + 2.0 * S3))
        / np.power(1.0 + n, 3)
        + (7.57201646090535 * (np.power(S1, 3) + 3.0 * S1 * S2 + 2.0 * S3)) / (1.0 + n)
        - (1.5802469135802468 * (np.power(S1, 3) + 3.0 * S1 * S2 + 2.0 * S3))
        / np.power(2.0 + n, 2)
        - (2.765432098765432 * (np.power(S1, 3) + 3.0 * S1 * S2 + 2.0 * S3)) / (2.0 + n)
        - (
            1.1851851851851851
            * (
                0.041666666666666664 * np.power(S1, 4)
                + 0.25 * np.power(S1, 2) * S2
                + 0.125 * np.power(S2, 2)
                + 0.3333333333333333 * S1 * S3
                + 0.25 * S4
            )
        )
        / n
        + (
            2.3703703703703702
            * (
                0.041666666666666664 * np.power(S1, 4)
                + 0.25 * np.power(S1, 2) * S2
                + 0.125 * np.power(S2, 2)
                + 0.3333333333333333 * S1 * S3
                + 0.25 * S4
            )
        )
        / (1.0 + n)
        - (
            2.3703703703703702
            * (
                0.041666666666666664 * np.power(S1, 4)
                + 0.25 * np.power(S1, 2) * S2
                + 0.125 * np.power(S2, 2)
                + 0.3333333333333333 * S1 * S3
                + 0.25 * S4
            )
        )
        / (2.0 + n)
        + (3.5555555555555554 * S4) / n
        - (7.111111111111111 * S4) / (1.0 + n)
        + (7.111111111111111 * S4) / (2.0 + n)
    ) + 3.0 * (
        2.5381463063368415 / (-1.0 + n)
        + 3.5555555555555554 / np.power(n, 5)
        + 5.728395061728395 / np.power(n, 4)
        + 4.559670781893004 / np.power(n, 3)
        + 2.036401939671693 / np.power(n, 2)
        - 1.1169664019346115 / n
        + 26.074074074074073 / np.power(1.0 + n, 5)
        - 56.098765432098766 / np.power(1.0 + n, 4)
        + 70.0246913580247 / np.power(1.0 + n, 3)
        - 56.58563233464838 / np.power(1.0 + n, 2)
        + 23.268759906664844 / (1.0 + n)
        + 18.962962962962962 / np.power(2.0 + n, 5)
        - 37.925925925925924 / np.power(2.0 + n, 4)
        + 22.386831275720166 / np.power(2.0 + n, 3)
        + 25.899964373170548 / np.power(2.0 + n, 2)
        - 33.71051594275432 / (2.0 + n)
        + (0.3511659807956104 * S1) / (-1.0 + n)
        - (9.481481481481481 * S1) / np.power(n, 4)
        + (8.938271604938272 * S1) / np.power(n, 3)
        - (17.432098765432098 * S1) / np.power(n, 2)
        + (15.015825807984449 * S1) / n
        + (14.222222222222221 * S1) / np.power(1.0 + n, 4)
        - (1.7777777777777777 * S1) / np.power(1.0 + n, 3)
        - (14.534979423868313 * S1) / np.power(1.0 + n, 2)
        + (48.28933603835209 * S1) / (1.0 + n)
        + (9.481481481481481 * S1) / np.power(2.0 + n, 4)
        - (46.617283950617285 * S1) / np.power(2.0 + n, 3)
        - (42.27160493827161 * S1) / np.power(2.0 + n, 2)
        - (64.96148967346869 * S1) / (2.0 + n)
        + (1.7119341563786008 * S2) / (-1.0 + n)
        - (2.3703703703703702 * S2) / np.power(n, 3)
        + (0.7407407407407407 * S2) / np.power(n, 2)
        - (7.703703703703703 * S2) / n
        + (9.481481481481481 * S2) / np.power(1.0 + n, 3)
        - (15.012345679012345 * S2) / np.power(1.0 + n, 2)
        + (27.308641975308642 * S2) / (1.0 + n)
        - (4.7407407407407405 * S2) / np.power(2.0 + n, 3)
        + (2.765432098765432 * S2) / np.power(2.0 + n, 2)
        - (21.020576131687243 * S2) / (2.0 + n)
        + (0.8559670781893004 * (np.power(S1, 2) + S2)) / (-1.0 + n)
        - (1.1851851851851851 * (np.power(S1, 2) + S2)) / np.power(n, 3)
        + (0.37037037037037035 * (np.power(S1, 2) + S2)) / np.power(n, 2)
        - (2.60082304526749 * (np.power(S1, 2) + S2)) / n
        + (2.9135802469135803 * (np.power(S1, 2) + S2)) / np.power(1.0 + n, 2)
        + (5.275720164609053 * (np.power(S1, 2) + S2)) / (1.0 + n)
        + (2.3703703703703702 * (np.power(S1, 2) + S2)) / np.power(2.0 + n, 3)
        - (6.518518518518518 * (np.power(S1, 2) + S2)) / np.power(2.0 + n, 2)
        - (2.8724279835390947 * (np.power(S1, 2) + S2)) / (2.0 + n)
        - (3.950617283950617 * S21) / n
        - (2.3703703703703702 * S21) / np.power(1.0 + n, 2)
        + (7.901234567901234 * S21) / (1.0 + n)
        + (2.3703703703703702 * S21) / np.power(2.0 + n, 2)
        - (7.901234567901234 * S21) / (2.0 + n)
        + (1.1851851851851851 * S211) / n
        - (2.3703703703703702 * S211) / (1.0 + n)
        + (2.3703703703703702 * S211) / (2.0 + n)
        - (3.950617283950617 * S3) / n
        + (2.3703703703703702 * S3) / np.power(1.0 + n, 2)
        + (3.1604938271604937 * S3) / (1.0 + n)
        - (2.3703703703703702 * S3) / np.power(2.0 + n, 2)
        - (3.1604938271604937 * S3) / (2.0 + n)
        + (3.950617283950617 * (S1 * S2 - 1.0 * S21 + S3)) / n
        + (2.3703703703703702 * (S1 * S2 - 1.0 * S21 + S3)) / np.power(1.0 + n, 2)
        - (7.901234567901234 * (S1 * S2 - 1.0 * S21 + S3)) / (1.0 + n)
        - (2.3703703703703702 * (S1 * S2 - 1.0 * S21 + S3)) / np.power(2.0 + n, 2)
        + (7.901234567901234 * (S1 * S2 - 1.0 * S21 + S3)) / (2.0 + n)
        - (0.6584362139917695 * (np.power(S1, 3) + 3.0 * S1 * S2 + 2.0 * S3)) / n
        - (0.3950617283950617 * (np.power(S1, 3) + 3.0 * S1 * S2 + 2.0 * S3))
        / np.power(1.0 + n, 2)
        + (1.316872427983539 * (np.power(S1, 3) + 3.0 * S1 * S2 + 2.0 * S3)) / (1.0 + n)
        + (0.3950617283950617 * (np.power(S1, 3) + 3.0 * S1 * S2 + 2.0 * S3))
        / np.power(2.0 + n, 2)
        - (1.316872427983539 * (np.power(S1, 3) + 3.0 * S1 * S2 + 2.0 * S3)) / (2.0 + n)
        + (1.1851851851851851 * S31) / n
        - (2.3703703703703702 * S31) / (1.0 + n)
        + (2.3703703703703702 * S31) / (2.0 + n)
        + (
            1.1851851851851851
            * (
                0.041666666666666664 * np.power(S1, 4)
                + 0.25 * np.power(S1, 2) * S2
                + 0.125 * np.power(S2, 2)
                + 0.3333333333333333 * S1 * S3
                + 0.25 * S4
            )
        )
        / n
        - (
            2.3703703703703702
            * (
                0.041666666666666664 * np.power(S1, 4)
                + 0.25 * np.power(S1, 2) * S2
                + 0.125 * np.power(S2, 2)
                + 0.3333333333333333 * S1 * S3
                + 0.25 * S4
            )
        )
        / (1.0 + n)
        + (
            2.3703703703703702
            * (
                0.041666666666666664 * np.power(S1, 4)
                + 0.25 * np.power(S1, 2) * S2
                + 0.125 * np.power(S2, 2)
                + 0.3333333333333333 * S1 * S3
                + 0.25 * S4
            )
        )
        / (2.0 + n)
        + (3.5555555555555554 * S4) / n
        - (7.111111111111111 * S4) / (1.0 + n)
        + (7.111111111111111 * S4) / (2.0 + n)
        - (0.5925925925925926 * (np.power(S2, 2) + S4)) / n
        + (1.1851851851851851 * (np.power(S2, 2) + S4)) / (1.0 + n)
        - (1.1851851851851851 * (np.power(S2, 2) + S4)) / (2.0 + n)
        - (1.1851851851851851 * (S1 * S3 - 1.0 * S31 + S4)) / n
        + (2.3703703703703702 * (S1 * S3 - 1.0 * S31 + S4)) / (1.0 + n)
        - (2.3703703703703702 * (S1 * S3 - 1.0 * S31 + S4)) / (2.0 + n)
        + (
            1.1851851851851851
            * (S1 * S21 - 2.0 * S211 + S31 + 0.5 * (np.power(S2, 2) + S4))
        )
        / n
        - (
            2.3703703703703702
            * (S1 * S21 - 2.0 * S211 + S31 + 0.5 * (np.power(S2, 2) + S4))
        )
        / (1.0 + n)
        + (
            2.3703703703703702
            * (S1 * S21 - 2.0 * S211 + S31 + 0.5 * (np.power(S2, 2) + S4))
        )
        / (2.0 + n)
        - (
            1.1851851851851851
            * (
                S211
                + 0.5 * (S1 * S3 + S1 * (S1 * S2 - 2.0 * S21 + S3) - 2.0 * S31 + S4)
            )
        )
        / n
        + (
            2.3703703703703702
            * (
                S211
                + 0.5 * (S1 * S3 + S1 * (S1 * S2 - 2.0 * S21 + S3) - 2.0 * S31 + S4)
            )
        )
        / (1.0 + n)
        - (
            2.3703703703703702
            * (
                S211
                + 0.5 * (S1 * S3 + S1 * (S1 * S2 - 2.0 * S21 + S3) - 2.0 * S31 + S4)
            )
        )
        / (2.0 + n)
        + (2.5020576131687244 * Sm2) / n
        + (0.5925925925925926 * Sm2) / np.power(1.0 + n, 2)
        - (0.6584362139917695 * Sm2) / (1.0 + n)
        + (1.8436213991769548 * Sm2) / (2.0 + n)
        - (7.901234567901234 * Sm3) / n
        + (11.061728395061728 * Sm3) / (1.0 + n)
        - (11.061728395061728 * Sm3) / (2.0 + n)
        + (4.7407407407407405 * Sm4) / n
        - (9.481481481481481 * Sm4) / (1.0 + n)
        + (9.481481481481481 * Sm4) / (2.0 + n)
    )


@nb.njit(cache=True)
<<<<<<< HEAD
def gamma_qg_nf1(n, sx, variation):
    r"""Implement the part proportional to :math:`nf^1` of :math:`\gamma_{qg}^{(3)}`.
=======
def gamma_qg_nf1(n, sx):
    r"""Return the part proportional to :math:`nf^1` of :math:`\gamma_{qg}^{(3)}`.
>>>>>>> 95387531

    Parameters
    ----------
    n : complex
        Mellin moment
    sx : list
        harmonic sums cache
    variation : int
        |N3LO| anomalous dimension variation

    Returns
    -------
    complex
        |N3LO| non-singlet anomalous dimension :math:`\gamma_{qg}^{(3)}|_{nf^1}`

    """
    S1 = sx[0][0]
    S2 = sx[1][0]
    S3 = sx[2][0]
    S4 = sx[3][0]
    S5 = sx[4][0]
    S1m2 = ((1 - 2 * n)/((-1 + n) * n) + S1)/n
    common = -7871.5226542038545/np.power(-1. + n,3) + 41639.78057369606/np.power(-1. + n,2) + 14103.703703703704/np.power(n,7) + 2588.8395061728397/np.power(n,6) + 68802.34242841466/np.power(n,5) - 35.68779444531073*lm14(n,S1,S2,S3,S4) - 1.8518518518518519*lm15(n,S1,S2,S3,S4,S5)
    if variation == 1:
        fit = -3829.861172460453/(-1. + n) + 277661.01447681/((-1. + n)*np.power(n,4)) - 153705.0394973762/((-1. + n)*np.power(n,3)) - 123955.9749794338/((-1. + n)*np.power(n,2)) + (335.2491670956783*np.power(S1,3))/n
    elif variation == 2:
        fit = -16578.93780360809/(-1. + n) + 371184.7701572534/((-1. + n)*np.power(n,3)) - 474716.0631314892/((-1. + n)*np.power(n,2)) + 103531.29297423577/((-1. + n)*n) + (581.7910219196752*np.power(S1,3))/n
    elif variation == 3:
        fit = 73188.49465256406/(-1. + n) - 1.3878834240687524e6/((-1. + n)*np.power(n,3)) + 1.3878834240687524e6/((-1. + n)*np.power(n,2)) - 561325.2602274221/((-1. + n)*n) - (1258.5072756524442*np.power(S1,3))/n
    elif variation == 4:
        fit = 115739.6851234958/(-1. + n) - 800561.2000440155/np.power(n,3) - 161259.43874202168/(1. + n) + (1168.102310595733*np.power(S1,3))/n
    elif variation == 5:
        fit = -577377.77555826/np.power(n,3) + 218313.25893291482/((-1. + n)*(2. + n)) - (40574.52923613038*n)/((-1. + n)*(2. + n)) + (1048.1382811275018*np.power(S1,3))/n
    elif variation == 6:
        fit = -24286.423116959464/(-1. + n) - 259529.64966439368/np.power(n,3) + 174613.1308005301/np.power(1. + n,2) + (719.2485137514881*np.power(S1,3))/n
    elif variation == 7:
        fit = -6656.017275123271/(-1. + n) - 373193.64052889764/np.power(n,3) + 445077.5302307679/np.power(1. + n,3) + (419.81089748690897*np.power(S1,3))/n
    elif variation == 8:
        fit = 57972.59678227429/(-1. + n) - 568070.7064955179/np.power(n,3) + (1870.9228018163747*np.power(S1,3))/n + 34977.83890482135*lm11(n,S1)
    elif variation == 9:
        fit = 41478.104162566255/(-1. + n) - 501323.7102676334/np.power(n,3) + (3164.5089720058513*np.power(S1,3))/n - 11580.107285479033*lm12(n,S1,S2)
    elif variation == 10:
        fit = 51616.27557607398/(-1. + n) - 544576.0709777217/np.power(n,3) + (7439.948419246559*np.power(S1,3))/n + 5726.50989183176*lm13(n,S1,S2,S3)
    elif variation == 11:
        fit = 28806.15019908585/(-1. + n) - 451566.26083838515/np.power(n,3) - (12473.783867993085*np.power(S1,2))/n + (3294.9337937707714*np.power(S1,3))/n
    elif variation == 12:
        fit = 37482.972438867444/(-1. + n) - 611475.0619976323/np.power(n,3) + (1682.353677404603*np.power(S1,3))/n - 27422.092055164114*S1m2
    elif variation == 13:
        fit = -20169.736525290085/(-1. + n) - 359487.2089232927/np.power(n,4) - (1758.492741848954*np.power(S1,3))/n - 1687.5920186043782*lm13(n,S1,S2,S3)
    elif variation == 14:
        fit = -162566.79581253263/(-1. + n) + 325164.3218798365/np.power(n,2) - (14099.70433097991*np.power(S1,3))/n - 12258.938297046334*lm13(n,S1,S2,S3)
    elif variation == 15:
        fit = 57695.42721524939/(-1. + n) - 158184.06830196152/((-1. + n)*n) + (4988.683159589739*np.power(S1,3))/(-1. + n) - (4988.683159589739*np.power(S1,3))/((-1. + n)*n) + 4112.752778007585*lm13(n,S1,S2,S3)
    elif variation == 16:
        fit = -84798.1894219582/(-1. + n) + 343059.113935714/(1. + n) + (20782.509856638342*np.power(S1,3))/n + 17908.937319094526*lm13(n,S1,S2,S3)
    elif variation == 17:
        fit = -93394.46772816063/(-1. + n) + 333595.2518693284/np.power(1. + n,2) - (5399.828105194443*np.power(S1,3))/n - 5213.884458465402*lm13(n,S1,S2,S3)
    elif variation == 18:
        fit = -133546.79046670574/(-1. + n) + 1.4142556623732254e6/np.power(1. + n,3) - (14866.88256285107*np.power(S1,3))/n - 12469.755904736707*lm13(n,S1,S2,S3)
    elif variation == 19:
        fit = -95715.2472187035/(-1. + n) + (136522.95069090303*np.power(S1,3))/n - 810742.2678533106*lm11(n,S1) + 138459.79936753682*lm13(n,S1,S2,S3)
    elif variation == 20:
        fit = 166665.22586748275/(-1. + n) + (54308.34321851309*np.power(S1,3))/n + 223223.32402508403*S1m2 + 52341.86551625599*lm13(n,S1,S2,S3)
    else:
        fit = -544.8767261921181/(-1. + n) - 17974.360446164636/np.power(n,4) + 13883.0507238405/((-1. + n)*np.power(n,4)) - 234383.7038186229/np.power(n,3) - 58520.18467044376/((-1. + n)*np.power(n,3)) + 16258.216093991825/np.power(n,2) + 39460.569297891474/((-1. + n)*np.power(n,2)) - 30798.901777757397/((-1. + n)*n) + 92966.65963019966/np.power(1. + n,3) + 25410.419133492927/np.power(1. + n,2) + 9089.983759684617/(1. + n) + 10915.662946645742/((-1. + n)*(2. + n)) - (2028.7264618065192*n)/((-1. + n)*(2. + n)) - (623.6891933996543*np.power(S1,2))/n + (249.43415797948697*np.power(S1,3))/(-1. + n) + (9797.76983028744*np.power(S1,3))/n - (249.43415797948697*np.power(S1,3))/((-1. + n)*n) + 9790.061598495997*S1m2 - 38788.22144742446*lm11(n,S1) - 579.0053642739516*lm12(n,S1,S2) + 9345.984709693692*lm13(n,S1,S2,S3)
    return common + fit


@nb.njit(cache=True)
<<<<<<< HEAD
def gamma_qg_nf2(n, sx, variation):
    r"""Implement the part proportional to :math:`nf^2` of :math:`\gamma_{qg}^{(3)}`.
=======
def gamma_qg_nf2(n, sx):
    r"""Return the part proportional to :math:`nf^2` of :math:`\gamma_{qg}^{(3)}`.
>>>>>>> 95387531

    Parameters
    ----------
    n : complex
        Mellin moment
    sx : list
        harmonic sums cache
    variation : int
        |N3LO| anomalous dimension variation

    Returns
    -------
    complex
        |N3LO| non-singlet anomalous dimension :math:`\gamma_{qg}^{(3)}|_{nf^2}`

    """
    S1 = sx[0][0]
    S2 = sx[1][0]
    S3 = sx[2][0]
    S4 = sx[3][0]
    S5 = sx[4][0]
    S1m2 = ((1 - 2 * n)/((-1 + n) * n) + S1)/n
    common = 175.35644829905792/np.power(-1. + n,2) - 1991.111111111111/np.power(n,7) + 2069.3333333333335/np.power(n,6) - 7229.376633440217/np.power(n,5) + 3.511659807956104*lm14(n,S1,S2,S3,S4) + 0.411522633744856*lm15(n,S1,S2,S3,S4,S5)
    if variation == 1:
        fit = -187.58666786190324/(-1. + n) + 2506.6691233283627/((-1. + n)*np.power(n,4)) - 8027.943939980643/((-1. + n)*np.power(n,3)) + 5521.274816652281/((-1. + n)*np.power(n,2)) - (58.990476994719124*np.power(S1,3))/n
    elif variation == 2:
        fit = -302.6828285615236/(-1. + n) - 3289.3417941585412/((-1. + n)*np.power(n,3)) + 2354.681608299279/((-1. + n)*np.power(n,2)) + 934.6601858592619/((-1. + n)*n) - (56.76474553486762*np.power(S1,3))/n
    elif variation == 3:
        fit = 507.7199269075272/(-1. + n) - 19169.864079952302/((-1. + n)*np.power(n,3)) + 19169.864079952302/((-1. + n)*np.power(n,2)) - 5067.534239934793/((-1. + n)*n) - (73.3785972451255*np.power(S1,3))/n
    elif variation == 4:
        fit = -586.9843120112163/np.power(n,3) + 2347.682271699974/(-1. + np.power(n,2)) - (563.9548315608548*n)/(-1. + np.power(n,2)) - (51.471642335801754*np.power(S1,3))/n
    elif variation == 5:
        fit = 1427.871824890965/np.power(n,3) + 1664.8663722017177/((-1. + n)*(2. + n)) - (519.3103167713406*n)/((-1. + n)*(2. + n)) - (52.55465404036084*np.power(S1,3))/n
    elif variation == 6:
        fit = -372.2644926993197/(-1. + n) + 4297.342299841074/np.power(n,3) + 1576.3730616993998/np.power(1. + n,2) - (55.523806286719065*np.power(S1,3))/n
    elif variation == 7:
        fit = -213.100650275311/(-1. + n) + 3271.2061068606395/np.power(n,3) + 4018.072557355197/np.power(1. + n,3) - (58.22707029541625*np.power(S1,3))/n
    elif variation == 8:
        fit = 370.3537883913313/(-1. + n) + 1511.8942170593587/np.power(n,3) - (45.1267169313305*np.power(S1,3))/n + 315.77306215881396*lm11(n,S1)
    elif variation == 9:
        fit = 221.44474751391837/(-1. + n) + 2114.4729940426164/np.power(n,3) - (33.44847496679631*np.power(S1,3))/n - 104.5429349598605*lm12(n,S1,S2)
    elif variation == 10:
        fit = 312.97016852823697/(-1. + n) + 1723.999173627645/np.power(n,3) + (5.149352932277194*np.power(S1,3))/n + 51.69780697278038*lm13(n,S1,S2,S3)
    elif variation == 11:
        fit = 107.04483511591005/(-1. + n) + 2563.6734782188273/np.power(n,3) - (112.61087168425806*np.power(S1,2))/n - (32.27102528323112*np.power(S1,3))/n
    elif variation == 12:
        fit = 185.37748270798173/(-1. + n) + 1120.0482175043628/np.power(n,3) - (46.8290819632629*np.power(S1,3))/n - 247.56126307924774*S1m2
    elif variation == 13:
        fit = 540.2277219469585/(-1. + n) + 1138.0515673425464/np.power(n,4) + (34.26944433093038*np.power(S1,3))/n + 75.16910189000741*lm13(n,S1,S2,S3)
    elif variation == 14:
        fit = 991.0231674711375/(-1. + n) - 1029.3934164377968/np.power(n,2) + (73.33880436179972*np.power(S1,3))/n + 108.63548651363628*lm13(n,S1,S2,S3)
    elif variation == 15:
        fit = 293.7250107608868/(-1. + n) + 500.7733860652629/((-1. + n)*n) + (12.909479583459072*np.power(S1,3))/(-1. + n) - (12.909479583459072*np.power(S1,3))/((-1. + n)*n) + 56.806580712459464*lm13(n,S1,S2,S3)
    elif variation == 16:
        fit = 1830.8702341223307/(-1. + np.power(n,2)) - (341.21796603948076*n)/(-1. + np.power(n,2)) - (37.090044129076624*np.power(S1,3))/n + 13.131120082421122*lm13(n,S1,S2,S3)
    elif variation == 17:
        fit = 772.039920114616/(-1. + n) - 1056.0837488071672/np.power(1. + n,2) + (45.79705175230928*np.power(S1,3))/n + 86.33251059684723*lm13(n,S1,S2,S3)
    elif variation == 18:
        fit = 899.1526871082096/(-1. + n) - 4477.199280629624/np.power(1. + n,3) + (75.76750938256234*np.power(S1,3))/n + 109.30288524966886*lm13(n,S1,S2,S3)
    elif variation == 19:
        fit = 779.3869596506777/(-1. + n) - (403.496933795239*np.power(S1,3))/n + 2566.618465799714*lm11(n,S1) - 368.50442658872794*lm13(n,S1,S2,S3)
    elif variation == 20:
        fit = -51.24762545788382/(-1. + n) - (143.22491139800567*np.power(S1,3))/n - 706.672302847881*S1m2 - 95.87539511556255*lm13(n,S1,S2,S3)
    else:
        fit = 242.67920756807254/(-1. + n) + 56.90257836712732/np.power(n,4) + 125.33345616641815/((-1. + n)*np.power(n,4)) + 872.1762000017136/np.power(n,3) - 1524.3574907045743/((-1. + n)*np.power(n,3)) - 51.46967082188984/np.power(n,2) + 1352.2910252451932/((-1. + n)*np.power(n,2)) - 181.60503340051338/((-1. + n)*n) - 22.956336163721335/np.power(1. + n,3) + 26.014465644611633/np.power(1. + n,2) + 83.2433186100859/((-1. + n)*(2. + n)) - (25.96551583856703*n)/((-1. + n)*(2. + n)) + 208.92762529111525/(-1. + np.power(n,2)) - (45.25863988001678*n)/(-1. + np.power(n,2)) - (5.630543584212903*np.power(S1,2))/n + (0.6454739791729537*np.power(S1,3))/(-1. + n) - (45.70380092200368*np.power(S1,3))/n - (0.6454739791729537*np.power(S1,3))/((-1. + n)*n) - 47.71167829635644*S1m2 + 144.1195763979264*lm11(n,S1) - 5.227146747993025*lm12(n,S1,S2) + 1.8347835156765138*lm13(n,S1,S2,S3)
    return common + fit

@nb.njit(cache=True)
<<<<<<< HEAD
def gamma_qg(n, nf, sx, variation):
=======
def gamma_qg(n, nf, sx):
>>>>>>> 95387531
    r"""Compute the |N3LO| quark-gluon singlet anomalous dimension.

    Parameters
    ----------
    n : complex
        Mellin moment
    nf : int
        Number of active flavors
    sx : list
        harmonic sums cache
    variation : int
        |N3LO| anomalous dimension variation

    Returns
    -------
    complex
        |N3LO| quark-gluon singlet anomalous dimension
        :math:`\gamma_{qg}^{(3)}(N)`

    """
    return (
        +nf * gamma_qg_nf1(n, sx, variation)
        + nf**2 * gamma_qg_nf2(n, sx, variation)
        + nf**3 * gamma_qg_nf3(n, sx)
    )<|MERGE_RESOLUTION|>--- conflicted
+++ resolved
@@ -1,10 +1,6 @@
-<<<<<<< HEAD
 # pylint: skip-file
 # fmt: off
-r"""The anomalous dimension :math:`\gamma_{qg}^{(3)}`."""
-=======
 r"""The unpolarized, space-like anomalous dimension :math:`\gamma_{qg}^{(3)}`."""
->>>>>>> 95387531
 import numba as nb
 import numpy as np
 
@@ -13,15 +9,9 @@
 
 @nb.njit(cache=True)
 def gamma_qg_nf3(n, sx):
-<<<<<<< HEAD
-    r"""Implement the part proportional to :math:`nf^3` of :math:`\gamma_{qg}^{(3)}`.
-
-    The expression is copied exact from Eq. 3.12 of :cite:`Davies:2016jie`.
-=======
     r"""Return the part proportional to :math:`nf^3` of :math:`\gamma_{qg}^{(3)}`.
 
     The expression is copied exact from :eqref:`3.12` of :cite:`Davies:2016jie`.
->>>>>>> 95387531
 
     Parameters
     ----------
@@ -341,13 +331,8 @@
 
 
 @nb.njit(cache=True)
-<<<<<<< HEAD
 def gamma_qg_nf1(n, sx, variation):
-    r"""Implement the part proportional to :math:`nf^1` of :math:`\gamma_{qg}^{(3)}`.
-=======
-def gamma_qg_nf1(n, sx):
     r"""Return the part proportional to :math:`nf^1` of :math:`\gamma_{qg}^{(3)}`.
->>>>>>> 95387531
 
     Parameters
     ----------
@@ -417,13 +402,8 @@
 
 
 @nb.njit(cache=True)
-<<<<<<< HEAD
 def gamma_qg_nf2(n, sx, variation):
-    r"""Implement the part proportional to :math:`nf^2` of :math:`\gamma_{qg}^{(3)}`.
-=======
-def gamma_qg_nf2(n, sx):
     r"""Return the part proportional to :math:`nf^2` of :math:`\gamma_{qg}^{(3)}`.
->>>>>>> 95387531
 
     Parameters
     ----------
@@ -492,11 +472,7 @@
     return common + fit
 
 @nb.njit(cache=True)
-<<<<<<< HEAD
 def gamma_qg(n, nf, sx, variation):
-=======
-def gamma_qg(n, nf, sx):
->>>>>>> 95387531
     r"""Compute the |N3LO| quark-gluon singlet anomalous dimension.
 
     Parameters
