<<<<<<< HEAD
r"""The anomalous dimension :math:`\\gamma_{ns,+}^{(3)}`."""
=======
r"""The unpolarized, space-like anomalous dimension :math:`\gamma_{ns,+}^{(3)}`."""
>>>>>>> 95387531
import numba as nb

from .....harmonics.log_functions import lm11m1, lm12m1, lm13m1
from .gnsm import gamma_ns_nf3


@nb.njit(cache=True)
def gamma_nsp_nf2(n, sx):
<<<<<<< HEAD
    r"""Implement the parametrized singlet-like non-singlet part proportional to :math:`nf^2`.
=======
    r"""Return the parametrized singlet-like non-singlet part proportional to :math:`nf^2`.
>>>>>>> 95387531

    Parameters
    ----------
    n : complex
        Mellin moment
    sx : list
        harmonic sums cache

    Returns
    -------
    g_nsp_nf2 : complex
        |N3LO| singlet-like non-singlet anomalous dimension :math:`\gamma_{ns,+}^{(3)}|_{nf^2}`

    """
    S1 = sx[0][0]
    Lm11m1 = lm11m1(n, S1)
    Lm12m1 = lm12m1(n, S1, sx[1][0])
    Lm13m1 = lm13m1(n, S1, sx[1][0], sx[2][0])
    return (
        -193.862483821757
        - 18.962962962962962 / n**5
        + 99.1604938271605 / n**4
        - 226.44075306899038 / n**3
        + 395.60497732877303 / n**2
        + 278.2205375565073 / n
        + 59.46630017646719 / (1.0 + n) ** 3
        - 152.70402416764668 / (1.0 + n) ** 2
        - 94.57207315818547 / (2.0 + n)
        + 195.5772257829161 * S1
        - (517.9354004395117 * S1) / n**2
        + (26.68861454046639 * S1) / n
        + 1.5006487633206929 * Lm11m1
        + 113.48340560825889 * Lm12m1
        + 13.865450025251006 * Lm13m1
    )


@nb.njit(cache=True)
def gamma_nsp_nf1(n, sx):
<<<<<<< HEAD
    r"""Implement the parametrized singlet-like non-singlet part proportional to :math:`nf^1`.
=======
    r"""Return the parametrized singlet-like non-singlet part proportional to :math:`nf^1`.
>>>>>>> 95387531

    Parameters
    ----------
    n : complex
        Mellin moment
    sx : list
        harmonic sums cache

    Returns
    -------
    g_nsp_nf1 : complex
        |N3LO| singlet-like non-singlet anomalous dimension :math:`\gamma_{ns,+}^{(3)}|_{nf^1}`

    """
    S1 = sx[0][0]
    Lm11m1 = lm11m1(n, S1)
    Lm12m1 = lm12m1(n, S1, sx[1][0])
    Lm13m1 = lm13m1(n, S1, sx[1][0], sx[2][0])
    return (
        5550.285178175209
        - 126.41975308641975 / n**6
        + 752.1975308641976 / n**5
        - 2253.1105700880144 / n**4
        + 5247.1769880520205 / n**3
        - 8769.153217295072 / n**2
        - 5834.355552528428 / n
        + 537.8609133198307 / (1.0 + n) ** 3
        - 718.3874592628895 / (1.0 + n) ** 2
        + 2487.96294221855 / (2.0 + n)
        - 5171.916129085788 * S1
        + (12894.65275887218 * S1) / n**2
        - (2741.830025124657 * S1) / n
        - 849.8232086542307 * Lm11m1
        - 3106.3285877376907 * Lm12m1
        - 399.22204467960154 * Lm13m1
    )


@nb.njit(cache=True)
def gamma_nsp_nf0(n, sx):
<<<<<<< HEAD
    r"""Implement the parametrized singlet-like non-singlet part proportional to :math:`nf^0`.
=======
    r"""Return the parametrized singlet-like non-singlet part proportional to :math:`nf^0`.
>>>>>>> 95387531

    Parameters
    ----------
    n : complex
        Mellin moment
    sx : list
        harmonic sums cache

    Returns
    -------
    g_nsp_nf0 : complex
        |N3LO| singlet-like non-singlet anomalous dimension :math:`\gamma_{ns,+}^{(3)}|_{nf^0}`

    """
    S1 = sx[0][0]
    Lm11m1 = lm11m1(n, S1)
    Lm12m1 = lm12m1(n, S1, sx[1][0])
    Lm13m1 = lm13m1(n, S1, sx[1][0], sx[2][0])
    return (
        -23391.315223909038
        - 252.8395061728395 / n**7
        + 1580.2469135802469 / n**6
        - 5806.800104704373 / n**5
        + 14899.91711929902 / n**4
        - 28546.38768506619 / n**3
        + 50759.65541232588 / n**2
        + 21477.757730073346 / n
        + 47399.00434062458 / (1.0 + n) ** 3
        - 15176.296853013831 / (1.0 + n) ** 2
        - 11103.411980157494 / (2.0 + n)
        + 20702.353028966703 * S1
        - (73498.98594171858 * S1) / n**2
        + (16950.937339235086 * S1) / n
        - 43731.12143482942 * Lm11m1
        - 2518.9090401926924 * Lm12m1
        - 973.3270027901576 * Lm13m1
    )


@nb.njit(cache=True)
def gamma_nsp(n, nf, sx):
    r"""Compute the |N3LO| singlet-like non-singlet anomalous dimension.

    Parameters
    ----------
    n : complex
        Mellin moment
    nf : int
        Number of active flavors
    sx : list
        harmonic sums cache

    Returns
    -------
    gamma_nsp : complex
        |N3LO| singlet-like non-singlet anomalous dimension
        :math:`\gamma_{ns,+}^{(3)}(N)`

    """
    return (
        gamma_nsp_nf0(n, sx)
        + nf * gamma_nsp_nf1(n, sx)
        + nf**2 * gamma_nsp_nf2(n, sx)
        + nf**3 * gamma_ns_nf3(n, sx)
    )<|MERGE_RESOLUTION|>--- conflicted
+++ resolved
@@ -1,8 +1,4 @@
-<<<<<<< HEAD
-r"""The anomalous dimension :math:`\\gamma_{ns,+}^{(3)}`."""
-=======
 r"""The unpolarized, space-like anomalous dimension :math:`\gamma_{ns,+}^{(3)}`."""
->>>>>>> 95387531
 import numba as nb
 
 from .....harmonics.log_functions import lm11m1, lm12m1, lm13m1
@@ -11,11 +7,7 @@
 
 @nb.njit(cache=True)
 def gamma_nsp_nf2(n, sx):
-<<<<<<< HEAD
-    r"""Implement the parametrized singlet-like non-singlet part proportional to :math:`nf^2`.
-=======
     r"""Return the parametrized singlet-like non-singlet part proportional to :math:`nf^2`.
->>>>>>> 95387531
 
     Parameters
     ----------
@@ -55,11 +47,7 @@
 
 @nb.njit(cache=True)
 def gamma_nsp_nf1(n, sx):
-<<<<<<< HEAD
-    r"""Implement the parametrized singlet-like non-singlet part proportional to :math:`nf^1`.
-=======
     r"""Return the parametrized singlet-like non-singlet part proportional to :math:`nf^1`.
->>>>>>> 95387531
 
     Parameters
     ----------
@@ -100,11 +88,7 @@
 
 @nb.njit(cache=True)
 def gamma_nsp_nf0(n, sx):
-<<<<<<< HEAD
-    r"""Implement the parametrized singlet-like non-singlet part proportional to :math:`nf^0`.
-=======
     r"""Return the parametrized singlet-like non-singlet part proportional to :math:`nf^0`.
->>>>>>> 95387531
 
     Parameters
     ----------
