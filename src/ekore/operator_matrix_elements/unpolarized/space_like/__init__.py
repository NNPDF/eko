<<<<<<< HEAD
"""Defines the |OME| for the non-trivial matching conditions in the |VFNS| evolution."""
=======
"""The unpolarized, space-like |OME|."""
>>>>>>> 95387531

import numba as nb
import numpy as np

from . import as1, as2, as3


@nb.njit(cache=True)
def A_singlet(matching_order, n, sx, nf, L, is_msbar, sx_ns=None):
    r"""Compute the tower of the singlet |OME|.

    Parameters
    ----------
    matching_order : tuple(int,int)
<<<<<<< HEAD
        perturbative matching order
=======
        perturbative matching_order
>>>>>>> 95387531
    n : complex
        Mellin variable
    sx : list
        singlet like harmonic sums cache
    nf: int
        number of active flavor below threshold
    L : float
        :math:``\ln(\mu_F^2 / m_h^2)``
    is_msbar: bool
        add the |MSbar| contribution
    sx_ns : list
        non-singlet like harmonic sums cache

    Returns
    -------
    A_singlet : numpy.ndarray
        singlet |OME|

    """
    A_s = np.zeros((matching_order[0], 3, 3), np.complex_)
    if matching_order[0] >= 1:
        A_s[0] = as1.A_singlet(n, sx, L)
    if matching_order[0] >= 2:
        A_s[1] = as2.A_singlet(n, sx, L, is_msbar)
    if matching_order[0] >= 3:
        A_s[2] = as3.A_singlet(n, sx, sx_ns, nf, L)
    return A_s


@nb.njit(cache=True)
def A_non_singlet(matching_order, n, sx, nf, L):
    r"""Compute the tower of the non-singlet |OME|.

    Parameters
    ----------
    matching_order : tuple(int,int)
        perturbative matching_order
    n : complex
        Mellin variable
    sx : list
        harmonic sums cache
    nf: int
        number of active flavor below threshold
    L : float
        :math:``\ln(\mu_F^2 / m_h^2)``

    Returns
    -------
    A_non_singlet : numpy.ndarray
        non-singlet |OME|

    """
    A_ns = np.zeros((matching_order[0], 2, 2), np.complex_)
    if matching_order[0] >= 1:
        A_ns[0] = as1.A_ns(n, sx, L)
    if matching_order[0] >= 2:
        A_ns[1] = as2.A_ns(n, sx, L)
    if matching_order[0] >= 3:
        A_ns[2] = as3.A_ns(n, sx, nf, L)
    return A_ns<|MERGE_RESOLUTION|>--- conflicted
+++ resolved
@@ -1,8 +1,4 @@
-<<<<<<< HEAD
-"""Defines the |OME| for the non-trivial matching conditions in the |VFNS| evolution."""
-=======
 """The unpolarized, space-like |OME|."""
->>>>>>> 95387531
 
 import numba as nb
 import numpy as np
@@ -17,11 +13,7 @@
     Parameters
     ----------
     matching_order : tuple(int,int)
-<<<<<<< HEAD
         perturbative matching order
-=======
-        perturbative matching_order
->>>>>>> 95387531
     n : complex
         Mellin variable
     sx : list
@@ -58,7 +50,7 @@
     Parameters
     ----------
     matching_order : tuple(int,int)
-        perturbative matching_order
+        perturbative matching order
     n : complex
         Mellin variable
     sx : list
