<<<<<<< HEAD
"""The |N3LO| |OME| :math:`a_{gq}^{S,(3)}`."""
=======
"""The unpolarized, space-like |N3LO| gluon-quark |OME|."""
>>>>>>> 95387531
import numba as nb
import numpy as np


@nb.njit(cache=True)
def A_gq(n, sx, nf, L):  # pylint: disable=too-many-locals
    r"""Compute the |N3LO| singlet |OME| :math:`A_{gq}^{S,(3)}(N)`.

<<<<<<< HEAD
    The expression is presented in :cite:`Ablinger_2014` (eq 6.3).
=======
    The expression is presented in :cite:`Ablinger_2014` :eqref:`6.3`.
>>>>>>> 95387531

    When using the code, please cite the complete list of references
    available in :mod:`ekore.matching_conditions.as3`.

    Parameters
    ----------
    n : complex
        Mellin moment
    sx : list
        harmonic sums cache
    nf : int
        number of active flavor below the threshold
    L : float
        :math:`\ln(\mu_F^2 / m_h^2)`

    Returns
    -------
    complex
        :math:`A_{gq}^{S,(3)}(N)`

    """
    S1, Sm1 = sx[0]
    S2, Sm2 = sx[1]
    S3, S21, S2m1, Sm21, Sm2m1, Sm3 = sx[2]
    S4, S31, S211, Sm22, Sm211, Sm31, Sm4 = sx[3]
    a_gq_l0 = (
        0.3333333333333333
        * (
            (
                -0.06584362139917696
                * (
                    718.0
                    + 2495.0 * n
                    + 3608.0 * np.power(n, 2)
                    + 2944.0 * np.power(n, 3)
                    + 1364.0 * np.power(n, 4)
                    + 359.0 * np.power(n, 5)
                )
            )
            / ((-1.0 + n) * n * np.power(1.0 + n, 4))
            + (
                1.1851851851851851
                * (
                    8.0
                    + 25.0 * n
                    + 23.0 * np.power(n, 2)
                    + 4.0 * np.power(n, 3)
                    + 4.0 * np.power(n, 4)
                )
                * S1
            )
            / ((-1.0 + n) * n * np.power(1.0 + n, 3))
            - (
                0.5925925925925926
                * (16.0 + 27.0 * n + 13.0 * np.power(n, 2) + 8.0 * np.power(n, 3))
                * np.power(S1, 2)
            )
            / ((-1.0 + n) * n * np.power(1.0 + n, 2))
            - (
                0.5925925925925926
                * (16.0 + 27.0 * n + 13.0 * np.power(n, 2) + 8.0 * np.power(n, 3))
                * S2
            )
            / ((-1.0 + n) * n * np.power(1.0 + n, 2))
            + nf
            * (
                (
                    0.26337448559670784
                    * (
                        394.0
                        + 1388.0 * n
                        + 1961.0 * np.power(n, 2)
                        + 1540.0 * np.power(n, 3)
                        + 824.0 * np.power(n, 4)
                        + 197.0 * np.power(n, 5)
                    )
                )
                / ((-1.0 + n) * n * np.power(1.0 + n, 4))
                + (
                    2.3703703703703702
                    * (
                        8.0
                        + 25.0 * n
                        + 23.0 * np.power(n, 2)
                        + 4.0 * np.power(n, 3)
                        + 4.0 * np.power(n, 4)
                    )
                    * S1
                )
                / ((-1.0 + n) * n * np.power(1.0 + n, 3))
                - (
                    1.1851851851851851
                    * (16.0 + 27.0 * n + 13.0 * np.power(n, 2) + 8.0 * np.power(n, 3))
                    * np.power(S1, 2)
                )
                / ((-1.0 + n) * n * np.power(1.0 + n, 2))
                - (
                    1.1851851851851851
                    * (16.0 + 27.0 * n + 13.0 * np.power(n, 2) + 8.0 * np.power(n, 3))
                    * S2
                )
                / ((-1.0 + n) * n * np.power(1.0 + n, 2))
            )
            + (
                (2.0 + n + np.power(n, 2))
                * (
                    59.835721401722026
                    + 0.5925925925925926 * np.power(S1, 3)
                    + 1.7777777777777777 * S1 * S2
                    + 1.1851851851851851 * S3
                    + nf
                    * (
                        -34.19184080098401
                        + 1.1851851851851851 * np.power(S1, 3)
                        + 3.5555555555555554 * S1 * S2
                        + 2.3703703703703702 * S3
                    )
                )
            )
            / ((-1.0 + n) * n * (1.0 + n))
        )
        + 0.8888888888888888
        * (
            (
                1.0684950250307503
                * (
                    192.0
                    + 608.0 * n
                    + 436.0 * np.power(n, 2)
                    - 280.0 * np.power(n, 3)
                    - 33.0 * np.power(n, 4)
                    + 436.0 * np.power(n, 5)
                    + 730.0 * np.power(n, 6)
                    + 484.0 * np.power(n, 7)
                    + 115.0 * np.power(n, 8)
                )
            )
            / (
                np.power(-1.0 + n, 2)
                * np.power(n, 3)
                * np.power(1.0 + n, 3)
                * (2.0 + n)
            )
            + (
                0.00205761316872428
                * (
                    718848.0
                    + 3.036672e6 * n
                    + 7.448064e6 * np.power(n, 2)
                    + 3.6681856e7 * np.power(n, 3)
                    + 9.6114752e7 * np.power(n, 4)
                    + 9.0199968e7 * np.power(n, 5)
                    - 3.1178992e7 * np.power(n, 6)
                    - 1.39149336e8 * np.power(n, 7)
                    - 1.06346044e8 * np.power(n, 8)
                    + 2.390668e7 * np.power(n, 9)
                    + 1.19019157e8 * np.power(n, 10)
                    + 1.13250363e8 * np.power(n, 11)
                    + 4.9867573e7 * np.power(n, 12)
                    + 794307.0 * np.power(n, 13)
                    - 1.1396201e7 * np.power(n, 14)
                    - 6.177407e6 * np.power(n, 15)
                    - 1.469301e6 * np.power(n, 16)
                    - 138495.0 * np.power(n, 17)
                )
            )
            / (
                (-2.0 + n)
                * np.power(-1.0 + n, 2)
                * np.power(n, 5)
                * np.power(1.0 + n, 6)
                * np.power(2.0 + n, 4)
            )
            - (
                0.09876543209876543
                * (
                    -72.0
                    - 456.0 * n
                    - 847.0 * np.power(n, 2)
                    - 694.0 * np.power(n, 3)
                    - 343.0 * np.power(n, 4)
                    - 216.0 * np.power(n, 5)
                    + 4.0 * np.power(n, 6)
                )
                * np.power(S1, 2)
            )
            / ((-1.0 + n) * np.power(n, 3) * np.power(1.0 + n, 3))
            + (
                0.49382716049382713
                * (-6.0 + 11.0 * n + np.power(n, 2) + 4.0 * np.power(n, 3))
                * np.power(S1, 3)
            )
            / ((-1.0 + n) * np.power(n, 2) * (1.0 + n))
            - (
                0.09876543209876543
                * (
                    -5184.0
                    - 7776.0 * n
                    - 8496.0 * np.power(n, 2)
                    - 6172.0 * np.power(n, 3)
                    + 21932.0 * np.power(n, 4)
                    + 14047.0 * np.power(n, 5)
                    - 14788.0 * np.power(n, 6)
                    - 20968.0 * np.power(n, 7)
                    - 8170.0 * np.power(n, 8)
                    + 297.0 * np.power(n, 9)
                    + 3042.0 * np.power(n, 10)
                    + 1132.0 * np.power(n, 11)
                )
                * S2
            )
            / (
                (-2.0 + n)
                * np.power(-1.0 + n, 2)
                * np.power(n, 4)
                * np.power(1.0 + n, 4)
                * (2.0 + n)
            )
            + S1
            * (
                (
                    0.06584362139917696
                    * (
                        -108.0
                        - 1008.0 * n
                        - 4161.0 * np.power(n, 2)
                        - 6041.0 * np.power(n, 3)
                        - 1186.0 * np.power(n, 4)
                        + 5051.0 * np.power(n, 5)
                        + 5986.0 * np.power(n, 6)
                        + 3236.0 * np.power(n, 7)
                        + 1031.0 * np.power(n, 8)
                    )
                )
                / ((-1.0 + n) * np.power(n, 4) * np.power(1.0 + n, 4))
                + (
                    0.2962962962962963
                    * (
                        18.0
                        + 341.0 * n
                        + 546.0 * np.power(n, 2)
                        + 293.0 * np.power(n, 3)
                        + 166.0 * np.power(n, 4)
                    )
                    * S2
                )
                / ((-1.0 + n) * np.power(n, 2) * np.power(1.0 + n, 2))
            )
            - (
                0.5925925925925926
                * (70.0 + 111.0 * n + 64.0 * np.power(n, 2) + 35.0 * np.power(n, 3))
                * S21
            )
            / ((-1.0 + n) * n * np.power(1.0 + n, 2))
            + (
                0.19753086419753085
                * (
                    -876.0
                    - 1532.0 * n
                    - 1631.0 * np.power(n, 2)
                    + 434.0 * np.power(n, 3)
                    + 828.0 * np.power(n, 4)
                    + 774.0 * np.power(n, 5)
                    + 275.0 * np.power(n, 6)
                )
                * S3
            )
            / (
                np.power(-1.0 + n, 2)
                * np.power(n, 2)
                * np.power(1.0 + n, 2)
                * (2.0 + n)
            )
            - (
                10.666666666666666
                * (
                    64.0
                    + 120.0 * n
                    - 16.0 * np.power(n, 2)
                    - 2.0 * np.power(n, 3)
                    + 3.0 * np.power(n, 5)
                    + 3.0 * np.power(n, 6)
                    + 3.0 * np.power(n, 7)
                    + np.power(n, 8)
                )
                * Sm2
            )
            / (
                (-2.0 + n)
                * np.power(-1.0 + n, 2)
                * np.power(n, 3)
                * np.power(1.0 + n, 3)
                * np.power(2.0 + n, 2)
            )
            + (
                (2.0 + n + np.power(n, 2))
                * (
                    -141.50943229384302
                    + 0.37037037037037035 * np.power(S1, 4)
                    - 8.444444444444445 * np.power(S1, 2) * S2
                    - 0.6666666666666666 * np.power(S2, 2)
                    - 3.5555555555555554 * S211
                    - (128.0 * S2m1) / ((-1.0 + n) * n * (1.0 + n) * (2.0 + n))
                    + S1
                    * (
                        42.73980100123002
                        + 3.5555555555555554 * S21
                        - 11.25925925925926 * S3
                    )
                    + 10.666666666666666 * S31
                    - 19.11111111111111 * S4
                    + (128.0 * S2 * Sm1) / ((-1.0 + n) * n * (1.0 + n) * (2.0 + n))
                    - (128.0 * Sm1 * Sm2) / ((-1.0 + n) * n * (1.0 + n) * (2.0 + n))
                    + (128.0 * Sm2m1) / ((-1.0 + n) * n * (1.0 + n) * (2.0 + n))
                    + (42.666666666666664 * Sm3)
                    / ((-1.0 + n) * n * (1.0 + n) * (2.0 + n))
                )
            )
            / ((-1.0 + n) * n * (1.0 + n))
        )
        + 2.0
        * (
            (
                -0.5342475125153752
                * (
                    1120.0
                    - 172.0 * n
                    + 1084.0 * np.power(n, 2)
                    - 253.0 * np.power(n, 3)
                    + 65.0 * np.power(n, 4)
                    + 249.0 * np.power(n, 5)
                    + 19.0 * np.power(n, 6)
                )
            )
            / (
                np.power(-1.0 + n, 2)
                * np.power(n, 2)
                * np.power(1.0 + n, 2)
                * (2.0 + n)
            )
            + (
                0.03292181069958848
                * (
                    -6912.0
                    - 47232.0 * n
                    - 441984.0 * np.power(n, 2)
                    - 1.844224e6 * np.power(n, 3)
                    - 3.89016e6 * np.power(n, 4)
                    - 4.766232e6 * np.power(n, 5)
                    - 3.300816e6 * np.power(n, 6)
                    - 574564.0 * np.power(n, 7)
                    + 1.086304e6 * np.power(n, 8)
                    + 625443.0 * np.power(n, 9)
                    - 386836.0 * np.power(n, 10)
                    - 504489.0 * np.power(n, 11)
                    - 121050.0 * np.power(n, 12)
                    + 88963.0 * np.power(n, 13)
                    + 76658.0 * np.power(n, 14)
                    + 23287.0 * np.power(n, 15)
                    + 2596.0 * np.power(n, 16)
                )
            )
            / (
                (-2.0 + n)
                * np.power(-1.0 + n, 2)
                * np.power(n, 5)
                * np.power(1.0 + n, 5)
                * np.power(2.0 + n, 4)
            )
            + (
                0.04938271604938271
                * (
                    1152.0
                    - 4752.0 * n
                    - 17128.0 * np.power(n, 2)
                    - 7888.0 * np.power(n, 3)
                    + 16190.0 * np.power(n, 4)
                    + 22753.0 * np.power(n, 5)
                    + 12689.0 * np.power(n, 6)
                    + 5119.0 * np.power(n, 7)
                    + 1821.0 * np.power(n, 8)
                    + 284.0 * np.power(n, 9)
                )
                * np.power(S1, 2)
            )
            / (
                np.power(-1.0 + n, 2)
                * np.power(n, 3)
                * np.power(1.0 + n, 3)
                * np.power(2.0 + n, 2)
            )
            - (
                0.19753086419753085
                * (
                    -150.0
                    - 1.0 * n
                    + 165.0 * np.power(n, 2)
                    + 49.0 * np.power(n, 3)
                    + 23.0 * np.power(n, 4)
                    + 4.0 * np.power(n, 5)
                )
                * np.power(S1, 3)
            )
            / (np.power(-1.0 + n, 2) * np.power(n, 2) * (1.0 + n) * (2.0 + n))
            - (
                0.14814814814814814
                * (
                    4608.0
                    + 5984.0 * n
                    + 2528.0 * np.power(n, 2)
                    + 10352.0 * np.power(n, 3)
                    + 10204.0 * np.power(n, 4)
                    + 434.0 * np.power(n, 5)
                    - 1853.0 * np.power(n, 6)
                    - 759.0 * np.power(n, 7)
                    - 265.0 * np.power(n, 8)
                    + 81.0 * np.power(n, 9)
                    + 78.0 * np.power(n, 10)
                )
                * S2
            )
            / (
                (-2.0 + n)
                * np.power(-1.0 + n, 2)
                * np.power(n, 3)
                * np.power(1.0 + n, 3)
                * np.power(2.0 + n, 2)
            )
            + S1
            * (
                (
                    -0.03292181069958848
                    * (
                        3456.0
                        + 33984.0 * n
                        + 39648.0 * np.power(n, 2)
                        - 118240.0 * np.power(n, 3)
                        - 256840.0 * np.power(n, 4)
                        - 15780.0 * np.power(n, 5)
                        + 382214.0 * np.power(n, 6)
                        + 482244.0 * np.power(n, 7)
                        + 299724.0 * np.power(n, 8)
                        + 120121.0 * np.power(n, 9)
                        + 39379.0 * np.power(n, 10)
                        + 10131.0 * np.power(n, 11)
                        + 1207.0 * np.power(n, 12)
                    )
                )
                / (
                    np.power(-1.0 + n, 2)
                    * np.power(n, 4)
                    * np.power(1.0 + n, 4)
                    * np.power(2.0 + n, 3)
                )
                + (
                    0.5925925925925926
                    * (
                        -66.0
                        - 7.0 * n
                        - 283.0 * np.power(n, 2)
                        + 19.0 * np.power(n, 3)
                        + 72.0 * np.power(n, 4)
                        + 54.0 * np.power(n, 5)
                        + 31.0 * np.power(n, 6)
                    )
                    * S2
                )
                / (
                    np.power(-1.0 + n, 2)
                    * np.power(n, 2)
                    * np.power(1.0 + n, 2)
                    * (2.0 + n)
                )
            )
            + (
                1.7777777777777777
                * (
                    88.0
                    - 10.0 * n
                    + 81.0 * np.power(n, 2)
                    + 4.0 * np.power(n, 3)
                    + 15.0 * np.power(n, 4)
                    + 14.0 * np.power(n, 5)
                )
                * S21
            )
            / (
                np.power(-1.0 + n, 2)
                * np.power(n, 2)
                * np.power(1.0 + n, 2)
                * (2.0 + n)
            )
            + (
                0.09876543209876543
                * (
                    24.0
                    - 356.0 * n
                    - 2066.0 * np.power(n, 2)
                    + 725.0 * np.power(n, 3)
                    + 981.0 * np.power(n, 4)
                    + 567.0 * np.power(n, 5)
                    + 269.0 * np.power(n, 6)
                )
                * S3
            )
            / (
                np.power(-1.0 + n, 2)
                * np.power(n, 2)
                * np.power(1.0 + n, 2)
                * (2.0 + n)
            )
            + (
                (
                    -0.5925925925925926
                    * (
                        -960.0
                        - 1304.0 * n
                        + 3640.0 * np.power(n, 2)
                        + 5838.0 * np.power(n, 3)
                        + 1254.0 * np.power(n, 4)
                        - 5032.0 * np.power(n, 5)
                        - 4499.0 * np.power(n, 6)
                        - 1445.0 * np.power(n, 7)
                        + 285.0 * np.power(n, 8)
                        + 503.0 * np.power(n, 9)
                        + 136.0 * np.power(n, 10)
                    )
                )
                / (
                    (-2.0 + n)
                    * np.power(-1.0 + n, 2)
                    * np.power(n, 3)
                    * np.power(1.0 + n, 3)
                    * np.power(2.0 + n, 2)
                )
                + (
                    1.1851851851851851
                    * (
                        36.0
                        + 137.0 * n
                        + 210.0 * np.power(n, 2)
                        + 95.0 * np.power(n, 3)
                        + 52.0 * np.power(n, 4)
                    )
                    * S1
                )
                / ((-1.0 + n) * np.power(n, 2) * np.power(1.0 + n, 2))
            )
            * Sm2
            - (
                1.1851851851851851
                * (
                    36.0
                    + 85.0 * n
                    + 126.0 * np.power(n, 2)
                    + 49.0 * np.power(n, 3)
                    + 26.0 * np.power(n, 4)
                )
                * Sm21
            )
            / ((-1.0 + n) * np.power(n, 2) * np.power(1.0 + n, 2))
            + (
                0.5925925925925926
                * (
                    -192.0
                    - 334.0 * n
                    - 373.0 * np.power(n, 2)
                    + 253.0 * np.power(n, 3)
                    + 291.0 * np.power(n, 4)
                    + 159.0 * np.power(n, 5)
                    + 52.0 * np.power(n, 6)
                )
                * Sm3
            )
            / (
                np.power(-1.0 + n, 2)
                * np.power(n, 2)
                * np.power(1.0 + n, 2)
                * (2.0 + n)
            )
            + (
                (2.0 + n + np.power(n, 2))
                * (
                    122.70623136505614
                    - 0.37037037037037035 * np.power(S1, 4)
                    - 7.555555555555555 * np.power(S1, 2) * S2
                    - 13.555555555555555 * np.power(S2, 2)
                    + 16.0 * S211
                    + (64.0 * S2m1) / ((-1.0 + n) * n * (1.0 + n) * (2.0 + n))
                    + 10.666666666666666 * S31
                    - 39.55555555555556 * S4
                    - (64.0 * S2 * Sm1) / ((-1.0 + n) * n * (1.0 + n) * (2.0 + n))
                    + (
                        -19.555555555555557 * np.power(S1, 2)
                        - 19.555555555555557 * S2
                        + (64.0 * Sm1) / ((-1.0 + n) * n * (1.0 + n) * (2.0 + n))
                    )
                    * Sm2
                    - 3.5555555555555554 * np.power(Sm2, 2)
                    + S1
                    * (
                        -17.095920400492005
                        - 7.111111111111111 * S21
                        - 27.85185185185185 * S3
                        + 32.0 * Sm21
                    )
                    - 39.111111111111114 * Sm211
                    + 24.88888888888889 * Sm22
                    - (64.0 * Sm2m1) / ((-1.0 + n) * n * (1.0 + n) * (2.0 + n))
                    - 33.77777777777778 * S1 * Sm3
                    + 30.22222222222222 * Sm31
                    - 35.55555555555556 * Sm4
                )
            )
            / ((-1.0 + n) * n * (1.0 + n))
        )
    )
    a_gq_l3 = (
        -1.0
        * (2.0 + n + np.power(n, 2))
        * (
            1.1851851851851851 * (2.0 + nf)
            + 0.8888888888888888
            * (
                (
                    0.4444444444444444
                    * (
                        48.0
                        + 44.0 * n
                        + 52.0 * np.power(n, 2)
                        + 19.0 * np.power(n, 3)
                        + 17.0 * np.power(n, 4)
                        + 9.0 * np.power(n, 5)
                        + 3.0 * np.power(n, 6)
                    )
                )
                / ((-1.0 + n) * np.power(n, 2) * np.power(1.0 + n, 2) * (2.0 + n))
                - 1.7777777777777777 * S1
            )
            + 2.0
            * (
                (
                    -0.8888888888888888
                    * (
                        4.0
                        - 18.0 * n
                        - 7.0 * np.power(n, 2)
                        + 22.0 * np.power(n, 3)
                        + 11.0 * np.power(n, 4)
                    )
                )
                / ((-1.0 + n) * n * (1.0 + n) * (2.0 + n))
                + 1.7777777777777777 * S1
            )
        )
    ) / ((-1.0 + n) * n * (1.0 + n))
    a_gq_l2 = (
        0.3333333333333333
        * (
            (
                3.5555555555555554
                * (16.0 + 27.0 * n + 13.0 * np.power(n, 2) + 8.0 * np.power(n, 3))
            )
            / ((-1.0 + n) * n * np.power(1.0 + n, 2))
            - (10.666666666666666 * (2.0 + n + np.power(n, 2)) * S1)
            / ((-1.0 + n) * n * (1.0 + n))
        )
        + 0.8888888888888888
        * (
            (
                -0.2222222222222222
                * (
                    -768.0
                    + 112.0 * n
                    - 720.0 * np.power(n, 2)
                    - 1616.0 * np.power(n, 3)
                    - 3236.0 * np.power(n, 4)
                    - 2451.0 * np.power(n, 5)
                    - 526.0 * np.power(n, 6)
                    + 604.0 * np.power(n, 7)
                    + 450.0 * np.power(n, 8)
                    + 87.0 * np.power(n, 9)
                )
            )
            / (
                np.power(-1.0 + n, 2)
                * np.power(n, 3)
                * np.power(1.0 + n, 3)
                * np.power(2.0 + n, 2)
            )
            + (
                1.7777777777777777
                * (-6.0 + 17.0 * n + 4.0 * np.power(n, 2) + 7.0 * np.power(n, 3))
                * S1
            )
            / ((-1.0 + n) * np.power(n, 2) * (1.0 + n))
            + (
                2.6666666666666665
                * (2.0 + n + np.power(n, 2))
                * (np.power(S1, 2) - 5.0 * S2)
            )
            / ((-1.0 + n) * n * (1.0 + n))
        )
        + 2.0
        * (
            (
                0.4444444444444444
                * (
                    384.0
                    + 896.0 * n
                    + 528.0 * np.power(n, 2)
                    - 124.0 * np.power(n, 3)
                    - 820.0 * np.power(n, 4)
                    - 309.0 * np.power(n, 5)
                    + 694.0 * np.power(n, 6)
                    + 860.0 * np.power(n, 7)
                    + 414.0 * np.power(n, 8)
                    + 69.0 * np.power(n, 9)
                )
            )
            / (
                np.power(-1.0 + n, 2)
                * np.power(n, 3)
                * np.power(1.0 + n, 3)
                * np.power(2.0 + n, 2)
            )
            + (
                3.5555555555555554
                * (
                    30.0
                    - 7.0 * n
                    - 33.0 * np.power(n, 2)
                    - 8.0 * np.power(n, 3)
                    - 1.0 * np.power(n, 4)
                    + np.power(n, 5)
                )
                * S1
            )
            / (np.power(-1.0 + n, 2) * np.power(n, 2) * (1.0 + n) * (2.0 + n))
            + (
                (2.0 + n + np.power(n, 2))
                * (-2.6666666666666665 * np.power(S1, 2) - 8.0 * S2 - 16.0 * Sm2)
            )
            / ((-1.0 + n) * n * (1.0 + n))
        )
    )
    a_gq_l1 = (
        (-12.246913580246913 * (2.0 + n + np.power(n, 2)))
        / ((-1.0 + n) * n * (1.0 + n))
        - 0.3333333333333333
        * nf
        * (
            (
                1.1851851851851851
                * (
                    38.0
                    + 80.0 * n
                    + 86.0 * np.power(n, 2)
                    + 81.0 * np.power(n, 3)
                    + 19.0 * np.power(n, 4)
                )
            )
            / ((-1.0 + n) * n * np.power(1.0 + n, 3))
            + (
                3.5555555555555554
                * (16.0 + 27.0 * n + 13.0 * np.power(n, 2) + 8.0 * np.power(n, 3))
                * S1
            )
            / ((-1.0 + n) * n * np.power(1.0 + n, 2))
            + (
                (2.0 + n + np.power(n, 2))
                * (-5.333333333333333 * np.power(S1, 2) - 5.333333333333333 * S2)
            )
            / ((-1.0 + n) * n * (1.0 + n))
        )
        - 0.8888888888888888
        * (
            (
                -0.07407407407407407
                * (
                    3456.0
                    + 9504.0 * n
                    + 18240.0 * np.power(n, 2)
                    + 65344.0 * np.power(n, 3)
                    + 81160.0 * np.power(n, 4)
                    + 44386.0 * np.power(n, 5)
                    + 3704.0 * np.power(n, 6)
                    - 32981.0 * np.power(n, 7)
                    - 31663.0 * np.power(n, 8)
                    - 11406.0 * np.power(n, 9)
                    + 436.0 * np.power(n, 10)
                    + 1545.0 * np.power(n, 11)
                    + 339.0 * np.power(n, 12)
                )
            )
            / (
                np.power(-1.0 + n, 2)
                * np.power(n, 5)
                * np.power(1.0 + n, 4)
                * np.power(2.0 + n, 2)
            )
            + (
                0.2962962962962963
                * (
                    -72.0
                    - 408.0 * n
                    - 446.0 * np.power(n, 2)
                    + 175.0 * np.power(n, 3)
                    + 472.0 * np.power(n, 4)
                    + 243.0 * np.power(n, 5)
                    + 164.0 * np.power(n, 6)
                )
                * S1
            )
            / ((-1.0 + n) * np.power(n, 3) * np.power(1.0 + n, 3))
            - (
                0.4444444444444444
                * (
                    -24.0
                    + 74.0 * n
                    + 135.0 * np.power(n, 2)
                    + 68.0 * np.power(n, 3)
                    + 43.0 * np.power(n, 4)
                )
                * np.power(S1, 2)
            )
            / ((-1.0 + n) * np.power(n, 2) * np.power(1.0 + n, 2))
            - (
                0.4444444444444444
                * (
                    -288.0
                    - 480.0 * n
                    - 1444.0 * np.power(n, 2)
                    - 2036.0 * np.power(n, 3)
                    - 807.0 * np.power(n, 4)
                    + 802.0 * np.power(n, 5)
                    + 1056.0 * np.power(n, 6)
                    + 706.0 * np.power(n, 7)
                    + 187.0 * np.power(n, 8)
                )
                * S2
            )
            / (
                np.power(-1.0 + n, 2)
                * np.power(n, 3)
                * np.power(1.0 + n, 3)
                * (2.0 + n)
            )
            + (
                (2.0 + n + np.power(n, 2))
                * (
                    -76.93164180221403
                    - 0.8888888888888888 * np.power(S1, 3)
                    + 29.333333333333332 * S1 * S2
                    - 10.666666666666666 * S21
                    + 19.555555555555557 * S3
                    - (128.0 * Sm2) / ((-1.0 + n) * n * (1.0 + n) * (2.0 + n))
                )
            )
            / ((-1.0 + n) * n * (1.0 + n))
        )
        - 2.0
        * (
            (
                0.2962962962962963
                * (
                    288.0
                    + 7440.0 * n
                    + 28928.0 * np.power(n, 2)
                    + 49136.0 * np.power(n, 3)
                    + 44966.0 * np.power(n, 4)
                    + 23063.0 * np.power(n, 5)
                    + 5814.0 * np.power(n, 6)
                    + 8033.0 * np.power(n, 7)
                    + 14891.0 * np.power(n, 8)
                    + 13239.0 * np.power(n, 9)
                    + 7232.0 * np.power(n, 10)
                    + 2301.0 * np.power(n, 11)
                    + 301.0 * np.power(n, 12)
                )
            )
            / (
                np.power(-1.0 + n, 2)
                * np.power(n, 4)
                * np.power(1.0 + n, 4)
                * np.power(2.0 + n, 3)
            )
            - (
                0.2962962962962963
                * (
                    576.0
                    - 1680.0 * n
                    - 8464.0 * np.power(n, 2)
                    - 7168.0 * np.power(n, 3)
                    + 4460.0 * np.power(n, 4)
                    + 11533.0 * np.power(n, 5)
                    + 9317.0 * np.power(n, 6)
                    + 5347.0 * np.power(n, 7)
                    + 2139.0 * np.power(n, 8)
                    + 356.0 * np.power(n, 9)
                )
                * S1
            )
            / (
                np.power(-1.0 + n, 2)
                * np.power(n, 3)
                * np.power(1.0 + n, 3)
                * np.power(2.0 + n, 2)
            )
            + (
                0.4444444444444444
                * (
                    -264.0
                    - 88.0 * n
                    + 324.0 * np.power(n, 2)
                    + 127.0 * np.power(n, 3)
                    + 86.0 * np.power(n, 4)
                    + 31.0 * np.power(n, 5)
                )
                * np.power(S1, 2)
            )
            / (np.power(-1.0 + n, 2) * np.power(n, 2) * (1.0 + n) * (2.0 + n))
            - (
                1.3333333333333333
                * (
                    56.0
                    - 92.0 * np.power(n, 2)
                    - 1.0 * np.power(n, 3)
                    + 37.0 * np.power(n, 4)
                    + 33.0 * np.power(n, 5)
                    + 15.0 * np.power(n, 6)
                )
                * S2
            )
            / (
                np.power(-1.0 + n, 2)
                * np.power(n, 2)
                * np.power(1.0 + n, 2)
                * (2.0 + n)
            )
            - (
                5.333333333333333
                * (
                    -40.0
                    - 72.0 * n
                    - 76.0 * np.power(n, 2)
                    + 39.0 * np.power(n, 3)
                    + 51.0 * np.power(n, 4)
                    + 37.0 * np.power(n, 5)
                    + 13.0 * np.power(n, 6)
                )
                * Sm2
            )
            / (
                np.power(-1.0 + n, 2)
                * np.power(n, 2)
                * np.power(1.0 + n, 2)
                * (2.0 + n)
            )
            + (
                (2.0 + n + np.power(n, 2))
                * (
                    76.93164180221403
                    + 0.8888888888888888 * np.power(S1, 3)
                    + 18.666666666666668 * S1 * S2
                    + 28.444444444444443 * S3
                    + 42.666666666666664 * S1 * Sm2
                    - 21.333333333333332 * Sm21
                    + 21.333333333333332 * Sm3
                )
            )
            / ((-1.0 + n) * n * (1.0 + n))
        )
    )
    return a_gq_l0 + a_gq_l1 * L + a_gq_l2 * L**2 + a_gq_l3 * L**3<|MERGE_RESOLUTION|>--- conflicted
+++ resolved
@@ -1,8 +1,4 @@
-<<<<<<< HEAD
-"""The |N3LO| |OME| :math:`a_{gq}^{S,(3)}`."""
-=======
 """The unpolarized, space-like |N3LO| gluon-quark |OME|."""
->>>>>>> 95387531
 import numba as nb
 import numpy as np
 
@@ -11,11 +7,7 @@
 def A_gq(n, sx, nf, L):  # pylint: disable=too-many-locals
     r"""Compute the |N3LO| singlet |OME| :math:`A_{gq}^{S,(3)}(N)`.
 
-<<<<<<< HEAD
-    The expression is presented in :cite:`Ablinger_2014` (eq 6.3).
-=======
     The expression is presented in :cite:`Ablinger_2014` :eqref:`6.3`.
->>>>>>> 95387531
 
     When using the code, please cite the complete list of references
     available in :mod:`ekore.matching_conditions.as3`.
