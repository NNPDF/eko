--- conflicted
+++ resolved
@@ -1,8 +1,4 @@
-<<<<<<< HEAD
-"""The |N3LO| |OME| :math:`A_{Hg}^{S,(3)}`."""
-=======
 """The unpolarized, space-like |N3LO| heavy-gluon |OME|."""
->>>>>>> 95387531
 # pylint: skip-file
 import numba as nb
 import numpy as np
@@ -11,11 +7,7 @@
 
 
 @nb.njit(cache=True)
-<<<<<<< HEAD
 def A_Hg(n, sx, nf, L):
-=======
-def A_Hg(n, sx, nf, L):  # pylint: disable=too-many-locals
->>>>>>> 95387531
     r"""Compute the |N3LO| singlet |OME| :math:`A_{Hg}^{S,(3)}(N)`.
 
     The expression is presented in :cite:`Bierenbaum:2009mv`.
@@ -39,14 +31,6 @@
     complex
         :math:`A_{Hg}^{S,(3)}(N)`
 
-<<<<<<< HEAD
-    See Also
-    --------
-    a_Hg3: eko.matching_conditions.as3.aHg_param.a_Hg3
-        Incomplete part of the |OME|  :math:`a_{Hg}^{S,(3)}(N)`.
-
-=======
->>>>>>> 95387531
     """
     S1, _ = sx[0]
     S2, Sm2 = sx[1]
