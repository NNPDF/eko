r"""The unpolarized, space-like |N3LO| |OME|.

The expressions are based on:

    - :cite:`Bierenbaum:2009mv`. Isabella Bierenbaum, Johannes Blümlein, and
      Sebastian Klein. Mellin Moments of the O(alpha**3(s)) Heavy Flavor
      Contributions to unpolarized Deep-Inelastic Scattering at Q**2 \ensuremath
      >\ensuremath > m**2 and Anomalous Dimensions. Nucl. Phys. B, 820:417-482,
      2009. arXiv:0904.3563, doi:10.1016/j.nuclphysb.2009.06.005.
    - :cite:`Bl_mlein_2000`. Johannes Blümlein. Analytic continuation of mellin
      transforms up to two-loop order. Computer Physics Communications,
      133(1):76-104, Dec 2000. URL:
      http://dx.doi.org/10.1016/S0010-4655(00)00156-9,
      doi:10.1016/s0010-4655(00)00156-9.
    - :cite:`Bierenbaum:2009zt`. Isabella Bierenbaum, Johannes Blümlein, and
      Sebastian Klein. The Gluonic Operator Matrix Elements at O(alpha(s)**2) for
      DIS Heavy Flavor Production. Phys. Lett. B, 672:401-406, 2009.
      arXiv:0901.0669, doi:10.1016/j.physletb.2009.01.057.
    - :cite:`Ablinger:2010ty`. J. Ablinger, J. Blümlein, S. Klein, C. Schneider,
      and F. Wissbrock. The $O(\alpha _s^3)$ Massive Operator Matrix Elements of
      $O(n_f)$ for the Structure Function $F_2(x,Q^2)$ and Transversity. Nucl.
      Phys. B, 844:26-54, 2011. arXiv:1008.3347,
      doi:10.1016/j.nuclphysb.2010.10.021.
    - :cite:`Ablinger:2014vwa`. J. Ablinger, A. Behring, J. Blümlein, A. De
      Freitas, A. Hasselhuhn, A. von Manteuffel, M. Round, C. Schneider, and F.
      Wißbrock. The 3-Loop Non-Singlet Heavy Flavor Contributions and Anomalous
      Dimensions for the Structure Function $F_2(x,Q^2)$ and Transversity. Nucl.
      Phys. B, 886:733-823, 2014. arXiv:1406.4654,
      doi:10.1016/j.nuclphysb.2014.07.010.
    - :cite:`Ablinger:2014uka`. J. Ablinger, J. Blümlein, A. De Freitas, A.
      Hasselhuhn, A. von Manteuffel, M. Round, and C. Schneider. The $O(\alpha
      _s^3 T_F^2)$ Contributions to the Gluonic Operator Matrix Element. Nucl.
      Phys. B, 885:280-317, 2014. arXiv:1405.4259,
      doi:10.1016/j.nuclphysb.2014.05.028.
    - :cite:`Behring:2014eya`. A. Behring, I. Bierenbaum, J. Blümlein, A. De
      Freitas, S. Klein, and F. Wißbrock. The logarithmic contributions to the
      $O(\alpha ^3_s)$ asymptotic massive Wilson coefficients and operator matrix
      elements in deeply inelastic scattering. Eur. Phys. J. C, 74(9):3033, 2014.
      arXiv:1403.6356, doi:10.1140/epjc/s10052-014-3033-x.
    - :cite:`Blumlein:2017wxd`. Johannes Blümlein, Jakob Ablinger, Arnd Behring,
      Abilio De Freitas, Andreas von Manteuffel, Carsten Schneider, and C.
      Schneider. Heavy Flavor Wilson Coefficients in Deep-Inelastic Scattering:
      Recent Results. PoS, QCDEV2017:031, 2017. arXiv:1711.07957,
      doi:10.22323/1.308.0031.
    - :cite:`Ablinger_2014`. J. Ablinger, J. Blümlein, A. De Freitas, A.
      Hasselhuhn, A. von Manteuffel, M. Round, C. Schneider, and F. Wißbrock. The
      transition matrix element a_gq(n) of the variable flavor number scheme at
      o(α_s^3). Nuclear Physics B, 882:263-288, May 2014. URL:
      http://dx.doi.org/10.1016/j.nuclphysb.2014.02.007,
      doi:10.1016/j.nuclphysb.2014.02.007.
    - :cite:`Ablinger_2015`. J. Ablinger, A. Behring, J. Blümlein, A. De
      Freitas, A. von Manteuffel, and C. Schneider. The 3-loop pure singlet heavy
      flavor contributions to the structure function f2(x,q2) and the anomalous
      dimension. Nuclear Physics B, 890:48-151, Jan 2015. URL:
      http://dx.doi.org/10.1016/j.nuclphysb.2014.10.008,
      doi:10.1016/j.nuclphysb.2014.10.008.
    - :cite:`Ablinger:2022wbb`. J. Ablinger, J. and A. Behring, J. Blümlein, A. De
      Freitas, C. Schneider, A. Goedicke, C. von Manteuffel and K. Schonwald.
      The Unpolarized and Polarized Single-Mass Three-Loop Heavy Flavor Operator
      Matrix Elements $A_{gg,Q}$ and $\Delta A_{gg,Q}$}.
      DESY 15-112, DO-TH 22/26, CERN-TH-2022-179, ZU-TH 53/22, RISC Report Series 22-25, MSUHEP-22-036

"""

import numba as nb
import numpy as np

from .agg import A_gg
from .agq import A_gq
from .aHg import A_Hg
from .aHq import A_Hq
from .aqg import A_qg
from .aqqNS import A_qqNS
from .aqqPS import A_qqPS


@nb.njit(cache=True)
<<<<<<< HEAD
def A_singlet(n, sx_singlet, nf, L):
=======
def A_singlet(n, sx_singlet, sx_non_singlet, nf, L):
>>>>>>> 95387531
    r"""Compute the |N3LO| singlet |OME|.

    .. math::
        A^{S,(3)} = \left(\begin{array}{cc}
            A_{gg, H}^{S,(3)} & A_{gq, H}^{S,(3)} & 0 \\
            A_{qg, H}^{S,(3)} & A_{qq,H}^{NS,(3)} + A_{qq,H}^{PS,(3)} & 0\\
            A_{hg}^{S,(3)} & A_{hq}^{PS,(3)} & 0\\
        \end{array}\right)

    When using the code, please cite the complete list of references
    available at the top of this module :mod:`ekore.matching_conditions.as3`.

    Parameters
    ----------
    n : complex
        Mellin moment
    sx_singlet : list
        singlet like harmonic sums cache containing:

        .. math ::
            [[S_1,S_{-1}],
            [S_2,S_{-2}],
            [S_{3}, S_{2,1}, S_{2,-1}, S_{-2,1}, S_{-2,-1}, S_{-3}],
            [S_{4}, S_{3,1}, S_{2,1,1}, S_{-2,-2}, S_{-3, 1}, S_{-4}],]

    nf : int
        number of active flavor below the threshold
    L : float
        :math:`\ln(\mu_F^2 / m_h^2)`

    Returns
    -------
    A_S : numpy.ndarray
        |NNLO| singlet |OME| :math:`A^{S,(3)}(N)`

    """
    A_hq_3 = A_Hq(n, sx_singlet, nf, L)
    A_hg_3 = A_Hg(n, sx_singlet, nf, L)

    A_gq_3 = A_gq(n, sx_singlet, nf, L)
    A_gg_3 = A_gg(n, sx_singlet, nf, L)

    A_qq_ps_3 = A_qqPS(n, sx_singlet, nf, L)
    A_qq_ns_3 = A_qqNS(n, sx_singlet, nf, L, 1)
    A_qg_3 = A_qg(n, sx_singlet, nf, L)

    A_S = np.array(
        [
            [A_gg_3, A_gq_3, 0.0],
            [A_qg_3, A_qq_ps_3 + A_qq_ns_3, 0.0],
            [A_hg_3, A_hq_3, 0.0],
        ],
        np.complex_,
    )
    return A_S


@nb.njit(cache=True)
def A_ns(n, sx_all, nf, L):
    r"""Compute the |N3LO| non-singlet |OME|.

    .. math::
        A^{NS,(3)} = \left(\begin{array}{cc}
            A_{qq,H}^{NS,(3)} & 0\\
            0 & 0\\
        \end{array}\right)

    When using the code, please cite the complete list of references available
    at the top of this module :mod:`ekore.matching_conditions.as3`.

    Parameters
    ----------
    n : complex
        Mellin moment
    sx_all : list
        harmonic sums cache containing:

        .. math ::
            [[S_1,S_{-1}],
            [S_2,S_{-2}],
            [S_{3}, S_{2,1}, S_{2,-1}, S_{-2,1}, S_{-2,-1}, S_{-3}],
            [S_{4}, S_{3,1}, S_{2,1,1}, S_{-2,-2}, S_{-3, 1}, S_{-4}],],
            [S_{5}, S_{-5}]

    nf : int
        number of active flavor below the threshold
    L : float
        :math:`\ln(\mu_F^2 / m_h^2)`

    Returns
    -------
    A_NS : numpy.ndarray
        |N3LO| non-singlet |OME| :math:`A^{NS,(3)}`

    """
    return np.array(
        [[A_qqNS(n, sx_all, nf, L, -1), 0.0], [0 + 0j, 0 + 0j]], np.complex_
    )<|MERGE_RESOLUTION|>--- conflicted
+++ resolved
@@ -75,11 +75,7 @@
 
 
 @nb.njit(cache=True)
-<<<<<<< HEAD
 def A_singlet(n, sx_singlet, nf, L):
-=======
-def A_singlet(n, sx_singlet, sx_non_singlet, nf, L):
->>>>>>> 95387531
     r"""Compute the |N3LO| singlet |OME|.
 
     .. math::
