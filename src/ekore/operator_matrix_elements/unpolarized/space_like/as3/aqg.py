--- conflicted
+++ resolved
@@ -1,8 +1,4 @@
-<<<<<<< HEAD
-"""The |N3LO| |OME| :math:`A_{qg}^{S,(3)}`."""
-=======
 """The unpolarized, space-like |N3LO| quark-gluon |OME|."""
->>>>>>> 95387531
 import numba as nb
 import numpy as np
 
