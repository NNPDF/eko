--- conflicted
+++ resolved
@@ -1,23 +1,12 @@
-<<<<<<< HEAD
-r"""Contains the |NNLO| |OME| for the matching conditions in the |VFNS| (see, :cite:`Buza_1998` appendix B).
-
-The expression for :math:`\mu_F^2 = m_H^2` are taken from :cite:`Vogt:2004ns` directly in N space.
-While the parts proportional to :math:`\ln(\mu_F^2 / m_h^2)` comes from |QCDNUM|
-=======
 r"""The unpolarized, spacelike |NNLO| |OME|.
 
 See, :cite:`Buza_1998` appendix B.
 The expession for :math:`\mu_F^2 = m_H^2` are taken from :cite:`Vogt:2004ns` directly in N space.
 While the parts proportional to :math:`\ln(\mu_F^2 / m_h^2)` comes |QCDNUM|
->>>>>>> 95387531
 (https://github.com/N3PDF/external/blob/master/qcdnum/qcdnum/pij/ome.f)
-and was Mellin transformed with Mathematica.
-
-<<<<<<< HEAD
-The expression for ``A_Hg_l0`` comes form :cite:`Bierenbaum:2009zt`
-=======
+and Mellin transformed with Mathematica.
+
 The expession for ``A_Hg_l0`` comes form :cite:`Bierenbaum:2009zt`.
->>>>>>> 95387531
 """
 import numba as nb
 import numpy as np
@@ -31,15 +20,9 @@
 
 @nb.njit(cache=True)
 def A_qq_ns(n, sx, L):
-<<<<<<< HEAD
-    r"""Compute |NNLO| light-light non-singlet |OME| :math:`A_{qq,H}^{NS,(2)}`.
-
-    Implements :eqref:`B.4` of :cite:`Buza_1998`.
-=======
     r"""|NNLO| light-light non-singlet |OME| :math:`A_{qq,H}^{NS,(2)}`.
 
     It is given in :eqref:`B.4` of :cite:`Buza_1998`.
->>>>>>> 95387531
 
     Parameters
     ----------
@@ -93,15 +76,9 @@
 
 @nb.njit(cache=True)
 def A_hq_ps(n, sx, L):
-<<<<<<< HEAD
-    r"""Compute |NNLO| heavy-light pure-singlet |OME| :math:`A_{Hq}^{PS,(2)}`.
-
-    Implements :eqref:`B.1` of :cite:`Buza_1998`.
-=======
     r"""|NNLO| heavy-light pure-singlet |OME| :math:`A_{Hq}^{PS,(2)}`.
 
     It is given in :eqref:`B.1` of :cite:`Buza_1998`.
->>>>>>> 95387531
 
     Parameters
     ----------
@@ -163,18 +140,10 @@
 
 @nb.njit(cache=True)
 def A_hg(n, sx, L):
-<<<<<<< HEAD
-    r"""Compute |NNLO| heavy-gluon |OME| :math:`A_{Hg}^{S,(2)}`.
-
-    Implements :eqref:`B.3` of :cite:`Buza_1998`.
-
-    The expression for ``A_Hg_l0`` comes form :cite:`Bierenbaum:2009zt`.
-=======
     r"""|NNLO| heavy-gluon |OME| :math:`A_{Hg}^{S,(2)}`.
 
     It is given in :eqref:`B.3` of :cite:`Buza_1998`.
     The expession for ``A_Hg_l0`` comes form :cite:`Bierenbaum:2009zt`.
->>>>>>> 95387531
 
     Parameters
     ----------
@@ -312,15 +281,9 @@
 
 @nb.njit(cache=True)
 def A_gq(n, sx, L):
-<<<<<<< HEAD
-    r"""Compute |NNLO| gluon-quark |OME| :math:`A_{gq,H}^{S,(2)}`.
-
-    Implements :eqref:`B.5` of :cite:`Buza_1998`.
-=======
     r"""|NNLO| gluon-quark |OME| :math:`A_{gq,H}^{S,(2)}`.
 
     It is given in :eqref:`B.5` of :cite:`Buza_1998`.
->>>>>>> 95387531
 
     Parameters
     ----------
@@ -369,15 +332,9 @@
 
 @nb.njit(cache=True)
 def A_gg(n, sx, L):
-<<<<<<< HEAD
-    r"""Compute |NNLO| gluon-gluon |OME| :math:`A_{gg,H}^{S,(2)}`.
-
-    Implements :eqref:`B.7` of :cite:`Buza_1998`.
-=======
     r"""|NNLO| gluon-gluon |OME| :math:`A_{gg,H}^{S,(2)}`.
 
     It is given in :eqref:`B.7` of :cite:`Buza_1998`.
->>>>>>> 95387531
 
     Parameters
     ----------
@@ -466,10 +423,6 @@
     r"""Compute the |NNLO| singlet |OME|.
 
     .. math::
-<<<<<<< HEAD
-
-=======
->>>>>>> 95387531
         A^{S,(2)} = \left(\begin{array}{cc}
         A_{gg, H}^{S,(2)} & A_{gq, H}^{S,(2)} & 0 \\
         0 & A_{qq,H}^{NS,(2)} & 0\\
@@ -513,10 +466,6 @@
     r"""Compute the |NNLO| non-singlet |OME|.
 
     .. math::
-<<<<<<< HEAD
-
-=======
->>>>>>> 95387531
         A^{NS,(2)} = \left(\begin{array}{cc}
         A_{qq,H}^{NS,(2)} & 0 \\
         0 & 0 \\
