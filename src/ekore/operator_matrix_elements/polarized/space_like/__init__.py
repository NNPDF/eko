r"""The polarized, space-like |OME|."""

import numba as nb
import numpy as np

from . import as1, as2


@nb.njit(cache=True)
<<<<<<< HEAD
def A_singlet(matching_order, n, nf, L):
    r"""Compute the tower of the singlet |OME|.

    Parameters
    ----------
    matching_order : tuple(int,int)
        perturbative matching order
    n : complex
        Mellin variable
    nf: int
        number of active flavor below threshold
    L : float
        :math:``\ln(\mu_F^2 / m_h^2)``

    Returns
    -------
    numpy.ndarray
        singlet |OME|

    """
    A_s = np.zeros((matching_order[0], 3, 3), np.complex_)
    if matching_order[0] >= 1:
        A_s[0] = as1.A_singlet(n, L)
    if matching_order[0] == 2:
        A_s[1] = as2.A_singlet(n, L, nf)
    if matching_order[0] > 2:
        raise NotImplementedError(
            "Polarized, space-like beyond NNLO is not implemented yet."
        )
    return A_s


@nb.njit(cache=True)
def A_non_singlet(matching_order, n, L):
    r"""Compute the tower of the non-singlet |OME|.

    Parameters
    ----------
    matching_order : tuple(int,int)
        perturbative matching order
    n : complex
        Mellin variable
    L : float
        :math:``\ln(\mu_F^2 / m_h^2)``

    Returns
    -------
    numpy.ndarray
        non-singlet |OME|

    """
    A_ns = np.zeros((matching_order[0], 2, 2), np.complex_)
    if matching_order[0] == 2:
        A_ns[1] = as2.A_ns(n, L)
    if matching_order[0] > 2:
        raise NotImplementedError(
            "Polarized, space-like beyond NNLO is not implemented yet."
        )
    return A_ns
=======
def A_non_singlet(_matching_order, _n, _nf, _L):
    """Compute the non-singlet |OME|."""
    raise NotImplementedError("Polarised, space-like is not yet implemented")


@nb.njit(cache=True)
def A_singlet(_matching_order, _n, _nf, _L, _is_msbar):
    """Compute the singlet |OME|."""
    raise NotImplementedError("Polarised, space-like is not yet implemented")
>>>>>>> 1ae0d032
<|MERGE_RESOLUTION|>--- conflicted
+++ resolved
@@ -3,11 +3,11 @@
 import numba as nb
 import numpy as np
 
+from ....harmonics import cache as c
 from . import as1, as2
 
 
 @nb.njit(cache=True)
-<<<<<<< HEAD
 def A_singlet(matching_order, n, nf, L):
     r"""Compute the tower of the singlet |OME|.
 
@@ -31,8 +31,9 @@
     A_s = np.zeros((matching_order[0], 3, 3), np.complex_)
     if matching_order[0] >= 1:
         A_s[0] = as1.A_singlet(n, L)
+    cache = c.reset()
     if matching_order[0] == 2:
-        A_s[1] = as2.A_singlet(n, L, nf)
+        A_s[1] = as2.A_singlet(n, cache, L, nf)
     if matching_order[0] > 2:
         raise NotImplementedError(
             "Polarized, space-like beyond NNLO is not implemented yet."
@@ -60,21 +61,11 @@
 
     """
     A_ns = np.zeros((matching_order[0], 2, 2), np.complex_)
+    cache = c.reset()
     if matching_order[0] == 2:
-        A_ns[1] = as2.A_ns(n, L)
+        A_ns[1] = as2.A_ns(n, cache, L)
     if matching_order[0] > 2:
         raise NotImplementedError(
             "Polarized, space-like beyond NNLO is not implemented yet."
         )
-    return A_ns
-=======
-def A_non_singlet(_matching_order, _n, _nf, _L):
-    """Compute the non-singlet |OME|."""
-    raise NotImplementedError("Polarised, space-like is not yet implemented")
-
-
-@nb.njit(cache=True)
-def A_singlet(_matching_order, _n, _nf, _L, _is_msbar):
-    """Compute the singlet |OME|."""
-    raise NotImplementedError("Polarised, space-like is not yet implemented")
->>>>>>> 1ae0d032
+    return A_ns