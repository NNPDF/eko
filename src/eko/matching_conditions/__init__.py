<<<<<<< HEAD
# -*- coding: utf-8 -*-
"""Defines the matching conditions for the |VFNS| evolution."""
=======
"""
This module defines the matching conditions for the |VFNS| evolution.
"""
>>>>>>> fe94dd1f

from .. import basis_rotation as br
from .. import member


class MatchingCondition(member.OperatorBase):
    """
    Matching conditions for |PDF| at threshold.

    The continuation of the (formally) heavy non-singlet distributions
    with either the full singlet :math:`S` or the full valence :math:`V`
    is considered "trivial". Instead at |NNLO| additional terms ("non-trivial")
    enter.
    """

    @classmethod
    def split_ad_to_evol_map(
        cls,
        op_members,
        nf,
        q2_thr,
        intrinsic_range,
        qed=False,
    ):
        """
        Create the instance from the |OME|.

        Parameters
        ----------
            op_members : eko.operator_matrix_element.OperatorMatrixElement.op_members
                Attribute of :class:`~eko.operator_matrix_element.OperatorMatrixElement`
                containing the |OME|
            nf : int
                number of active flavors *below* the threshold
            q2_thr: float
                threshold value
            intrinsic_range : list
                list of intrinsic quark pids
            qed : bool
                activate qed
        """
        m = {
            "S.S": op_members[(100, 100)],
            "S.g": op_members[(100, 21)],
            "g.S": op_members[(21, 100)],
            "g.g": op_members[(21, 21)],
            "V.V": op_members[(200, 200)],
        }

        # add elements which are already active
        if not qed:
            for f in range(2, nf + 1):
                n = f**2 - 1
                m[f"V{n}.V{n}"] = m["V.V"]
                m[f"T{n}.T{n}"] = m["V.V"]
        else:
            m.update(
                {
                    "Sdelta.Sdelta": op_members[(200, 200)],
                    "Vdelta.Vdelta": op_members[(200, 200)],
                    "ph.ph": member.OpMember.id_like(op_members[(200, 200)]).copy(),
                }
            )
            names = {3: "d3", 4: "u3", 5: "d8", 6: "u8"}
            for k in range(3, nf + 1):
                m[f"V{names[k]}.V{names[k]}"] = m["V.V"]
                m[f"T{names[k]}.T{names[k]}"] = m["V.V"]

        # activate the next heavy quark
        hq = br.quark_names[nf]
        m.update(
            {
                # f"{hq}-.V": op_members[(br.matching_hminus_pid, 200)],
                f"{hq}+.S": op_members[(br.matching_hplus_pid, 100)],
                f"{hq}+.g": op_members[(br.matching_hplus_pid, 21)],
            }
        )

        # intrinsic matching
        if len(intrinsic_range) != 0:
            op_id = member.OpMember.id_like(op_members[(200, 200)])
            for intr_fl in intrinsic_range:
                ihq = br.quark_names[intr_fl - 1]  # find name
                if intr_fl > nf + 1:
                    # keep the higher quarks as they are
                    m[f"{ihq}+.{ihq}+"] = op_id.copy()
                    m[f"{ihq}-.{ihq}-"] = op_id.copy()
                elif intr_fl == nf + 1:
                    # match the missing contribution from h+ and h-
                    m.update(
                        {
                            f"{ihq}+.{ihq}+": op_members[
                                (br.matching_hplus_pid, br.matching_hplus_pid)
                            ],
                            f"S.{ihq}+": op_members[(100, br.matching_hplus_pid)],
                            f"g.{ihq}+": op_members[(21, br.matching_hplus_pid)],
                            f"{ihq}-.{ihq}-": op_members[
                                (br.matching_hminus_pid, br.matching_hminus_pid)
                            ],
                            # f"V.{ihq}-": op_members[(200, br.matching_hminus_pid)],
                        }
                    )
        return cls.promote_names(m, q2_thr)<|MERGE_RESOLUTION|>--- conflicted
+++ resolved
@@ -1,11 +1,4 @@
-<<<<<<< HEAD
-# -*- coding: utf-8 -*-
 """Defines the matching conditions for the |VFNS| evolution."""
-=======
-"""
-This module defines the matching conditions for the |VFNS| evolution.
-"""
->>>>>>> fe94dd1f
 
 from .. import basis_rotation as br
 from .. import member
