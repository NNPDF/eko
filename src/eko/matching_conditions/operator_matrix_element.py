# -*- coding: utf-8 -*-
"""
This module defines the |OME| for the non-trivial matching conditions in the
|VFNS| evolution.
"""

import functools
import logging

import numba as nb
import numpy as np

from .. import basis_rotation as br
from .. import harmonics
from ..evolution_operator import Operator, QuadKerBase
from . import as1, as2

# _N3LO_ from . import as1, as2, as3

logger = logging.getLogger(__name__)


@nb.njit(cache=True)
def compute_harmonics_cache(n, order, is_singlet):
    r"""
    Get the harmonics sums cache

    Parameters
    ----------
        n: complex
            Mellin moment
        order: int
            perturbative order
        is_singlet: bool
            symmetry factor: True for singlet like quantities (:math:`\eta=(-1)^N = 1`),
            False for non-singlet like quantities (:math:`\eta=(-1)^N=-1`)

    Returns
    -------
        sx: list
            harmonic sums cache. At |N3LO| it contains:

            .. math ::
                [[S_1,S_{-1}],
                [S_2,S_{-2}],
                [S_{3}, S_{2,1}, S_{2,-1}, S_{-2,1}, S_{-2,-1}, S_{-3}],
                [S_{4}, S_{3,1}, S_{2,1,1}, S_{-2,-2}, S_{-3, 1}, S_{-4}],]

    """
    # max harmonics sum weight for each qcd order
    max_weight = {1: 2, 2: 3, 3: 5}
    # max number of harmonics sum of a given weight for each qcd order
    n_max_sums_weight = {1: 1, 2: 3, 3: 7}
    sx = harmonics.base_harmonics_cache(
        n, is_singlet, max_weight[order], n_max_sums_weight[order]
    )
    if order == 2:
        # Add Sm21 to cache
        sx[2, 1] = harmonics.Sm21(n, sx[0, 0], sx[0, -1], is_singlet)
    if order == 3:
        # Add weight 3 and 4 to cache
        sx[2, 1:-2] = harmonics.s3x(n, sx[:, 0], sx[:, -1], is_singlet)
        sx[3, 1:-1] = harmonics.s4x(n, sx[:, 0], sx[:, -1], is_singlet)
    # return list of list keeping the non zero values
    return [[el for el in sx_list if el != 0] for sx_list in sx]


@nb.njit(cache=True)
def A_singlet(order, n, sx, nf, L, is_msbar, sx_ns=None):
    r"""
    Computes the tower of the singlet |OME|.

    Parameters
    ----------
        order : tuple(int,int)
            perturbative order
        n : complex
            Mellin variable
        sx : list
            singlet like harmonic sums cache
        nf: int
            number of active flavor below threshold
        L : float
            :math:`log(q^2/m_h^2)`
        is_msbar: bool
            add the |MSbar| contribution
        sx_ns : list
            non-singlet like harmonic sums cache

    Returns
    -------
        A_singlet : numpy.ndarray
            singlet |OME|

    See Also
    --------
        eko.matching_conditions.nlo.A_singlet_1 : :math:`A^{S,(1)}(N)`
        eko.matching_conditions.nlo.A_hh_1 : :math:`A_{HH}^{(1)}(N)`
        eko.matching_conditions.nlo.A_gh_1 : :math:`A_{gH}^{(1)}(N)`
        eko.matching_conditions.nnlo.A_singlet_2 : :math:`A_{S,(2)}(N)`
    """
    A_s = np.zeros((order[0], 3, 3), np.complex_)
    if order[0] >= 2:
        A_s[0] = as1.A_singlet(n, sx, L)
    if order[0] >= 3:
        A_s[1] = as2.A_singlet(n, sx, L, is_msbar)
<<<<<<< HEAD
    if order[0] >= 4:
        A_s[2] = as3.A_singlet(n, sx, sx_ns, nf, L)
=======
    # _N3LO_ if order >= 3:
    #     A_s[2] = as3.A_singlet(n, sx, sx_ns, nf, L)
>>>>>>> 7e9a2583
    return A_s


@nb.njit(cache=True)
def A_non_singlet(order, n, sx, nf, L):
    r"""
    Computes the tower of the non-singlet |OME|

    Parameters
    ----------
        order : tuple(int,int)
            perturbative order
        n : complex
            Mellin variable
        sx : list
            harmonic sums cache
        nf: int
            number of active flavor below threshold
        L : float
            :math:`log(q^2/m_h^2)`

    Returns
    -------
        A_non_singlet : numpy.ndarray
            non-singlet |OME|

    See Also
    --------
        eko.matching_conditions.nlo.A_hh_1 : :math:`A_{HH}^{(1)}(N)`
        eko.matching_conditions.nnlo.A_ns_2 : :math:`A_{qq,H}^{NS,(2)}`
    """
    A_ns = np.zeros((order[0], 2, 2), np.complex_)
    if order[0] >= 2:
        A_ns[0] = as1.A_ns(n, sx, L)
    if order[0] >= 3:
        A_ns[1] = as2.A_ns(n, sx, L)
<<<<<<< HEAD
    if order[0] >= 4:
        A_ns[2] = as3.A_ns(n, sx, nf, L)
=======
    # _N3LO_ if order >= 3:
    #     A_ns[2] = as3.A_ns(n, sx, nf, L)
>>>>>>> 7e9a2583
    return A_ns


@nb.njit(cache=True)
def build_ome(A, order, a_s, backward_method):
    r"""
    Construct the matching expansion in :math:`a_s` with the appropriate method.

    Parameters
    ----------
        A : numpy.ndarray
            list of |OME|
        order : tuple(int,int)
            perturbation order
        a_s : float
            strong coupling, needed only for the exact inverse
        backward_method : ["exact", "expanded" or ""]
            empty or method for inverting the matching condition (exact or expanded)

    Returns
    -------
        ome : numpy.ndarray
            matching operator matrix
    """
    # to get the inverse one can use this FORM snippet
    # Symbol a;
    # NTensor c,d,e;
    # Local x=-(a*c+a**2* d + a**3 * e);
    # Local bi = 1+x+x**2+x**3;
    # Print;
    # .end
    ome = np.eye(len(A[0]), dtype=np.complex_)
    A = np.ascontiguousarray(A)
    if backward_method == "expanded":
        # expended inverse
        if order[0] >= 2:
            ome -= a_s * A[0]
        if order[0] >= 3:
            ome += a_s**2 * (-A[1] + A[0] @ A[0])
        if order[0] >= 4:
            ome += a_s**3 * (-A[2] + A[0] @ A[1] + A[1] @ A[0] - A[0] @ A[0] @ A[0])
    else:
        # forward or exact inverse
        if order[0] >= 2:
            ome += a_s * A[0]
        if order[0] >= 3:
            ome += a_s**2 * A[1]
        if order[0] >= 4:
            ome += a_s**3 * A[2]
        # need inverse exact ?  so add the missing pieces
        if backward_method == "exact":
            ome = np.linalg.inv(ome)
    return ome


@nb.njit(cache=True)
def quad_ker(
    u, order, mode0, mode1, is_log, logx, areas, a_s, nf, L, backward_method, is_msbar
):
    """
    Raw kernel inside quad

    Parameters
    ----------
        u : float
            quad argument
        order : tuple(int,int)
            perturbation order
        mode0 : int
            pid for first element in the singlet sector
        mode1 : int
            pid for second element in the singlet sector
        is_log : boolean
            logarithmic interpolation
        logx : float
            Mellin inversion point
        areas : tuple
            basis function configuration
        a_s : float
            strong coupling, needed only for the exact inverse
        nf: int
            number of active flavor below threshold
        L : float
            :math:`log(q^2/m_h^2)`
        backward_method : ["exact", "expanded" or ""]
            empty or method for inverting the matching condition (exact or expanded)
        is_msbar: bool
            add the |MSbar| contribution
    Returns
    -------
        ker : float
            evaluated integration kernel
    """
    ker_base = QuadKerBase(u, is_log, logx, mode0)
    integrand = ker_base.integrand(areas)
    if integrand == 0.0:
        return 0.0

    sx = compute_harmonics_cache(ker_base.n, order[0] - 1, ker_base.is_singlet)
    # order in compute_harmonics_cache is mismatched wrt order[0]
    sx_ns = None
<<<<<<< HEAD
    if order[0] == 4 and (
        (backward_method != "" and ker_base.is_singlet)
        or (mode0 == 100 and mode0 == 100)
    ):
        # At N3LO for A_qq singlet or backward you need to compute
        # both the singlet and non-singlet like harmonics
        # avoiding recomputing all of them ...
        sx_ns = sx.copy()
        smx_ns = harmonics.smx(ker_base.n, np.array([s[0] for s in sx]), False)
        for w, sm in enumerate(smx_ns):
            sx_ns[w][-1] = sm
        sx_ns[2][2] = harmonics.S2m1(ker_base.n, sx[0][1], smx_ns[0], smx_ns[1], False)
        sx_ns[2][3] = harmonics.Sm21(ker_base.n, sx[0][0], smx_ns[0], False)
        sx_ns[3][5] = harmonics.Sm31(ker_base.n, sx[0][0], smx_ns[0], smx_ns[1], False)
        sx_ns[3][4] = harmonics.Sm211(ker_base.n, sx[0][0], sx[0][1], smx_ns[0], False)
        sx_ns[3][3] = harmonics.Sm22(
            ker_base.n, sx[0][0], sx[0][1], smx_ns[1], sx_ns[3][5], False
        )
=======
    # _N3LO_ if order == 3 and (
    #     (backward_method != "" and ker_base.is_singlet)
    #     or (mode0 == 100 and mode0 == 100)
    # ):
    #     # At N3LO for A_qq singlet or backward you need to compute
    #     # both the singlet and non-singlet like harmonics
    #     # avoiding recomputing all of them ...
    #     sx_ns = sx.copy()
    #     smx_ns = harmonics.smx(ker_base.n, np.array([s[0] for s in sx]), False)
    #     for w, sm in enumerate(smx_ns):
    #         sx_ns[w][-1] = sm
    #     sx_ns[2][2] = harmonics.S2m1(ker_base.n, sx[0][1], smx_ns[0], smx_ns[1], False)
    #     sx_ns[2][3] = harmonics.Sm21(ker_base.n, sx[0][0], smx_ns[0], False)
    #     sx_ns[3][5] = harmonics.Sm31(ker_base.n, sx[0][0], smx_ns[0], smx_ns[1], False)
    #     sx_ns[3][4] = harmonics.Sm211(ker_base.n, sx[0][0], sx[0][1], smx_ns[0], False)
    #     sx_ns[3][3] = harmonics.Sm22(
    #         ker_base.n, sx[0][0], sx[0][1], smx_ns[1], sx_ns[3][5], False
    #     )
>>>>>>> 7e9a2583

    # compute the ome
    if ker_base.is_singlet:
        indices = {21: 0, 100: 1, 90: 2}
        A = A_singlet(order, ker_base.n, sx, nf, L, is_msbar, sx_ns)
    else:
        indices = {200: 0, 91: 1}
        A = A_non_singlet(order, ker_base.n, sx, nf, L)

    # build the expansion in alpha_s depending on the strategy
    ker = build_ome(A, order, a_s, backward_method)

    # select the needed matrix element
    ker = ker[indices[mode0], indices[mode1]]

    # recombine everthing
    return np.real(ker * integrand)


class OperatorMatrixElement(Operator):
    """
    Internal representation of a single |OME|.

    The actual matrices are computed upon calling :meth:`compute`.

    Parameters
    ----------
        config : dict
            configuration
        managers : dict
            managers
        is_backward: bool
            True for backward evolution
        q2: float
            matching scale
        nf: int
            number of active flavor below threshold
        L: float
            log of K threshold squared
        is_msbar: bool
            add the |MSbar| contribution
    """

    log_label = "Matching"
    # complete list of possible matching operators labels
    full_labels = [
        *br.singlet_labels,
        (br.matching_hplus_pid, 21),
        (br.matching_hplus_pid, 100),
        (21, br.matching_hplus_pid),
        (100, br.matching_hplus_pid),
        (br.matching_hplus_pid, br.matching_hplus_pid),
        (200, 200),
        (200, br.matching_hminus_pid),
        (br.matching_hminus_pid, 200),
        (br.matching_hminus_pid, br.matching_hminus_pid),
    ]

    def __init__(self, config, managers, nf, q2, is_backward, L, is_msbar):
        super().__init__(config, managers, nf, q2)
        self.backward_method = config["backward_inversion"] if is_backward else ""
        if is_backward:
            self.is_intrinsic = True
        else:
            self.is_intrinsic = bool(len(config["intrinsic_range"]) != 0)
        self.L = L
        self.is_msbar = is_msbar

    @property
    def labels(self):
        """
        Compute necessary sector labels to compute.

        Returns
        -------
            labels : list(str)
                sector labels
        """

        labels = []
        # non-singlet labels
        if self.config["debug_skip_non_singlet"]:
            logger.warning("%s: skipping non-singlet sector", self.log_label)
        else:
            labels.append((200, 200))
            if self.is_intrinsic or self.backward_method != "":
                # intrinsic labels, which are not zero at NLO
                labels.append((br.matching_hminus_pid, br.matching_hminus_pid))
                # These contributions are always 0 for the moment
                # labels.extend([(200, br.matching_hminus_pid), (br.matching_hminus_pid, 200)])
        # same for singlet
        if self.config["debug_skip_singlet"]:
            logger.warning("%s: skipping singlet sector", self.log_label)
        else:
            labels.extend(
                [
                    *br.singlet_labels,
                    (br.matching_hplus_pid, 21),
                    (br.matching_hplus_pid, 100),
                ]
            )
            if self.is_intrinsic or self.backward_method != "":
                labels.extend(
                    [
                        (21, br.matching_hplus_pid),
                        (100, br.matching_hplus_pid),
                        (br.matching_hplus_pid, br.matching_hplus_pid),
                    ]
                )
        return labels

    def quad_ker(self, label, logx, areas):
        """
        Partially initialized integrand function

        Parameters
        ----------
            label: tuple
                operator element pids
            logx: float
                Mellin inversion point
            areas : tuple
                basis function configuration

        Returns
        -------
            quad_ker : functools.partial
                partially initialized intration kernel

        """
        return functools.partial(
            quad_ker,
            order=self.config["order"],
            mode0=label[0],
            mode1=label[1],
            is_log=self.int_disp.log,
            logx=logx,
            areas=areas,
            a_s=self.a_s,
            nf=self.nf,
            L=self.L,
            backward_method=self.backward_method,
            is_msbar=self.is_msbar,
        )

    @property
    def a_s(self):
        """
        Returns the computed values for :math:`a_s`.
        Note that here you need to use :math:`a_s^{n_f+1}`
        """
        sc = self.managers["strong_coupling"]
        return sc.a(self.q2_from / self.fact_to_ren, self.q2_from, nf_to=self.nf + 1)[0]

    def compute(self):
        """
        compute the actual operators (i.e. run the integrations)
        """
        self.initialize_op_members()

        # At LO you don't need anything else
        if self.config["order"][0] == 1:
            logger.info("%s: no need to compute matching at LO", self.log_label)
            return

        self.integrate()<|MERGE_RESOLUTION|>--- conflicted
+++ resolved
@@ -104,13 +104,8 @@
         A_s[0] = as1.A_singlet(n, sx, L)
     if order[0] >= 3:
         A_s[1] = as2.A_singlet(n, sx, L, is_msbar)
-<<<<<<< HEAD
-    if order[0] >= 4:
-        A_s[2] = as3.A_singlet(n, sx, sx_ns, nf, L)
-=======
-    # _N3LO_ if order >= 3:
+    # _N3LO_ if order >= 4:
     #     A_s[2] = as3.A_singlet(n, sx, sx_ns, nf, L)
->>>>>>> 7e9a2583
     return A_s
 
 
@@ -147,13 +142,8 @@
         A_ns[0] = as1.A_ns(n, sx, L)
     if order[0] >= 3:
         A_ns[1] = as2.A_ns(n, sx, L)
-<<<<<<< HEAD
-    if order[0] >= 4:
-        A_ns[2] = as3.A_ns(n, sx, nf, L)
-=======
-    # _N3LO_ if order >= 3:
+    # _N3LO_ if order >= 4:
     #     A_ns[2] = as3.A_ns(n, sx, nf, L)
->>>>>>> 7e9a2583
     return A_ns
 
 
@@ -255,27 +245,7 @@
     sx = compute_harmonics_cache(ker_base.n, order[0] - 1, ker_base.is_singlet)
     # order in compute_harmonics_cache is mismatched wrt order[0]
     sx_ns = None
-<<<<<<< HEAD
-    if order[0] == 4 and (
-        (backward_method != "" and ker_base.is_singlet)
-        or (mode0 == 100 and mode0 == 100)
-    ):
-        # At N3LO for A_qq singlet or backward you need to compute
-        # both the singlet and non-singlet like harmonics
-        # avoiding recomputing all of them ...
-        sx_ns = sx.copy()
-        smx_ns = harmonics.smx(ker_base.n, np.array([s[0] for s in sx]), False)
-        for w, sm in enumerate(smx_ns):
-            sx_ns[w][-1] = sm
-        sx_ns[2][2] = harmonics.S2m1(ker_base.n, sx[0][1], smx_ns[0], smx_ns[1], False)
-        sx_ns[2][3] = harmonics.Sm21(ker_base.n, sx[0][0], smx_ns[0], False)
-        sx_ns[3][5] = harmonics.Sm31(ker_base.n, sx[0][0], smx_ns[0], smx_ns[1], False)
-        sx_ns[3][4] = harmonics.Sm211(ker_base.n, sx[0][0], sx[0][1], smx_ns[0], False)
-        sx_ns[3][3] = harmonics.Sm22(
-            ker_base.n, sx[0][0], sx[0][1], smx_ns[1], sx_ns[3][5], False
-        )
-=======
-    # _N3LO_ if order == 3 and (
+    # _N3LO_ if order == 4 and (
     #     (backward_method != "" and ker_base.is_singlet)
     #     or (mode0 == 100 and mode0 == 100)
     # ):
@@ -293,7 +263,6 @@
     #     sx_ns[3][3] = harmonics.Sm22(
     #         ker_base.n, sx[0][0], sx[0][1], smx_ns[1], sx_ns[3][5], False
     #     )
->>>>>>> 7e9a2583
 
     # compute the ome
     if ker_base.is_singlet:
