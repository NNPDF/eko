--- conflicted
+++ resolved
@@ -1,8 +1,4 @@
-<<<<<<< HEAD
-r"""Contains the scale variation operator for the expanded scheme (``ModSV=expanded``).
-=======
 r"""Scale variation operator for the expanded scheme (``ModSV=expanded``).
->>>>>>> 873dc2d3
 
 The expressions can be obtained using Eqs. (3.33) and (3.38) of :cite:`AbdulKhalek:2019ihb`.
 Be aware that corresponding the signs of the ingredients there are a number of differences.
@@ -38,13 +34,10 @@
 @nb.njit(cache=True)
 def variation_as2(gamma, L, beta0, g0e2):
     r"""Compute the |NNLO| anomalous dimension variation.
-<<<<<<< HEAD
-=======
 
     These kernels are meant to be used with alpha_s evaluated at the
     factorization scale. If one expresses everything in terms of
     alpha_s evaluated at the process scale, the sign of beta*gamma0 flips.
->>>>>>> 873dc2d3
 
     Parameters
     ----------
