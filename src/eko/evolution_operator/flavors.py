<<<<<<< HEAD
# -*- coding: utf-8 -*-
r"""The write-up of the matching conditions is given in :doc:`Matching Conditions </theory/Matching>`."""
=======
r"""
The write-up of the matching conditions is given in
:doc:`Matching Conditions </theory/Matching>`.

"""
>>>>>>> fe94dd1f

import numpy as np

from .. import basis_rotation as br
from .. import constants


def pids_from_intrinsic_evol(label, nf, normalize):
    r"""
    Obtain the list of pids with their corresponding weight, that are contributing to ``evol``.

    The normalization of the weights is only needed for the output rotation:

    - if we want to build e.g. the singlet in the initial state we simply have to sum
      to obtain :math:`S = u + \bar u + d + \bar d + \ldots`
    - if we want to rotate back in the output we have to *normalize* the weights:
      e.g. in nf=3 :math:`u = \frac 1 6 S + \frac 1 6 V + \ldots`

    The normalization can only happen here since we're actively cutting out some
    flavor (according to ``nf``).

    Parameters
    ----------
        evol : str
            evolution label
        nf : int
            maximum number of light flavors
        normalize : bool
            normalize output

    Returns
    -------
        m : list
    """
    try:
        evol_idx = br.evol_basis.index(label)
        is_evol = True
    except ValueError:
        is_evol = False
    if is_evol:
        weights = br.rotate_flavor_to_evolution[evol_idx].copy()
        for j, pid in enumerate(br.flavor_basis_pids):
            if nf < abs(pid) <= 6:
                weights[j] = 0
    else:
        weights = rotate_pm_to_flavor(label)
    # normalize?
    if normalize:
        norm = weights @ weights
        weights = weights / norm
    return weights


def get_range(evol_labels, qed=False):
    """
    Determine the number of light and heavy flavors participating in the input and output.

    Here, we assume that the T distributions (e.g. T15) appears *always*
    before the corresponding V distribution (e.g. V15).

    Parameters
    ----------
    qed : bool
        activate qed

    Returns
    -------
        nf_in : int
            number of light flavors in the input
        nf_out : int
            number of light flavors in the output
    """
    nf_in = 3
    nf_out = 3

    def update(label, qed=False):
        nf = 3
        if label[0] == "T":
            if not qed:
                nf = round(np.sqrt(int(label[1:]) + 1))
            else:
                if label[1:] == "d3":
                    nf = 3
                elif label[1:] == "u3":
                    nf = 4
                elif label[1:] == "d8":
                    nf = 5
                elif label[1:] == "u8":
                    nf = 6
                else:
                    raise ValueError(f"{label[1:]} is not possible")
        return nf

    for op in evol_labels:
        nf_in = max(update(op.input, qed), nf_in)
        nf_out = max(update(op.target, qed), nf_out)

    return nf_in, nf_out


def rotate_pm_to_flavor(label):
    """
    Rotate from +- basis to flavor basis.

    Parameters
    ----------
        label : str
            label

    Returns
    -------
        l : list(float)
            list of weights
    """
    # g and ph are unaltered
    if label in ["g", "ph"]:
        return br.rotate_flavor_to_evolution[br.evol_basis.index(label)].copy()
    # no it has to be a quark with + or - appended
    if label[0] not in br.quark_names or label[1] not in ["+", "-"]:
        raise ValueError(f"Invalid pm label: {label}")
    l = np.zeros(len(br.flavor_basis_pids))
    idx = br.flavor_basis_names.index(label[0])
    pid = br.flavor_basis_pids[idx]
    l[idx] = 1
    # + is +, - is -
    if label[1] == "+":
        l[br.flavor_basis_pids.index(-pid)] = 1
    else:
        l[br.flavor_basis_pids.index(-pid)] = -1
    return l


def rotate_matching(nf, qed=False, inverse=False):
    """
    Rotation between matching basis (with e.g. S,g,...V8 and c+,c-) and new true evolution basis (with S,g,...V8,T15,V15).

    Parameters
    ----------
        nf : int
            number of active flavors in the higher patch: to activate T15, nf=4
        qed : bool
            use qed?
        inverse : bool
            use inverse conditions?

    Returns
    -------
        l : dict
            mapping in dot notation between the bases
    """
    # the gluon and the photon do not care about new quarks
    l = {"g.g": 1.0, "ph.ph": 1.0}
    # already active distributions
    q = br.quark_names[nf - 1]
    if not qed:
        for k in range(2, nf):  # nf is the upper, so excluded
            n = k**2 - 1
            l[f"V{n}.V{n}"] = 1.0
            l[f"T{n}.T{n}"] = 1.0
        # the new contributions
        n = nf**2 - 1  # nf is pointing upwards
        for (tot, oth, qpm) in (("S", f"T{n}", f"{q}+"), ("V", f"V{n}", f"{q}-")):
            if inverse:
                l[f"{tot}.{tot}"] = (nf - 1.0) / nf
                l[f"{tot}.{oth}"] = 1.0 / nf
                l[f"{qpm}.{tot}"] = 1.0 / nf
                l[f"{qpm}.{oth}"] = -1.0 / nf
            else:
                l[f"{tot}.{tot}"] = 1.0
                l[f"{tot}.{qpm}"] = 1.0
                l[f"{oth}.{tot}"] = 1.0
                l[f"{oth}.{qpm}"] = -(nf - 1.0)
    else:
        names = {3: "d3", 4: "u3", 5: "d8", 6: "u8"}
        for k in range(3, nf):
            l[f"V{names[k]}.V{names[k]}"] = 1.0
            l[f"T{names[k]}.T{names[k]}"] = 1.0
        for (tot, totdelta, oth, qpm) in (
            ("S", "Sdelta", f"T{names[nf]}", f"{q}+"),
            ("V", "Vdelta", f"V{names[nf]}", f"{q}-"),
        ):
            a, b, c, d, e, f = rotation_parameters(nf)
            if inverse:
                den = -b * d + a * e - c * e + b * f
                l[f"{tot}.{tot}"] = -(c * e - b * f) / den
                l[f"{tot}.{totdelta}"] = e / den
                l[f"{tot}.{oth}"] = -b / den
                l[f"{totdelta}.{tot}"] = (c * d - a * f) / den
                l[f"{totdelta}.{totdelta}"] = (f - d) / den
                l[f"{totdelta}.{oth}"] = (a - c) / den
                l[f"{qpm}.{tot}"] = (-b * d + a * e) / den
                l[f"{qpm}.{totdelta}"] = -e / den
                l[f"{qpm}.{oth}"] = b / den
            else:
                l[f"{tot}.{tot}"] = 1.0
                l[f"{tot}.{qpm}"] = 1.0
                l[f"{totdelta}.{tot}"] = a
                l[f"{totdelta}.{totdelta}"] = b
                l[f"{totdelta}.{qpm}"] = c
                l[f"{oth}.{tot}"] = d
                l[f"{oth}.{totdelta}"] = e
                l[f"{oth}.{qpm}"] = f
    # also higher quarks do not care
    for k in range(nf + 1, 6 + 1):
        q = br.quark_names[k - 1]
        for sgn in "+-":
            l[f"{q}{sgn}.{q}{sgn}"] = 1.0
    return l


def rotate_matching_inverse(nf, qed=False):
    """
    Inverse rotation between matching basis (with e.g. S,g,...V8 and c+,c-) and new true evolution basis (with S,g,...V8,T15,V15).

    Parameters
    ----------
        nf : int
            number of active flavors in the higher patch: to activate T15, nf=4
        qed : bool
            use qed?

    Returns
    -------
        l : dict
            mapping in dot notation between the bases
    """
    return rotate_matching(nf, qed, True)


def rotation_parameters(nf):
    """
    Parameters of the basis rotation from (S, Sdelta, h+) into (S, Sdelta, T_i), or equivalentely for V, Vdelta, V_i, h-.

    Parameters
    ----------
        nf : int
            number of active flavors in the higher patch: to activate T3u V3u nf=4

    Returns
    -------
        a,b,c,d,e,f : float
            Parameters of the rotation: Sdelta = a*S + b*Sdelta + c*h+, T_i = d*S + e*Sdelta + f*h+
    """
    nu_l = constants.uplike_flavors(nf - 1)
    nd_l = (nf - 1) - nu_l
    nu_h = constants.uplike_flavors(nf)
    nd_h = nf - nu_h
    a = (nd_h / nu_h * nu_l - nd_l) / (nf - 1)
    b = nf / nu_h * nu_l / (nf - 1)
    if nf in [4, 6]:  # heavy flavor is up-like
        c = nd_h / nu_h
        d = nu_l / (nf - 1)
        e = nu_l / (nf - 1)
    elif nf in [3, 5]:  # heavy flavor is down-like
        c = -1
        d = nd_l / (nf - 1)
        e = -nu_l / (nf - 1)
    if nf in [3, 4]:
        f = -1
        # s and c unlock T3d, T3u that have -h+
    elif nf in [5, 6]:
        f = -2
        # b and t unlock T8d, T8u that have -2h+
    return a, b, c, d, e, f


def pids_from_intrinsic_unified_evol(label, nf, normalize):
    r"""
    Obtain the list of pids with their corresponding weight, that are contributing to intrinsic unified evolution.

    Parameters
    ----------
        evol : str
            evolution label
        nf : int
            maximum number of light flavors
        normalize : bool
            normalize output

    Returns
    -------
        m : list
    """
    if label in ["ph", "g", "S", "V"]:
        return pids_from_intrinsic_evol(label, nf, normalize)
    if label[0] in br.quark_names[3:]:
        weights = rotate_pm_to_flavor(label)
    else:
        weights = np.array([0.0] * len(br.flavor_basis_pids))
        mapping = {
            "d3": {1: 1.0, 3: -1.0},  # T3d = d+ - s+
            "d8": {1: 1.0, 3: 1.0, 5: -2.0},  # T8d = d+ + s+ - 2b+
            "u3": {2: 1.0, 4: -1.0},  # T3u = u+ - c+
            "u8": {2: 1.0, 4: 1.0, 6: -2.0},  # T8u = u+ + c+ - 2t+
            "delta": {
                3: {2: 2.0, 1: -1.0, 3: -1.0},  # Sdelta = 2u+ - d+ -s+
                4: {2: 1.0, 4: 1.0, 1: -1.0, 3: -1.0},  # Sdelta = u+ + c+ - d+ - s+
                5: {
                    2: 3.0 / 2.0,
                    4: 3.0 / 2.0,
                    1: -1.0,
                    3: -1.0,
                    5: -1.0,
                },  # Sdelta = 3/2u+ + 3/2c+ - d+ - s+ - b+
                6: {
                    2: 1.0,
                    4: 1.0,
                    6: 1.0,
                    1: -1.0,
                    3: -1.0,
                    5: -1.0,
                },  # Sdelta = u+ + c+ + t+ - d+ -s+ - b+
            },
        }
        cur_map = mapping[label[1:]]
        if label[1:] == "delta":
            cur_map = cur_map[nf]
        for q, w in cur_map.items():
            weights[br.flavor_basis_pids.index(q)] = w
            weights[br.flavor_basis_pids.index(-q)] = (
                -1 if label[0] == "V" else 1.0
            ) * w

    # normalize?
    if normalize:
        norm = weights @ weights
        weights = weights / norm
    return weights<|MERGE_RESOLUTION|>--- conflicted
+++ resolved
@@ -1,13 +1,4 @@
-<<<<<<< HEAD
-# -*- coding: utf-8 -*-
 r"""The write-up of the matching conditions is given in :doc:`Matching Conditions </theory/Matching>`."""
-=======
-r"""
-The write-up of the matching conditions is given in
-:doc:`Matching Conditions </theory/Matching>`.
-
-"""
->>>>>>> fe94dd1f
 
 import numpy as np
 
