--- conflicted
+++ resolved
@@ -1,8 +1,4 @@
-<<<<<<< HEAD
-"""The :class:`OperatorGrid` class.
-=======
 """Define operators container and computing workflow.
->>>>>>> 2a1a26d0
 
 The first is the driver class of eko as it is the one that collects all the
 previously instantiated information and does the actual computation of the Q2s.
@@ -120,70 +116,6 @@
         self._threshold_operators = {}
         self._matching_operators = {}
 
-<<<<<<< HEAD
-    @classmethod
-    def from_dict(
-        cls,
-        theory_card,
-        operators_card,
-        thresholds_config,
-        strong_coupling,
-        interpol_dispatcher,
-    ):
-        """
-        Create the object from the theory dictionary.
-
-        Parameters
-        ----------
-            theory_card : dict
-                theory dictionary
-            thresholds_config : eko.thresholds.ThresholdsAtlas
-                An instance of the ThresholdsAtlas class
-            strong_coupling : eko.strong_coupling.StrongCoupling
-                An instance of the StrongCoupling class
-            interpol_dispatcher : eko.interpolation.InterpolatorDispatcher
-                An instance of the InterpolatorDispatcher class
-
-        Returns
-        -------
-            obj : cls
-                created object
-        """
-        config = {}
-        config["order"] = tuple(int(o) for o in theory_card["order"])
-        method = theory_card["ModEv"]
-        mod_ev2method = {
-            "EXA": "iterate-exact",
-            "EXP": "iterate-expanded",
-            "TRN": "truncated",
-        }
-        method = mod_ev2method.get(method, method)
-        config["method"] = method
-        config["backward_inversion"] = operators_card["configs"]["backward_inversion"]
-        config["fact_to_ren"] = (theory_card["fact_to_ren_scale_ratio"]) ** 2
-        config["ev_op_max_order"] = operators_card["configs"]["ev_op_max_order"]
-        config["ev_op_iterations"] = operators_card["configs"]["ev_op_iterations"]
-        config["n_integration_cores"] = operators_card["configs"]["n_integration_cores"]
-        config["debug_skip_singlet"] = operators_card["debug"]["skip_singlet"]
-        config["debug_skip_non_singlet"] = operators_card["debug"]["skip_non_singlet"]
-        config["HQ"] = theory_card["HQ"]
-        config["ModSV"] = theory_card["ModSV"]
-        config["n3lo_ad_variation"] = theory_card["n3lo_ad_variation"]
-        q2_grid = np.array(operators_card["Q2grid"], np.float_)
-        intrinsic_range = []
-        if int(theory_card["IC"]) == 1:
-            intrinsic_range.append(4)
-        if int(theory_card["IB"]) == 1:
-            intrinsic_range.append(5)
-        config["intrinsic_range"] = intrinsic_range
-        for hq in br.quark_names[3:]:
-            config[f"m{hq}"] = theory_card[f"m{hq}"]
-        return cls(
-            config, q2_grid, thresholds_config, strong_coupling, interpol_dispatcher
-        )
-
-=======
->>>>>>> 2a1a26d0
     def get_threshold_operators(self, path):
         """
         Generate the threshold operators.
