# -*- coding: utf-8 -*-
"""This module contains the :class:`OperatorGrid` class.

The first is the driver class of eko as it is the one that collects all the
previously instantiated information and does the actual computation of the Q2s.
"""

import logging
import numbers

import numpy as np

from .. import basis_rotation as br
from .. import matching_conditions, member
from .. import scale_variations as sv
from ..matching_conditions.operator_matrix_element import OperatorMatrixElement
from ..thresholds import flavor_shift, is_downward_path
from . import Operator, flavors, physical

logger = logging.getLogger(__name__)


class OperatorGrid(sv.ModeMixin):
    """
    The operator grid is the driver class of the evolution.

    It receives as input a threshold holder and a generator of a_s.
    From that point onwards it can compute any operator at any q2.

    Parameters
    ----------
        config: dict
            configuration dictionary
        q2_grid: array
            Grid in Q2 on where to to compute the operators
        order: tuple(int,int)
            orders in perturbation theory
        thresholds_config: eko.thresholds.ThresholdsAtlas
            Instance of :class:`~eko.thresholds.Threshold` containing information about the
            thresholds
        strong_coupling: eko.strong_coupling.StrongCoupling
            Instance of :class:`~eko.strong_coupling.StrongCoupling` able to generate a_s for
            any q
        kernel_dispatcher: eko.kernel_generation.KernelDispatcher
            Instance of the :class:`~eko.kernel_generation.KernelDispatcher` with the
            information about the kernels
    """

    def __init__(
        self,
        config,
        q2_grid,
        thresholds_config,
        strong_coupling,
        interpol_dispatcher,
    ):
        # check
        order = config["order"]
        method = config["method"]
        if not method in [
            "iterate-exact",
            "iterate-expanded",
            "truncated",
            "ordered-truncated",
            "decompose-exact",
            "decompose-expanded",
            "perturbative-exact",
            "perturbative-expanded",
        ]:
            raise ValueError(f"Unknown evolution mode {method}")
        if order == (1, 0) and method != "iterate-exact":
            logger.warning("Evolution: In LO we use the exact solution always!")

        self.config = config
        self.q2_grid = q2_grid
        self.managers = dict(
            thresholds_config=thresholds_config,
            strong_coupling=strong_coupling,
            interpol_dispatcher=interpol_dispatcher,
        )
        self._threshold_operators = {}
        self._matching_operators = {}

    @classmethod
    def from_dict(
        cls,
        theory_card,
        operators_card,
        thresholds_config,
        strong_coupling,
        interpol_dispatcher,
    ):
        """
        Create the object from the theory dictionary.

        Parameters
        ----------
            theory_card : dict
                theory dictionary
            thresholds_config : eko.thresholds.ThresholdsAtlas
                An instance of the ThresholdsAtlas class
            strong_coupling : eko.strong_coupling.StrongCoupling
                An instance of the StrongCoupling class
            interpol_dispatcher : eko.interpolation.InterpolatorDispatcher
                An instance of the InterpolatorDispatcher class

        Returns
        -------
            obj : cls
                created object
        """
        config = {}
        config["order"] = tuple(int(o) for o in theory_card["order"])
        method = theory_card["ModEv"]
        mod_ev2method = {
            "EXA": "iterate-exact",
            "EXP": "iterate-expanded",
            "TRN": "truncated",
        }
        method = mod_ev2method.get(method, method)
        config["method"] = method
        config["backward_inversion"] = operators_card["backward_inversion"]
        config["fact_to_ren"] = (theory_card["fact_to_ren_scale_ratio"]) ** 2
        config["ev_op_max_order"] = operators_card["ev_op_max_order"]
        config["ev_op_iterations"] = operators_card["ev_op_iterations"]
        config["debug_skip_singlet"] = operators_card["debug_skip_singlet"]
        config["debug_skip_non_singlet"] = operators_card["debug_skip_non_singlet"]
        config["n_integration_cores"] = operators_card["n_integration_cores"]
        config["HQ"] = theory_card["HQ"]
        config["ModSV"] = theory_card["ModSV"]
        q2_grid = np.array(operators_card["Q2grid"], np.float_)
        intrinsic_range = []
        if int(theory_card["IC"]) == 1:
            intrinsic_range.append(4)
        if int(theory_card["IB"]) == 1:
            intrinsic_range.append(5)
        config["intrinsic_range"] = intrinsic_range
        for hq in br.quark_names[3:]:
            config[f"m{hq}"] = theory_card[f"m{hq}"]
        return cls(
            config, q2_grid, thresholds_config, strong_coupling, interpol_dispatcher
        )

    def get_threshold_operators(self, path):
        """
        Generate the threshold operators.

        This method is called everytime the OperatorGrid is asked for a grid on Q^2
        with a list of the relevant areas.
        If new threshold operators need to be computed, they will be
        cached in an internal dictionary.

        The internal dictionary is self._threshold_operators and its structure is:
        (q2_from, q2_to) -> eko.operators.Operator

        It computes and stores the necessary macthing operators
        Parameters
        ----------
            path: list(`eko.thresholds.PathSegment`)
                thresholds path

        Returns
        -------
            thr_ops: list(eko.evolution_operator.Operator)
        """
        # The base area is always that of the reference q
        thr_ops = []
        # is_downward point to smaller nf
        is_downward = is_downward_path(path)
        shift = flavor_shift(is_downward)
        for seg in path[:-1]:
            new_op_key = seg.tuple
            thr_config = self.managers["thresholds_config"]
            kthr = thr_config.thresholds_ratios[seg.nf - shift]
            ome = OperatorMatrixElement(
                self.config,
                self.managers,
                seg.nf - shift + 3,
                seg.q2_to,
                is_downward,
                np.log(kthr),
                self.config["HQ"] == "MSBAR",
            )
            if new_op_key not in self._threshold_operators:
                # Compute the operator and store it
                logger.info("Prepare threshold operator")
                op_th = Operator(
                    self.config,
                    self.managers,
                    seg.nf,
                    seg.q2_from,
                    seg.q2_to,
                    is_threshold=True,
                )
                op_th.compute()
                self._threshold_operators[new_op_key] = op_th
            thr_ops.append(self._threshold_operators[new_op_key])

            # Compute the matching conditions and store it
            if seg.q2_to not in self._matching_operators:
                ome.compute()
                self._matching_operators[seg.q2_to] = ome.op_members
        return thr_ops

    def compute(self, q2grid=None):
        """Computes all ekos for the `q2grid`.

        Parameters
        ----------
        q2grid: list(float)
            List of :math:`Q^2`

        Returns
        -------
        list(dict)
            List of ekos for each value of :math:`Q^2`
        """
        # use input?
        if q2grid is None:
            q2grid = self.q2_grid
        # normalize input
        if isinstance(q2grid, numbers.Number):
            q2grid = [q2grid]
        # And now return the grid
        grid_return = {}
        for q2 in q2grid:
            # shift path for expanded scheme
            q2_gen = (
                q2 * self.config["fact_to_ren"]
                if self.sv_mode == sv.Modes.expanded
                else q2
            )
            grid_return[q2] = self.generate(q2_gen)
        return grid_return

    def generate(self, q2):
        r"""Computes a single EKO.

        Parameters
        ----------
        q2: float
            Target value of :math:`Q^2`

        Returns
        -------
        dict
            eko :math:`\mathbf E(Q^2 \leftarrow Q_0^2)` in flavor basis as numpy array
        """
        # The lists of areas as produced by the thresholds
        path = self.managers["thresholds_config"].path(q2)
        # Prepare the path for the composition of the operator
        thr_ops = self.get_threshold_operators(path)
        # we start composing with the highest operator ...
        operator = Operator(
            self.config, self.managers, path[-1].nf, path[-1].q2_from, path[-1].q2_to
        )
        operator.compute()
        intrinsic_range = self.config["intrinsic_range"]
        is_downward = is_downward_path(path)
        if is_downward:
            intrinsic_range = [4, 5, 6]
        final_op = physical.PhysicalOperator.ad_to_evol_map(
            operator.op_members,
            operator.nf,
            operator.q2_to,
            intrinsic_range,
        )
        # and multiply the lower ones from the right
        for op in reversed(list(thr_ops)):
            phys_op = physical.PhysicalOperator.ad_to_evol_map(
                op.op_members, op.nf, op.q2_to, intrinsic_range
            )

            # join with the basis rotation, since matching requires c+ (or likewise)
            if is_downward:
                matching = matching_conditions.MatchingCondition.split_ad_to_evol_map(
                    self._matching_operators[op.q2_to],
                    op.nf - 1,
                    op.q2_to,
                    intrinsic_range=intrinsic_range,
                )
                invrot = member.ScalarOperator.promote_names(
                    flavors.rotate_matching_inverse(op.nf), op.q2_to
                )
                final_op = final_op @ matching @ invrot @ phys_op
            else:
                matching = matching_conditions.MatchingCondition.split_ad_to_evol_map(
                    self._matching_operators[op.q2_to],
                    op.nf,
                    op.q2_to,
                    intrinsic_range=intrinsic_range,
                )
                rot = member.ScalarOperator.promote_names(
                    flavors.rotate_matching(op.nf + 1), op.q2_to
                )
                final_op = final_op @ rot @ matching @ phys_op

        values, errors = final_op.to_flavor_basis_tensor()
        return {
            "operators": values,
            "operator_errors": errors,
<<<<<<< HEAD
=======
            "alphas": self.managers["strong_coupling"].a(
                q2 / fact_to_ren, fact_scale=q2, nf_to=path[-1].nf
            )[0]
            * 4.0
            * np.pi,
>>>>>>> 87e224f0
        }<|MERGE_RESOLUTION|>--- conflicted
+++ resolved
@@ -299,12 +299,4 @@
         return {
             "operators": values,
             "operator_errors": errors,
-<<<<<<< HEAD
-=======
-            "alphas": self.managers["strong_coupling"].a(
-                q2 / fact_to_ren, fact_scale=q2, nf_to=path[-1].nf
-            )[0]
-            * 4.0
-            * np.pi,
->>>>>>> 87e224f0
         }