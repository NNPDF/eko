--- conflicted
+++ resolved
@@ -41,7 +41,7 @@
         config,
         q2_grid,
         thresholds_config,
-        strong_coupling,
+        couplings,
         interpol_dispatcher,
     ):
         """Initialize `OperatorGrid`.
@@ -64,18 +64,7 @@
             Instance of the :class:`~eko.kernel_generation.KernelDispatcher` with the
             information about the kernels
 
-<<<<<<< HEAD
-    def __init__(
-        self,
-        config,
-        q2_grid,
-        thresholds_config,
-        couplings,
-        interpol_dispatcher,
-    ):
-=======
-        """
->>>>>>> 2f2755c9
+        """
         # check
         order = config["order"]
         method = config["method"]
