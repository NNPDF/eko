--- conflicted
+++ resolved
@@ -140,12 +140,7 @@
         if is_polarized:
             if is_time_like:
                 raise NotImplementedError("Polarized, time-like is not implemented")
-<<<<<<< HEAD
-            else:
-                A = ome_ps.A_singlet(order, ker_base.n, nf, L)
-=======
-            A = ome_ps.A_singlet(order, ker_base.n, nf, L, is_msbar)
->>>>>>> 1ae0d032
+            A = ome_ps.A_singlet(order, ker_base.n, nf, L)
         else:
             if is_time_like:
                 A = ome_ut.A_singlet(order, ker_base.n, L)
@@ -155,12 +150,7 @@
         if is_polarized:
             if is_time_like:
                 raise NotImplementedError("Polarized, time-like is not implemented")
-<<<<<<< HEAD
-            else:
-                A = ome_ps.A_non_singlet(order, ker_base.n, L)
-=======
-            A = ome_ps.A_non_singlet(order, ker_base.n, nf, L)
->>>>>>> 1ae0d032
+            A = ome_ps.A_non_singlet(order, ker_base.n, L)
         else:
             if is_time_like:
                 A = ome_ut.A_non_singlet(order, ker_base.n, L)
