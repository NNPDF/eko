--- conflicted
+++ resolved
@@ -244,17 +244,9 @@
 
     def __init__(self, config, managers, nf, q2, is_backward, L, is_msbar):
         super().__init__(config, managers, Segment(q2, q2, nf))
-<<<<<<< HEAD
-        self.backward_method = config["backward_inversion"] if is_backward else None
-=======
         self.backward_method = matching_method(
             config["backward_inversion"] if is_backward else None
         )
-        if is_backward:
-            self.is_intrinsic = True
-        else:
-            self.is_intrinsic = bool(len(config["intrinsic_range"]) != 0)
->>>>>>> e6e3913a
         self.L = L
         self.is_msbar = is_msbar
         # Note for the moment only QCD matching is implemented
@@ -275,18 +267,10 @@
             logger.warning("%s: skipping non-singlet sector", self.log_label)
         else:
             labels.append((200, 200))
-<<<<<<< HEAD
             # intrinsic labels, which are not zero at NLO
             labels.append((br.matching_hminus_pid, br.matching_hminus_pid))
             # These contributions are always 0 for the moment
             # labels.extend([(200, br.matching_hminus_pid), (br.matching_hminus_pid, 200)])
-=======
-            if self.is_intrinsic or self.backward_method is not MatchingMethods.FORWARD:
-                # intrinsic labels, which are not zero at NLO
-                labels.append((br.matching_hminus_pid, br.matching_hminus_pid))
-                # These contributions are always 0 for the moment
-                # labels.extend([(200, br.matching_hminus_pid), (br.matching_hminus_pid, 200)])
->>>>>>> e6e3913a
         # same for singlet
         if self.config["debug_skip_singlet"]:
             logger.warning("%s: skipping singlet sector", self.log_label)
@@ -298,7 +282,6 @@
                     (br.matching_hplus_pid, 100),
                 ]
             )
-<<<<<<< HEAD
             labels.extend(
                 [
                     (21, br.matching_hplus_pid),
@@ -306,16 +289,6 @@
                     (br.matching_hplus_pid, br.matching_hplus_pid),
                 ]
             )
-=======
-            if self.is_intrinsic or self.backward_method is not MatchingMethods.FORWARD:
-                labels.extend(
-                    [
-                        (21, br.matching_hplus_pid),
-                        (100, br.matching_hplus_pid),
-                        (br.matching_hplus_pid, br.matching_hplus_pid),
-                    ]
-                )
->>>>>>> e6e3913a
         return labels
 
     def quad_ker(self, label, logx, areas):
