"""The |OME| for the non-trivial matching conditions in the |VFNS| evolution."""

import copy
import functools
import logging

import numba as nb
import numpy as np

import ekore.operator_matrix_elements.polarized.space_like as ome_ps
import ekore.operator_matrix_elements.unpolarized.space_like as ome_us
import ekore.operator_matrix_elements.unpolarized.time_like as ome_ut
from ekore import harmonics

from .. import basis_rotation as br
from .. import scale_variations as sv
from ..io.types import InversionMethod
from . import Operator, QuadKerBase

logger = logging.getLogger(__name__)


@nb.njit(cache=True)
def build_ome(A, matching_order, a_s, backward_method):
    r"""Construct the matching expansion in :math:`a_s` with the appropriate method.

    Parameters
    ----------
    A : numpy.ndarray
        list of |OME|
    matching_order : tuple(int,int)
        perturbation matching order
    a_s : float
        strong coupling, needed only for the exact inverse
    backward_method : InversionMethod or None
        empty or method for inverting the matching condition (exact or expanded)

    Returns
    -------
    ome : numpy.ndarray
        matching operator matrix

    """
    # to get the inverse one can use this FORM snippet
    # Symbol a;
    # NTensor c,d,e;
    # Local x=-(a*c+a**2* d + a**3 * e);
    # Local bi = 1+x+x**2+x**3;
    # Print;
    # .end
    ome = np.eye(len(A[0]), dtype=np.complex_)
    A = np.ascontiguousarray(A)
    if backward_method is InversionMethod.EXPANDED:
        # expended inverse
        if matching_order[0] >= 1:
            ome -= a_s * A[0]
        if matching_order[0] >= 2:
            ome += a_s**2 * (-A[1] + A[0] @ A[0])
        if matching_order[0] >= 3:
            ome += a_s**3 * (-A[2] + A[0] @ A[1] + A[1] @ A[0] - A[0] @ A[0] @ A[0])
    else:
        # forward or exact inverse
        if matching_order[0] >= 1:
            ome += a_s * A[0]
        if matching_order[0] >= 2:
            ome += a_s**2 * A[1]
        if matching_order[0] >= 3:
            ome += a_s**3 * A[2]
        # need inverse exact ?  so add the missing pieces
        if backward_method is InversionMethod.EXACT:
            ome = np.linalg.inv(ome)
    return ome


@nb.njit(cache=True)
def quad_ker(
    u,
    order,
    mode0,
    mode1,
    is_log,
    logx,
    areas,
    a_s,
    nf,
    L,
    sv_mode,
    Lsv,
    backward_method,
    is_msbar,
    is_polarized,
    is_time_like,
):
    r"""Raw kernel inside quad.

    Parameters
    ----------
    u : float
        quad argument
    order : tuple(int,int)
        perturbation matching order
    mode0 : int
        pid for first element in the singlet sector
    mode1 : int
        pid for second element in the singlet sector
    is_log : boolean
        logarithmic interpolation
    logx : float
        Mellin inversion point
    areas : tuple
        basis function configuration
    a_s : float
        strong coupling, needed only for the exact inverse
    nf: int
        number of active flavor below threshold
    L : float
        :math:``\ln(\mu_F^2 / m_h^2)``
    backward_method : InversionMethod or None
        empty or method for inverting the matching condition (exact or expanded)
    is_msbar: bool
        add the |MSbar| contribution
    is_polarized : boolean
        is polarized evolution ?
    is_time_like : boolean
        is time-like evolution ?

    Returns
    -------
    ker : float
        evaluated integration kernel

    """
    ker_base = QuadKerBase(u, is_log, logx, mode0)
    integrand = ker_base.integrand(areas)
    if integrand == 0.0:
        return 0.0

    max_weight_dict = {1: 2, 2: 3, 3: 5}
    sx = harmonics.compute_cache(
        ker_base.n, max_weight_dict[order[0]], ker_base.is_singlet
    )
<<<<<<< HEAD
=======
    sx_ns = sx.copy()
    if order[0] == 3 and (
        (backward_method is not None and ker_base.is_singlet)
        or (mode0 == 100 and mode1 == 100)
    ):
        # At N3LO for A_qq singlet or backward you need to compute
        # both the singlet and non-singlet like harmonics
        # avoiding recomputing all of them ...
        smx_ns = harmonics.smx(ker_base.n, np.array([s[0] for s in sx]), False)
        for w, sm in enumerate(smx_ns):
            sx_ns[w][-1] = sm
        sx_ns[2][2] = harmonics.S2m1(ker_base.n, sx[0][1], smx_ns[0], smx_ns[1], False)
        sx_ns[2][3] = harmonics.Sm21(ker_base.n, sx[0][0], smx_ns[0], False)
        sx_ns[3][5] = harmonics.Sm31(ker_base.n, sx[0][0], smx_ns[0], smx_ns[1], False)
        sx_ns[3][4] = harmonics.Sm211(ker_base.n, sx[0][0], sx[0][1], smx_ns[0], False)
        sx_ns[3][3] = harmonics.Sm22(
            ker_base.n, sx[0][0], sx[0][1], smx_ns[1], sx_ns[3][5], False
        )

>>>>>>> 0b031554
    # compute the ome
    if ker_base.is_singlet or ker_base.is_QEDsinglet:
        indices = {21: 0, 100: 1, 90: 2}
        if is_polarized:
            if is_time_like:
                raise NotImplementedError("Polarized, time-like is not implemented")
            else:
                A = ome_ps.A_singlet(order, ker_base.n, sx, nf, L, is_msbar)
        else:
            if is_time_like:
<<<<<<< HEAD
                A = ome_ut.A_singlet(order, ker_base.n, sx, nf, L, is_msbar)
=======
                A = ome_ut.A_singlet(order, ker_base.n, L)
>>>>>>> 0b031554
            else:
                A = ome_us.A_singlet(order, ker_base.n, sx, nf, L, is_msbar)
    else:
        indices = {200: 0, 91: 1}
        if is_polarized:
            if is_time_like:
                raise NotImplementedError("Polarized, time-like is not implemented")
            else:
                A = ome_ps.A_non_singlet(order, ker_base.n, sx, nf, L)
        else:
            if is_time_like:
                A = ome_ut.A_non_singlet(order, ker_base.n, L)
            else:
                A = ome_us.A_non_singlet(order, ker_base.n, sx, nf, L)

    # correct for scale variations
    if sv_mode == sv.Modes.exponentiated:
        A = sv.exponentiated.gamma_variation(A, order, nf, Lsv)

    # build the expansion in alpha_s depending on the strategy
    ker = build_ome(A, order, a_s, backward_method)

    # select the needed matrix element
    ker = ker[indices[mode0], indices[mode1]]

    # recombine everything
    return np.real(ker * integrand)


class OperatorMatrixElement(Operator):
    r"""
    Internal representation of a single |OME|.

    The actual matrices are computed upon calling :meth:`compute`.

    Parameters
    ----------
    config : dict
        configuration
    managers : dict
        managers
    nf: int
        number of active flavor below threshold
    q2: float
        matching scale
    is_backward: bool
        True for backward evolution
    L: float
        :math:`\ln(\mu_F^2 / m_h^2)`
    is_msbar: bool
        add the |MSbar| contribution
    """

    log_label = "Matching"
    # complete list of possible matching operators labels
    full_labels = [
        *br.singlet_labels,
        (br.matching_hplus_pid, 21),
        (br.matching_hplus_pid, 100),
        (21, br.matching_hplus_pid),
        (100, br.matching_hplus_pid),
        (br.matching_hplus_pid, br.matching_hplus_pid),
        (200, 200),
        (200, br.matching_hminus_pid),
        (br.matching_hminus_pid, 200),
        (br.matching_hminus_pid, br.matching_hminus_pid),
    ]
    # still valid in QED since Sdelta and Vdelta matchings are diagonal
    full_labels_qed = copy.deepcopy(full_labels)

    def __init__(self, config, managers, nf, q2, is_backward, L, is_msbar):
        super().__init__(config, managers, nf, q2, None)
        self.backward_method = config["backward_inversion"] if is_backward else None
        if is_backward:
            self.is_intrinsic = True
        else:
            self.is_intrinsic = bool(len(config["intrinsic_range"]) != 0)
        self.L = L
        self.is_msbar = is_msbar
        # Note for the moment only QCD matching is implemented
        self.order = (self.order[0] - 1, self.order[1])

    @property
    def labels(self):
        """Necessary sector labels to compute.

        Returns
        -------
        list(str)
            sector labels
        """
        labels = []
        # non-singlet labels
        if self.config["debug_skip_non_singlet"]:
            logger.warning("%s: skipping non-singlet sector", self.log_label)
        else:
            labels.append((200, 200))
            if self.is_intrinsic or self.backward_method is not None:
                # intrinsic labels, which are not zero at NLO
                labels.append((br.matching_hminus_pid, br.matching_hminus_pid))
                # These contributions are always 0 for the moment
                # labels.extend([(200, br.matching_hminus_pid), (br.matching_hminus_pid, 200)])
        # same for singlet
        if self.config["debug_skip_singlet"]:
            logger.warning("%s: skipping singlet sector", self.log_label)
        else:
            labels.extend(
                [
                    *br.singlet_labels,
                    (br.matching_hplus_pid, 21),
                    (br.matching_hplus_pid, 100),
                ]
            )
            if self.is_intrinsic or self.backward_method is not None:
                labels.extend(
                    [
                        (21, br.matching_hplus_pid),
                        (100, br.matching_hplus_pid),
                        (br.matching_hplus_pid, br.matching_hplus_pid),
                    ]
                )
        return labels

    def quad_ker(self, label, logx, areas):
        """Return partially initialized integrand function.

        Parameters
        ----------
        label: tuple
            operator element pids
        logx: float
            Mellin inversion point
        areas : tuple
            basis function configuration

        Returns
        -------
        functools.partial
            partially initialized integration kernel
        """
        return functools.partial(
            quad_ker,
            order=self.order,
            mode0=label[0],
            mode1=label[1],
            is_log=self.int_disp.log,
            logx=logx,
            areas=areas,
            a_s=self.a_s,
            nf=self.nf,
            L=self.L,
            sv_mode=self.sv_mode,
            Lsv=np.log(self.xif2),
            backward_method=self.backward_method,
            is_msbar=self.is_msbar,
            is_polarized=self.config["polarized"],
            is_time_like=self.config["time_like"],
        )

    @property
    def a_s(self):
        """Return the computed values for :math:`a_s`.

        Note that here you need to use :math:`a_s^{n_f+1}`
        """
        sc = self.managers["couplings"]
        return sc.a_s(
            self.q2_from
            * (self.xif2 if self.sv_mode == sv.Modes.exponentiated else 1.0),
            nf_to=self.nf + 1,
        )

    def compute(self):
        """Compute the actual operators (i.e. run the integrations)."""
        self.initialize_op_members()

        # At LO you don't need anything else
        if self.order[0] == 0:
            logger.info("%s: no need to compute matching at LO", self.log_label)
            return

        self.integrate()<|MERGE_RESOLUTION|>--- conflicted
+++ resolved
@@ -139,28 +139,6 @@
     sx = harmonics.compute_cache(
         ker_base.n, max_weight_dict[order[0]], ker_base.is_singlet
     )
-<<<<<<< HEAD
-=======
-    sx_ns = sx.copy()
-    if order[0] == 3 and (
-        (backward_method is not None and ker_base.is_singlet)
-        or (mode0 == 100 and mode1 == 100)
-    ):
-        # At N3LO for A_qq singlet or backward you need to compute
-        # both the singlet and non-singlet like harmonics
-        # avoiding recomputing all of them ...
-        smx_ns = harmonics.smx(ker_base.n, np.array([s[0] for s in sx]), False)
-        for w, sm in enumerate(smx_ns):
-            sx_ns[w][-1] = sm
-        sx_ns[2][2] = harmonics.S2m1(ker_base.n, sx[0][1], smx_ns[0], smx_ns[1], False)
-        sx_ns[2][3] = harmonics.Sm21(ker_base.n, sx[0][0], smx_ns[0], False)
-        sx_ns[3][5] = harmonics.Sm31(ker_base.n, sx[0][0], smx_ns[0], smx_ns[1], False)
-        sx_ns[3][4] = harmonics.Sm211(ker_base.n, sx[0][0], sx[0][1], smx_ns[0], False)
-        sx_ns[3][3] = harmonics.Sm22(
-            ker_base.n, sx[0][0], sx[0][1], smx_ns[1], sx_ns[3][5], False
-        )
-
->>>>>>> 0b031554
     # compute the ome
     if ker_base.is_singlet or ker_base.is_QEDsinglet:
         indices = {21: 0, 100: 1, 90: 2}
@@ -171,11 +149,7 @@
                 A = ome_ps.A_singlet(order, ker_base.n, sx, nf, L, is_msbar)
         else:
             if is_time_like:
-<<<<<<< HEAD
-                A = ome_ut.A_singlet(order, ker_base.n, sx, nf, L, is_msbar)
-=======
                 A = ome_ut.A_singlet(order, ker_base.n, L)
->>>>>>> 0b031554
             else:
                 A = ome_us.A_singlet(order, ker_base.n, sx, nf, L, is_msbar)
     else:
