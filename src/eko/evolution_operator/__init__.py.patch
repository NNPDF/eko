--- conflicted
+++ resolved
@@ -1,9 +1,5 @@
 diff --git a/src/eko/evolution_operator/__init__.py b/src/eko/evolution_operator/__init__.py
-<<<<<<< HEAD
-index fe07ade9..20c4539d 100644
-=======
 index bd1b19d6..f543f7bc 100644
->>>>>>> ddc57bf7
 --- a/src/eko/evolution_operator/__init__.py
 +++ b/src/eko/evolution_operator/__init__.py
 @@ -3,16 +3,16 @@ r"""Contains the central operator classes.
@@ -590,11 +586,7 @@
      def initialize_op_members(self):
          """Init all operators with the identity or zeros."""
          eye = OpMember(
-<<<<<<< HEAD
-@@ -858,10 +317,14 @@ class Operator(sv.ScaleVariationModeMixin):
-=======
-@@ -857,10 +318,13 @@ class Operator(sv.ScaleVariationModeMixin):
->>>>>>> ddc57bf7
+@@ -857,10 +318,14 @@ class Operator(sv.ScaleVariationModeMixin):
              else:
                  self.op_members[n] = zero.copy()
 
@@ -613,11 +605,7 @@
          """Run the integration for each grid point.
 
          Parameters
-<<<<<<< HEAD
-@@ -876,18 +339,53 @@ class Operator(sv.ScaleVariationModeMixin):
-=======
 @@ -875,18 +333,54 @@ class Operator(sv.ScaleVariationModeMixin):
->>>>>>> ddc57bf7
          """
          column = []
          k, logx = log_grid
