diff --git a/src/eko/evolution_operator/__init__.py b/src/eko/evolution_operator/__init__.py
<<<<<<< HEAD
index 1c759c5c..3cf678f2 100644
=======
index fe07ade9..0f58c9e5 100644
>>>>>>> bd70e218
--- a/src/eko/evolution_operator/__init__.py
+++ b/src/eko/evolution_operator/__init__.py
@@ -3,16 +3,16 @@ r"""Contains the central operator classes.
 See :doc:`Operator overview </code/Operators>`.
 """

-import functools
 import logging
 import os
 import time
 from multiprocessing import Pool
 from typing import Dict, Tuple

+import ekors
 import numba as nb
 import numpy as np
-from scipy import integrate
+from scipy import LowLevelCallable, integrate

 import ekore.anomalous_dimensions.polarized.space_like as ad_ps
 import ekore.anomalous_dimensions.unpolarized.space_like as ad_us
@@ -30,92 +30,10 @@ from ..kernels import singlet_qed as qed_s
 from ..kernels import valence_qed as qed_v
 from ..matchings import Segment, lepton_number
 from ..member import OpMember
+from .quad_ker import cb_quad_ker_qcd

 logger = logging.getLogger(__name__)

-
-@nb.njit(cache=True)
-def select_singlet_element(ker, mode0, mode1):
-    """Select element of the singlet matrix.
-
-    Parameters
-    ----------
-    ker : numpy.ndarray
-        singlet integration kernel
-    mode0 : int
-        id for first sector element
-    mode1 : int
-        id for second sector element
-
-    Returns
-    -------
-    complex
-        singlet integration kernel element
-    """
-    k = 0 if mode0 == 100 else 1
-    l = 0 if mode1 == 100 else 1
-    return ker[k, l]
-
-
-@nb.njit(cache=True)
-def select_QEDsinglet_element(ker, mode0, mode1):
-    """Select element of the QEDsinglet matrix.
-
-    Parameters
-    ----------
-    ker : numpy.ndarray
-        QEDsinglet integration kernel
-    mode0 : int
-        id for first sector element
-    mode1 : int
-        id for second sector element
-    Returns
-    -------
-    ker : complex
-        QEDsinglet integration kernel element
-    """
-    if mode0 == 21:
-        index1 = 0
-    elif mode0 == 22:
-        index1 = 1
-    elif mode0 == 100:
-        index1 = 2
-    else:
-        index1 = 3
-    if mode1 == 21:
-        index2 = 0
-    elif mode1 == 22:
-        index2 = 1
-    elif mode1 == 100:
-        index2 = 2
-    else:
-        index2 = 3
-    return ker[index1, index2]
-
-
-@nb.njit(cache=True)
-def select_QEDvalence_element(ker, mode0, mode1):
-    """
-    Select element of the QEDvalence matrix.
-
-    Parameters
-    ----------
-    ker : numpy.ndarray
-        QEDvalence integration kernel
-    mode0 : int
-        id for first sector element
-    mode1 : int
-        id for second sector element
-    Returns
-    -------
-    ker : complex
-        QEDvalence integration kernel element
-    """
-    index1 = 0 if mode0 == 10200 else 1
-    index2 = 0 if mode1 == 10200 else 1
-    return ker[index1, index2]
-
-
 spec = [
     ("is_singlet", nb.boolean),
     ("is_QEDsinglet", nb.boolean),
@@ -187,421 +105,6 @@ class QuadKerBase:
         return self.path.prefactor * pj * self.path.jac


-@nb.njit(cache=True)
-def quad_ker(
-    u,
-    order,
-    mode0,
-    mode1,
-    method,
-    is_log,
-    logx,
-    areas,
-    as_list,
-    mu2_from,
-    mu2_to,
-    a_half,
-    alphaem_running,
-    nf,
-    L,
-    ev_op_iterations,
-    ev_op_max_order,
-    sv_mode,
-    is_threshold,
-    n3lo_ad_variation,
-    is_polarized,
-    is_time_like,
-    use_fhmruvv,
-):
-    """Raw evolution kernel inside quad.
-
-    Parameters
-    ----------
-    u : float
-        quad argument
-    order : int
-        perturbation order
-    mode0: int
-        pid for first sector element
-    mode1 : int
-        pid for second sector element
-    method : str
-        method
-    is_log : boolean
-        is a logarithmic interpolation
-    logx : float
-        Mellin inversion point
-    areas : tuple
-        basis function configuration
-    as1 : float
-        target coupling value
-    as0 : float
-        initial coupling value
-    mu2_from : float
-        initial value of mu2
-    mu2_from : float
-        final value of mu2
-    aem_list : list
-        list of electromagnetic coupling values
-    alphaem_running : bool
-        whether alphaem is running or not
-    nf : int
-        number of active flavors
-    L : float
-        logarithm of the squared ratio of factorization and renormalization scale
-    ev_op_iterations : int
-        number of evolution steps
-    ev_op_max_order : int
-        perturbative expansion order of U
-    sv_mode: int, `enum.IntEnum`
-        scale variation mode, see `eko.scale_variations.Modes`
-    is_threshold : boolean
-        is this an intermediate threshold operator?
-    n3lo_ad_variation : tuple
-        |N3LO| anomalous dimension variation ``(gg, gq, qg, qq, nsp, nsm, nsv)``
-    is_polarized : boolean
-        is polarized evolution ?
-    is_time_like : boolean
-        is time-like evolution ?
-    use_fhmruvv : bool
-        if True use the |FHMRUVV| |N3LO| anomalous dimension
-
-    Returns
-    -------
-    float
-        evaluated integration kernel
-    """
-    ker_base = QuadKerBase(u, is_log, logx, mode0)
-    integrand = ker_base.integrand(areas)
-    if integrand == 0.0:
-        return 0.0
-    if order[1] == 0:
-        ker = quad_ker_qcd(
-            ker_base,
-            order,
-            mode0,
-            mode1,
-            method,
-            as_list[-1],
-            as_list[0],
-            nf,
-            L,
-            ev_op_iterations,
-            ev_op_max_order,
-            sv_mode,
-            is_threshold,
-            is_polarized,
-            is_time_like,
-            n3lo_ad_variation,
-            use_fhmruvv,
-        )
-    else:
-        ker = quad_ker_qed(
-            ker_base,
-            order,
-            mode0,
-            mode1,
-            method,
-            as_list,
-            mu2_from,
-            mu2_to,
-            a_half,
-            alphaem_running,
-            nf,
-            L,
-            ev_op_iterations,
-            ev_op_max_order,
-            sv_mode,
-            is_threshold,
-            n3lo_ad_variation,
-            use_fhmruvv,
-        )
-
-    # recombine everything
-    return np.real(ker * integrand)
-
-
-@nb.njit(cache=True)
-def quad_ker_qcd(
-    ker_base,
-    order,
-    mode0,
-    mode1,
-    method,
-    as1,
-    as0,
-    nf,
-    L,
-    ev_op_iterations,
-    ev_op_max_order,
-    sv_mode,
-    is_threshold,
-    is_polarized,
-    is_time_like,
-    n3lo_ad_variation,
-    use_fhmruvv,
-):
-    """Raw evolution kernel inside quad.
-
-    Parameters
-    ----------
-    quad_ker : float
-        quad argument
-    order : int
-        perturbation order
-    mode0: int
-        pid for first sector element
-    mode1 : int
-        pid for second sector element
-    method : str
-        method
-    as1 : float
-        target coupling value
-    as0 : float
-        initial coupling value
-    nf : int
-        number of active flavors
-    L : float
-        logarithm of the squared ratio of factorization and renormalization scale
-    ev_op_iterations : int
-        number of evolution steps
-    ev_op_max_order : int
-        perturbative expansion order of U
-    sv_mode: int, `enum.IntEnum`
-        scale variation mode, see `eko.scale_variations.Modes`
-    is_threshold : boolean
-        is this an itermediate threshold operator?
-    n3lo_ad_variation : tuple
-        |N3LO| anomalous dimension variation ``(gg, gq, qg, qq, nsp, nsm, nsv)``
-    use_fhmruvv : bool
-        if True use the |FHMRUVV| |N3LO| anomalous dimensions
-
-    Returns
-    -------
-    float
-        evaluated integration kernel
-    """
-    # compute the actual evolution kernel for pure QCD
-    if ker_base.is_singlet:
-        if is_polarized:
-            if is_time_like:
-                raise NotImplementedError("Polarized, time-like is not implemented")
-            else:
-                gamma_singlet = ad_ps.gamma_singlet(order, ker_base.n, nf)
-        else:
-            if is_time_like:
-                gamma_singlet = ad_ut.gamma_singlet(order, ker_base.n, nf)
-            else:
-                gamma_singlet = ad_us.gamma_singlet(
-                    order, ker_base.n, nf, n3lo_ad_variation, use_fhmruvv
-                )
-        # scale var exponentiated is directly applied on gamma
-        if sv_mode == sv.Modes.exponentiated:
-            gamma_singlet = sv.exponentiated.gamma_variation(
-                gamma_singlet, order, nf, L
-            )
-        ker = s.dispatcher(
-            order,
-            method,
-            gamma_singlet,
-            as1,
-            as0,
-            nf,
-            ev_op_iterations,
-            ev_op_max_order,
-        )
-        # scale var expanded is applied on the kernel
-        if sv_mode == sv.Modes.expanded and not is_threshold:
-            ker = np.ascontiguousarray(
-                sv.expanded.singlet_variation(gamma_singlet, as1, order, nf, L, dim=2)
-            ) @ np.ascontiguousarray(ker)
-        ker = select_singlet_element(ker, mode0, mode1)
-    else:
-        if is_polarized:
-            if is_time_like:
-                raise NotImplementedError("Polarized, time-like is not implemented")
-            else:
-                gamma_ns = ad_ps.gamma_ns(order, mode0, ker_base.n, nf)
-        else:
-            if is_time_like:
-                gamma_ns = ad_ut.gamma_ns(order, mode0, ker_base.n, nf)
-            else:
-                gamma_ns = ad_us.gamma_ns(
-                    order, mode0, ker_base.n, nf, n3lo_ad_variation, use_fhmruvv
-                )
-        if sv_mode == sv.Modes.exponentiated:
-            gamma_ns = sv.exponentiated.gamma_variation(gamma_ns, order, nf, L)
-        ker = ns.dispatcher(
-            order,
-            method,
-            gamma_ns,
-            as1,
-            as0,
-            nf,
-            ev_op_iterations,
-        )
-        if sv_mode == sv.Modes.expanded and not is_threshold:
-            ker = sv.expanded.non_singlet_variation(gamma_ns, as1, order, nf, L) * ker
-    return ker
-
-
-@nb.njit(cache=True)
-def quad_ker_qed(
-    ker_base,
-    order,
-    mode0,
-    mode1,
-    method,
-    as_list,
-    mu2_from,
-    mu2_to,
-    a_half,
-    alphaem_running,
-    nf,
-    L,
-    ev_op_iterations,
-    ev_op_max_order,
-    sv_mode,
-    is_threshold,
-    n3lo_ad_variation,
-    use_fhmruvv,
-):
-    """Raw evolution kernel inside quad.
-
-    Parameters
-    ----------
-    ker_base : QuadKerBase
-        quad argument
-    order : int
-        perturbation order
-    mode0: int
-        pid for first sector element
-    mode1 : int
-        pid for second sector element
-    method : str
-        method
-    as1 : float
-        target coupling value
-    as0 : float
-        initial coupling value
-    mu2_from : float
-        initial value of mu2
-    mu2_from : float
-        final value of mu2
-    aem_list : list
-        list of electromagnetic coupling values
-    alphaem_running : bool
-        whether alphaem is running or not
-    nf : int
-        number of active flavors
-    L : float
-        logarithm of the squared ratio of factorization and renormalization scale
-    ev_op_iterations : int
-        number of evolution steps
-    ev_op_max_order : int
-        perturbative expansion order of U
-    sv_mode: int, `enum.IntEnum`
-        scale variation mode, see `eko.scale_variations.Modes`
-    is_threshold : boolean
-        is this an itermediate threshold operator?
-    n3lo_ad_variation : tuple
-        |N3LO| anomalous dimension variation ``(gg, gq, qg, qq, nsp, nsm, nsv)``
-    use_fhmruvv : bool
-        if True use the |FHMRUVV| |N3LO| anomalous dimensions
-
-    Returns
-    -------
-    float
-        evaluated integration kernel
-    """
-    # compute the actual evolution kernel for QEDxQCD
-    if ker_base.is_QEDsinglet:
-        gamma_s = ad_us.gamma_singlet_qed(
-            order, ker_base.n, nf, n3lo_ad_variation, use_fhmruvv
-        )
-        # scale var exponentiated is directly applied on gamma
-        if sv_mode == sv.Modes.exponentiated:
-            gamma_s = sv.exponentiated.gamma_variation_qed(
-                gamma_s, order, nf, lepton_number(mu2_to), L, alphaem_running
-            )
-        ker = qed_s.dispatcher(
-            order,
-            method,
-            gamma_s,
-            as_list,
-            a_half,
-            nf,
-            ev_op_iterations,
-            ev_op_max_order,
-        )
-        # scale var expanded is applied on the kernel
-        # TODO : in this way a_half[-1][1] is the aem value computed in
-        # the middle point of the last step. Instead we want aem computed in mu2_final.
-        # However the distance between the two is very small and affects only the running aem
-        if sv_mode == sv.Modes.expanded and not is_threshold:
-            ker = np.ascontiguousarray(
-                sv.expanded.singlet_variation_qed(
-                    gamma_s, as_list[-1], a_half[-1][1], alphaem_running, order, nf, L
-                )
-            ) @ np.ascontiguousarray(ker)
-        ker = select_QEDsinglet_element(ker, mode0, mode1)
-    elif ker_base.is_QEDvalence:
-        gamma_v = ad_us.gamma_valence_qed(
-            order, ker_base.n, nf, n3lo_ad_variation, use_fhmruvv
-        )
-        # scale var exponentiated is directly applied on gamma
-        if sv_mode == sv.Modes.exponentiated:
-            gamma_v = sv.exponentiated.gamma_variation_qed(
-                gamma_v, order, nf, lepton_number(mu2_to), L, alphaem_running
-            )
-        ker = qed_v.dispatcher(
-            order,
-            method,
-            gamma_v,
-            as_list,
-            a_half,
-            nf,
-            ev_op_iterations,
-            ev_op_max_order,
-        )
-        # scale var expanded is applied on the kernel
-        if sv_mode == sv.Modes.expanded and not is_threshold:
-            ker = np.ascontiguousarray(
-                sv.expanded.valence_variation_qed(
-                    gamma_v, as_list[-1], a_half[-1][1], alphaem_running, order, nf, L
-                )
-            ) @ np.ascontiguousarray(ker)
-        ker = select_QEDvalence_element(ker, mode0, mode1)
-    else:
-        gamma_ns = ad_us.gamma_ns_qed(
-            order, mode0, ker_base.n, nf, n3lo_ad_variation, use_fhmruvv
-        )
-        # scale var exponentiated is directly applied on gamma
-        if sv_mode == sv.Modes.exponentiated:
-            gamma_ns = sv.exponentiated.gamma_variation_qed(
-                gamma_ns, order, nf, lepton_number(mu2_to), L, alphaem_running
-            )
-        ker = qed_ns.dispatcher(
-            order,
-            method,
-            gamma_ns,
-            as_list,
-            a_half[:, 1],
-            alphaem_running,
-            nf,
-            ev_op_iterations,
-            mu2_from,
-            mu2_to,
-        )
-        if sv_mode == sv.Modes.expanded and not is_threshold:
-            ker = (
-                sv.expanded.non_singlet_variation_qed(
-                    gamma_ns, as_list[-1], a_half[-1][1], alphaem_running, order, nf, L
-                )
-                * ker
-            )
-    return ker
-

 OpMembers = Dict[OperatorLabel, OpMember]
 """Map of all operators."""
@@ -792,50 +295,6 @@ class Operator(sv.ScaleVariationModeMixin):
         """Return the evolution method."""
         return ev_method(EvolutionMethod(self.config["method"]))

-    def quad_ker(self, label, logx, areas):
-        """Return partially initialized integrand function.
-
-        Parameters
-        ----------
-        label: tuple
-            operator element pids
-        logx: float
-            Mellin inversion point
-        areas : tuple
-            basis function configuration
-
-        Returns
-        -------
-        functools.partial
-            partially initialized integration kernel
-
-        """
-        return functools.partial(
-            quad_ker,
-            order=self.order,
-            mode0=label[0],
-            mode1=label[1],
-            method=self.ev_method,
-            is_log=self.int_disp.log,
-            logx=logx,
-            areas=areas,
-            as_list=self.as_list,
-            mu2_from=self.q2_from,
-            mu2_to=self.q2_to,
-            a_half=self.a_half_list,
-            alphaem_running=self.alphaem_running,
-            nf=self.nf,
-            L=np.log(self.xif2),
-            ev_op_iterations=self.config["ev_op_iterations"],
-            ev_op_max_order=tuple(self.config["ev_op_max_order"]),
-            sv_mode=self.sv_mode,
-            is_threshold=self.is_threshold,
-            n3lo_ad_variation=self.config["n3lo_ad_variation"],
-            is_polarized=self.config["polarized"],
-            is_time_like=self.config["time_like"],
-            use_fhmruvv=self.config["use_fhmruvv"],
-        )
-
     def initialize_op_members(self):
         """Init all operators with the identity or zeros."""
         eye = OpMember(
<<<<<<< HEAD
@@ -846,10 +304,13 @@ class Operator(sv.ModeMixin):
=======
@@ -858,10 +317,7 @@ class Operator(sv.ScaleVariationModeMixin):
>>>>>>> bd70e218
             else:
                 self.op_members[n] = zero.copy()

-    def run_op_integration(
-        self,
-        log_grid,
-    ):
+    def update_cfg(self, cfg):
+        """Adjust integration config."""
+        cfg.as1 = self.as_list[1]
+        cfg.as0 = self.as_list[0]
+        cfg.py = ekors.ffi.cast("void *", cb_quad_ker_qcd.address)
+
+    def run_op_integration(self, log_grid):
         """Run the integration for each grid point.

         Parameters
<<<<<<< HEAD
@@ -864,18 +325,54 @@ class Operator(sv.ModeMixin):
=======
@@ -876,18 +332,56 @@ class Operator(sv.ScaleVariationModeMixin):
>>>>>>> bd70e218
         """
         column = []
         k, logx = log_grid
+        # call(!) self.labels only once
+        labels = self.labels
         start_time = time.perf_counter()
+        # start preparing C arguments
+        cfg = ekors.lib.empty_qcd_args()
+        cfg.order_qcd = self.order[0]
+        cfg.is_polarized = self.config["polarized"]
+        cfg.is_time_like = self.config["time_like"]
+        cfg.nf = self.nf
+        cfg.is_log = self.int_disp.log
+        cfg.logx = logx
+        cfg.L = np.log(self.xif2)
+        cfg.method_num = 1
+        cfg.ev_op_iterations = self.config["ev_op_iterations"]
+        cfg.ev_op_max_order_qcd = self.config["ev_op_max_order"][0]
+        cfg.sv_mode_num = 1
+        cfg.is_threshold = self.is_threshold
+        self.update_cfg(cfg)
+
         # iterate basis functions
         for l, bf in enumerate(self.int_disp):
             if k == l and l == self.grid_size - 1:
                 continue
+            # add emtpy labels with 0s
+            if bf.is_below_x(np.exp(logx)):
+                column.append({label: (0.0, 0.0) for label in labels})
+                continue
             temp_dict = {}
+            # prepare areas for C
+            curareas = bf.areas_representation
+            areas_len = curareas.shape[0] * curareas.shape[1]
+            # force the variable in scope
+            areas_ffi = ekors.ffi.new(
+                f"double[{areas_len}]", curareas.flatten().tolist()
+            )
+            cfg.areas = areas_ffi
+            cfg.areas_x = curareas.shape[0]
+            cfg.areas_y = curareas.shape[1]
             # iterate sectors
-            for label in self.labels:
+            for label in labels:
+                cfg.mode0 = label[0]
+                cfg.mode1 = label[1]
+                # construct the low level object
+                func = LowLevelCallable(
+                    ekors.lib.rust_quad_ker_qcd, ekors.ffi.addressof(cfg)
+                )
                 res = integrate.quad(
-                    self.quad_ker(
-                        label=label, logx=logx, areas=bf.areas_representation
-                    ),
+                    func,
                     0.5,
                     1.0 - self._mellin_cut,
                     epsabs=1e-12,<|MERGE_RESOLUTION|>--- conflicted
+++ resolved
@@ -1,9 +1,5 @@
 diff --git a/src/eko/evolution_operator/__init__.py b/src/eko/evolution_operator/__init__.py
-<<<<<<< HEAD
-index 1c759c5c..3cf678f2 100644
-=======
 index fe07ade9..0f58c9e5 100644
->>>>>>> bd70e218
 --- a/src/eko/evolution_operator/__init__.py
 +++ b/src/eko/evolution_operator/__init__.py
 @@ -3,16 +3,16 @@ r"""Contains the central operator classes.
@@ -592,11 +588,7 @@
      def initialize_op_members(self):
          """Init all operators with the identity or zeros."""
          eye = OpMember(
-<<<<<<< HEAD
-@@ -846,10 +304,13 @@ class Operator(sv.ModeMixin):
-=======
 @@ -858,10 +317,7 @@ class Operator(sv.ScaleVariationModeMixin):
->>>>>>> bd70e218
              else:
                  self.op_members[n] = zero.copy()
 
@@ -614,11 +606,7 @@
          """Run the integration for each grid point.
 
          Parameters
-<<<<<<< HEAD
-@@ -864,18 +325,54 @@ class Operator(sv.ModeMixin):
-=======
 @@ -876,18 +332,56 @@ class Operator(sv.ScaleVariationModeMixin):
->>>>>>> bd70e218
          """
          column = []
          k, logx = log_grid
