--- conflicted
+++ resolved
@@ -586,11 +586,7 @@
      def initialize_op_members(self):
          """Init all operators with the identity or zeros."""
          eye = OpMember(
-<<<<<<< HEAD
-@@ -858,10 +317,13 @@ class Operator(sv.ScaleVariationModeMixin):
-=======
-@@ -857,10 +318,7 @@ class Operator(sv.ScaleVariationModeMixin):
->>>>>>> 988366a6
+@@ -857,10 +318,13 @@ class Operator(sv.ScaleVariationModeMixin):
              else:
                  self.op_members[n] = zero.copy()
 
@@ -608,11 +604,7 @@
          """Run the integration for each grid point.
 
          Parameters
-<<<<<<< HEAD
-@@ -876,18 +332,54 @@ class Operator(sv.ScaleVariationModeMixin):
-=======
-@@ -875,18 +333,56 @@ class Operator(sv.ScaleVariationModeMixin):
->>>>>>> 988366a6
+@@ -875,18 +333,54 @@ class Operator(sv.ScaleVariationModeMixin):
          """
          column = []
          k, logx = log_grid
