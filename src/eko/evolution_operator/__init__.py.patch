diff --git a/src/eko/evolution_operator/__init__.py b/src/eko/evolution_operator/__init__.py
<<<<<<< HEAD
index 366f934c..73edf44f 100644
--- a/src/eko/evolution_operator/__init__.py
+++ b/src/eko/evolution_operator/__init__.py
@@ -3,7 +3,6 @@ r"""Contains the central operator classes.
=======
index bd1b19d6..24f99075 100644
--- a/src/eko/evolution_operator/__init__.py
+++ b/src/eko/evolution_operator/__init__.py
@@ -3,120 +3,28 @@ r"""Contains the central operator classes.
>>>>>>> c8135d00
 See :doc:`Operator overview </code/Operators>`.
 """

-import functools
 import logging
 import os
 import time
@@ -11,13 +10,10 @@ from dataclasses import dataclass
 from multiprocessing import Pool
 from typing import Dict, Tuple

+import ekors
 import numba as nb
 import numpy as np
-from scipy import integrate
-
-import ekore.anomalous_dimensions.polarized.space_like as ad_ps
-import ekore.anomalous_dimensions.unpolarized.space_like as ad_us
-import ekore.anomalous_dimensions.unpolarized.time_like as ad_ut
+from scipy import LowLevelCallable, integrate

 from .. import basis_rotation as br
 from .. import interpolation, mellin
<<<<<<< HEAD
@@ -26,100 +22,12 @@ from ..couplings import Couplings
 from ..interpolation import InterpolatorDispatcher
=======
 from .. import scale_variations as sv
>>>>>>> c8135d00
 from ..io.types import EvolutionMethod, OperatorLabel
 from ..kernels import ev_method
-from ..kernels import non_singlet as ns
-from ..kernels import non_singlet_qed as qed_ns
-from ..kernels import singlet as s
-from ..kernels import singlet_qed as qed_s
-from ..kernels import valence_qed as qed_v
<<<<<<< HEAD
-from ..matchings import Atlas, Segment, lepton_number
+from ..matchings import Atlas, Segment
 from ..member import OpMember
-from ..scale_variations import expanded as sv_expanded
-from ..scale_variations import exponentiated as sv_exponentiated
+from .quad_ker import cb_quad_ker_qcd
=======
-from ..matchings import Segment, lepton_number
+from ..matchings import Segment
 from ..member import OpMember
-from ..scale_variations import expanded as sv_expanded
-from ..scale_variations import exponentiated as sv_exponentiated
+from .quad_ker import cb_quad_ker_qcd, cb_quad_ker_qed
>>>>>>> c8135d00

 logger = logging.getLogger(__name__)

-
-@nb.njit(cache=True)
-def select_singlet_element(ker, mode0, mode1):
-    """Select element of the singlet matrix.
-
-    Parameters
-    ----------
-    ker : numpy.ndarray
-        singlet integration kernel
-    mode0 : int
-        id for first sector element
-    mode1 : int
-        id for second sector element
-
-    Returns
-    -------
-    complex
-        singlet integration kernel element
-    """
-    j = 0 if mode0 == 100 else 1
-    k = 0 if mode1 == 100 else 1
-    return ker[j, k]
-
-
-@nb.njit(cache=True)
-def select_QEDsinglet_element(ker, mode0, mode1):
-    """Select element of the QEDsinglet matrix.
-
-    Parameters
-    ----------
-    ker : numpy.ndarray
-        QEDsinglet integration kernel
-    mode0 : int
-        id for first sector element
-    mode1 : int
-        id for second sector element
-    Returns
-    -------
-    ker : complex
-        QEDsinglet integration kernel element
-    """
-    if mode0 == 21:
-        index1 = 0
-    elif mode0 == 22:
-        index1 = 1
-    elif mode0 == 100:
-        index1 = 2
-    else:
-        index1 = 3
-    if mode1 == 21:
-        index2 = 0
-    elif mode1 == 22:
-        index2 = 1
-    elif mode1 == 100:
-        index2 = 2
-    else:
-        index2 = 3
-    return ker[index1, index2]
-
-
-@nb.njit(cache=True)
-def select_QEDvalence_element(ker, mode0, mode1):
-    """Select element of the QEDvalence matrix.
-
-    Parameters
-    ----------
-    ker : numpy.ndarray
-        QEDvalence integration kernel
-    mode0 : int
-        id for first sector element
-    mode1 : int
-        id for second sector element
-    Returns
-    -------
-    ker : complex
-        QEDvalence integration kernel element
-    """
-    index1 = 0 if mode0 == 10200 else 1
-    index2 = 0 if mode1 == 10200 else 1
-    return ker[index1, index2]
-
-
 spec = [
     ("is_singlet", nb.boolean),
     ("is_QEDsinglet", nb.boolean),
<<<<<<< HEAD
@@ -191,422 +99,6 @@ class QuadKerBase:
=======
@@ -188,422 +96,6 @@ class QuadKerBase:
>>>>>>> c8135d00
         return self.path.prefactor * pj * self.path.jac


-@nb.njit(cache=True)
-def quad_ker(
-    u,
-    order,
-    mode0,
-    mode1,
-    method,
-    is_log,
-    logx,
-    areas,
-    as_list,
-    mu2_from,
-    mu2_to,
-    a_half,
-    alphaem_running,
-    nf,
-    L,
-    ev_op_iterations,
-    ev_op_max_order,
-    sv_mode,
-    is_threshold,
-    n3lo_ad_variation,
-    is_polarized,
-    is_time_like,
-    use_fhmruvv,
-):
-    """Raw evolution kernel inside quad.
-
-    Parameters
-    ----------
-    u : float
-        quad argument
-    order : int
-        perturbation order
-    mode0: int
-        pid for first sector element
-    mode1 : int
-        pid for second sector element
-    method : str
-        method
-    is_log : boolean
-        is a logarithmic interpolation
-    logx : float
-        Mellin inversion point
-    areas : tuple
-        basis function configuration
-    as1 : float
-        target coupling value
-    as0 : float
-        initial coupling value
-    mu2_from : float
-        initial value of mu2
-    mu2_from : float
-        final value of mu2
-    aem_list : list
-        list of electromagnetic coupling values
-    alphaem_running : bool
-        whether alphaem is running or not
-    nf : int
-        number of active flavors
-    L : float
-        logarithm of the squared ratio of factorization and renormalization scale
-    ev_op_iterations : int
-        number of evolution steps
-    ev_op_max_order : int
-        perturbative expansion order of U
-    sv_mode: int, `enum.IntEnum`
-        scale variation mode, see `eko.scale_variations.Modes`
-    is_threshold : boolean
-        is this an intermediate threshold operator?
-    n3lo_ad_variation : tuple
-        |N3LO| anomalous dimension variation ``(gg, gq, qg, qq, nsp, nsm, nsv)``
-    is_polarized : boolean
-        is polarized evolution ?
-    is_time_like : boolean
-        is time-like evolution ?
-    use_fhmruvv : bool
-        if True use the |FHMRUVV| |N3LO| anomalous dimension
-
-    Returns
-    -------
-    float
-        evaluated integration kernel
-    """
-    ker_base = QuadKerBase(u, is_log, logx, mode0)
-    integrand = ker_base.integrand(areas)
-    if integrand == 0.0:
-        return 0.0
-    if order[1] == 0:
-        ker = quad_ker_qcd(
-            ker_base,
-            order,
-            mode0,
-            mode1,
-            method,
-            as_list[-1],
-            as_list[0],
-            nf,
-            L,
-            ev_op_iterations,
-            ev_op_max_order,
-            sv_mode,
-            is_threshold,
-            is_polarized,
-            is_time_like,
-            n3lo_ad_variation,
-            use_fhmruvv,
-        )
-    else:
-        ker = quad_ker_qed(
-            ker_base,
-            order,
-            mode0,
-            mode1,
-            method,
-            as_list,
-            mu2_from,
-            mu2_to,
-            a_half,
-            alphaem_running,
-            nf,
-            L,
-            ev_op_iterations,
-            ev_op_max_order,
-            sv_mode,
-            is_threshold,
-            n3lo_ad_variation,
-            use_fhmruvv,
-        )
-
-    # recombine everything
-    return np.real(ker * integrand)
-
-
-@nb.njit(cache=True)
-def quad_ker_qcd(
-    ker_base,
-    order,
-    mode0,
-    mode1,
-    method,
-    as1,
-    as0,
-    nf,
-    L,
-    ev_op_iterations,
-    ev_op_max_order,
-    sv_mode,
-    is_threshold,
-    is_polarized,
-    is_time_like,
-    n3lo_ad_variation,
-    use_fhmruvv,
-):
-    """Raw evolution kernel inside quad.
-
-    Parameters
-    ----------
-    quad_ker : float
-        quad argument
-    order : int
-        perturbation order
-    mode0: int
-        pid for first sector element
-    mode1 : int
-        pid for second sector element
-    method : str
-        method
-    as1 : float
-        target coupling value
-    as0 : float
-        initial coupling value
-    nf : int
-        number of active flavors
-    L : float
-        logarithm of the squared ratio of factorization and renormalization scale
-    ev_op_iterations : int
-        number of evolution steps
-    ev_op_max_order : int
-        perturbative expansion order of U
-    sv_mode: int, `enum.IntEnum`
-        scale variation mode, see `eko.scale_variations.Modes`
-    is_threshold : boolean
-        is this an itermediate threshold operator?
-    n3lo_ad_variation : tuple
-        |N3LO| anomalous dimension variation ``(gg, gq, qg, qq, nsp, nsm, nsv)``
-    use_fhmruvv : bool
-        if True use the |FHMRUVV| |N3LO| anomalous dimensions
-
-    Returns
-    -------
-    float
-        evaluated integration kernel
-    """
-    # compute the actual evolution kernel for pure QCD
-    if ker_base.is_singlet:
-        if is_polarized:
-            if is_time_like:
-                raise NotImplementedError("Polarized, time-like is not implemented")
-            else:
-                gamma_singlet = ad_ps.gamma_singlet(order, ker_base.n, nf)
-        else:
-            if is_time_like:
-                gamma_singlet = ad_ut.gamma_singlet(order, ker_base.n, nf)
-            else:
-                gamma_singlet = ad_us.gamma_singlet(
-                    order, ker_base.n, nf, n3lo_ad_variation, use_fhmruvv
-                )
-        # scale var exponentiated is directly applied on gamma
-        if sv_mode == sv.Modes.exponentiated:
-            gamma_singlet = sv_exponentiated.gamma_variation(
-                gamma_singlet, order, nf, L
-            )
-        ker = s.dispatcher(
-            order,
-            method,
-            gamma_singlet,
-            as1,
-            as0,
-            nf,
-            ev_op_iterations,
-            ev_op_max_order,
-        )
-        # scale var expanded is applied on the kernel
-        if sv_mode == sv.Modes.expanded and not is_threshold:
-            ker = np.ascontiguousarray(
-                sv_expanded.singlet_variation(gamma_singlet, as1, order, nf, L, dim=2)
-            ) @ np.ascontiguousarray(ker)
-        ker = select_singlet_element(ker, mode0, mode1)
-    else:
-        if is_polarized:
-            if is_time_like:
-                raise NotImplementedError("Polarized, time-like is not implemented")
-            else:
-                gamma_ns = ad_ps.gamma_ns(order, mode0, ker_base.n, nf)
-        else:
-            if is_time_like:
-                gamma_ns = ad_ut.gamma_ns(order, mode0, ker_base.n, nf)
-            else:
-                gamma_ns = ad_us.gamma_ns(
-                    order, mode0, ker_base.n, nf, n3lo_ad_variation, use_fhmruvv
-                )
-        if sv_mode == sv.Modes.exponentiated:
-            gamma_ns = sv_exponentiated.gamma_variation(gamma_ns, order, nf, L)
-        ker = ns.dispatcher(
-            order,
-            method,
-            gamma_ns,
-            as1,
-            as0,
-            nf,
-            ev_op_iterations,
-        )
-        if sv_mode == sv.Modes.expanded and not is_threshold:
-            ker = sv_expanded.non_singlet_variation(gamma_ns, as1, order, nf, L) * ker
-    return ker
-
-
-@nb.njit(cache=True)
-def quad_ker_qed(
-    ker_base,
-    order,
-    mode0,
-    mode1,
-    method,
-    as_list,
-    mu2_from,
-    mu2_to,
-    a_half,
-    alphaem_running,
-    nf,
-    L,
-    ev_op_iterations,
-    ev_op_max_order,
-    sv_mode,
-    is_threshold,
-    n3lo_ad_variation,
-    use_fhmruvv,
-):
-    """Raw evolution kernel inside quad.
-
-    Parameters
-    ----------
-    ker_base : QuadKerBase
-        quad argument
-    order : int
-        perturbation order
-    mode0: int
-        pid for first sector element
-    mode1 : int
-        pid for second sector element
-    method : str
-        method
-    as1 : float
-        target coupling value
-    as0 : float
-        initial coupling value
-    mu2_from : float
-        initial value of mu2
-    mu2_from : float
-        final value of mu2
-    aem_list : list
-        list of electromagnetic coupling values
-    alphaem_running : bool
-        whether alphaem is running or not
-    nf : int
-        number of active flavors
-    L : float
-        logarithm of the squared ratio of factorization and renormalization scale
-    ev_op_iterations : int
-        number of evolution steps
-    ev_op_max_order : int
-        perturbative expansion order of U
-    sv_mode: int, `enum.IntEnum`
-        scale variation mode, see `eko.scale_variations.Modes`
-    is_threshold : boolean
-        is this an itermediate threshold operator?
-    n3lo_ad_variation : tuple
-        |N3LO| anomalous dimension variation ``(gg, gq, qg, qq, nsp, nsm, nsv)``
-    use_fhmruvv : bool
-        if True use the |FHMRUVV| |N3LO| anomalous dimensions
-
-    Returns
-    -------
-    float
-        evaluated integration kernel
-    """
-    # compute the actual evolution kernel for QEDxQCD
-    if ker_base.is_QEDsinglet:
-        gamma_s = ad_us.gamma_singlet_qed(
-            order, ker_base.n, nf, n3lo_ad_variation, use_fhmruvv
-        )
-        # scale var exponentiated is directly applied on gamma
-        if sv_mode == sv.Modes.exponentiated:
-            gamma_s = sv_exponentiated.gamma_variation_qed(
-                gamma_s, order, nf, lepton_number(mu2_to), L, alphaem_running
-            )
-        ker = qed_s.dispatcher(
-            order,
-            method,
-            gamma_s,
-            as_list,
-            a_half,
-            nf,
-            ev_op_iterations,
-            ev_op_max_order,
-        )
-        # scale var expanded is applied on the kernel
-        # TODO : in this way a_half[-1][1] is the aem value computed in
-        # the middle point of the last step. Instead we want aem computed in mu2_final.
-        # However the distance between the two is very small and affects only the running aem
-        if sv_mode == sv.Modes.expanded and not is_threshold:
-            ker = np.ascontiguousarray(
-                sv_expanded.singlet_variation_qed(
-                    gamma_s, as_list[-1], a_half[-1][1], alphaem_running, order, nf, L
-                )
-            ) @ np.ascontiguousarray(ker)
-        ker = select_QEDsinglet_element(ker, mode0, mode1)
-    elif ker_base.is_QEDvalence:
-        gamma_v = ad_us.gamma_valence_qed(
-            order, ker_base.n, nf, n3lo_ad_variation, use_fhmruvv
-        )
-        # scale var exponentiated is directly applied on gamma
-        if sv_mode == sv.Modes.exponentiated:
-            gamma_v = sv_exponentiated.gamma_variation_qed(
-                gamma_v, order, nf, lepton_number(mu2_to), L, alphaem_running
-            )
-        ker = qed_v.dispatcher(
-            order,
-            method,
-            gamma_v,
-            as_list,
-            a_half,
-            nf,
-            ev_op_iterations,
-            ev_op_max_order,
-        )
-        # scale var expanded is applied on the kernel
-        if sv_mode == sv.Modes.expanded and not is_threshold:
-            ker = np.ascontiguousarray(
-                sv_expanded.valence_variation_qed(
-                    gamma_v, as_list[-1], a_half[-1][1], alphaem_running, order, nf, L
-                )
-            ) @ np.ascontiguousarray(ker)
-        ker = select_QEDvalence_element(ker, mode0, mode1)
-    else:
-        gamma_ns = ad_us.gamma_ns_qed(
-            order, mode0, ker_base.n, nf, n3lo_ad_variation, use_fhmruvv
-        )
-        # scale var exponentiated is directly applied on gamma
-        if sv_mode == sv.Modes.exponentiated:
-            gamma_ns = sv_exponentiated.gamma_variation_qed(
-                gamma_ns, order, nf, lepton_number(mu2_to), L, alphaem_running
-            )
-        ker = qed_ns.dispatcher(
-            order,
-            method,
-            gamma_ns,
-            as_list,
-            a_half[:, 1],
-            alphaem_running,
-            nf,
-            ev_op_iterations,
-            mu2_from,
-            mu2_to,
-        )
-        if sv_mode == sv.Modes.expanded and not is_threshold:
-            ker = (
-                sv_expanded.non_singlet_variation_qed(
-                    gamma_ns, as_list[-1], a_half[-1][1], alphaem_running, order, nf, L
-                )
-                * ker
-            )
-    return ker
-
-
 OpMembers = Dict[OperatorLabel, OpMember]
 """Map of all operators."""

<<<<<<< HEAD
@@ -809,49 +301,6 @@ class Operator(sv.ScaleVariationModeMixin):
=======
@@ -792,49 +284,6 @@ class Operator(sv.ScaleVariationModeMixin):
>>>>>>> c8135d00
         """Return the evolution method."""
         return ev_method(EvolutionMethod(self.config["method"]))

-    def quad_ker(self, label, logx, areas):
-        """Return partially initialized integrand function.
-
-        Parameters
-        ----------
-        label: tuple
-            operator element pids
-        logx: float
-            Mellin inversion point
-        areas : tuple
-            basis function configuration
-
-        Returns
-        -------
-        functools.partial
-            partially initialized integration kernel
-        """
-        return functools.partial(
-            quad_ker,
-            order=self.order,
-            mode0=label[0],
-            mode1=label[1],
-            method=self.ev_method,
-            is_log=self.int_disp.log,
-            logx=logx,
-            areas=areas,
-            as_list=self.as_list,
-            mu2_from=self.q2_from,
-            mu2_to=self.q2_to,
-            a_half=self.a_half_list,
-            alphaem_running=self.alphaem_running,
-            nf=self.nf,
-            L=np.log(self.xif2),
-            ev_op_iterations=self.config["ev_op_iterations"],
-            ev_op_max_order=tuple(self.config["ev_op_max_order"]),
-            sv_mode=self.sv_mode,
-            is_threshold=self.is_threshold,
-            n3lo_ad_variation=self.config["n3lo_ad_variation"],
-            is_polarized=self.config["polarized"],
-            is_time_like=self.config["time_like"],
-            use_fhmruvv=self.config["use_fhmruvv"],
-        )
-
     def initialize_op_members(self):
         """Init all operators with the identity or zeros."""
         eye = OpMember(
<<<<<<< HEAD
@@ -874,10 +323,14 @@ class Operator(sv.ScaleVariationModeMixin):
=======
@@ -857,10 +306,29 @@ class Operator(sv.ScaleVariationModeMixin):
>>>>>>> c8135d00
             else:
                 self.op_members[n] = zero.copy()

-    def run_op_integration(
-        self,
-        log_grid,
-    ):
+    def update_cfg(self, cfg):
+        """Adjust integration config."""
+        # prepare couplings for c
+        cfg.as1 = self.as_list[1]
+        cfg.as0 = self.as_list[0]
+        as_list_len = self.as_list.shape[0]
+        for j, a in enumerate(self.as_list.tolist()):
+            cfg.as_list[j] = a
+        cfg.as_list_len = as_list_len
+        a_half_x = self.a_half_list.shape[0]
+        a_half_y = self.a_half_list.shape[1]
+        for j, a in enumerate(self.a_half_list.flatten().tolist()):
+            cfg.a_half[j] = a
+        cfg.a_half_x = a_half_x
+        cfg.a_half_y = a_half_y
+
+        if self.order[1] == 0:
+            cfg.py = ekors.ffi.cast("void *", cb_quad_ker_qcd.address)
+        else:
+            cfg.py = ekors.ffi.cast("void *", cb_quad_ker_qed.address)
+        cfg.method_num = self.ev_method
+
+    def run_op_integration(self, log_grid):
         """Run the integration for each grid point.

         Parameters
<<<<<<< HEAD
@@ -892,18 +345,53 @@ class Operator(sv.ScaleVariationModeMixin):
=======
@@ -875,18 +343,62 @@ class Operator(sv.ScaleVariationModeMixin):
>>>>>>> c8135d00
         """
         column = []
         k, logx = log_grid
+        # call(!) self.labels only once
+        labels = self.labels
         start_time = time.perf_counter()
+        # start preparing C arguments
+        cfg = ekors.lib.empty_args()
+        cfg.order_qcd = self.order[0]
+        cfg.order_qed = self.order[1]
+        cfg.is_polarized = self.config["polarized"]
+        cfg.is_time_like = self.config["time_like"]
+        cfg.nf = self.nf
+        cfg.is_log = self.int_disp.log
+        cfg.logx = logx
+        cfg.Lsv = np.log(self.xif2)
+        cfg.ev_op_iterations = self.config["ev_op_iterations"]
+        cfg.ev_op_max_order_qcd = self.config["ev_op_max_order"][0]
+        cfg.sv_mode_num = self.sv_mode
+        cfg.is_threshold = self.is_threshold
+        cfg.mu2_from = self.q2_from
+        cfg.mu2_to = self.q2_to
+        cfg.alphaem_running = self.alphaem_running
+        a_half_ffi = ekors.ffi.new("double[]", 2 * self.config["ev_op_iterations"])
+        cfg.a_half = a_half_ffi
+        as_list_ffi = ekors.ffi.new("double[]", self.config["ev_op_iterations"] + 1)
+        cfg.as_list = as_list_ffi
+        max_areas_shape = self.int_disp.max_areas_shape()
+        max_area_len = max_areas_shape[0] * max_areas_shape[1]
+        areas_ffi = ekors.ffi.new("double[]", max_area_len)
+        cfg.areas = areas_ffi
+
+        self.update_cfg(cfg)
+
         # iterate basis functions
         for j, bf in enumerate(self.int_disp):
             if k == j and j == self.grid_size - 1:
                 continue
+            # add emtpy labels with 0s
+            if bf.is_below_x(np.exp(logx)):
+                column.append({label: (0.0, 0.0) for label in labels})
+                continue
             temp_dict = {}
+            # prepare areas for C
+            curareas = bf.areas_representation
+            for j, x in enumerate(curareas.flatten().tolist()):
+                cfg.areas[j] = x
+            cfg.areas_x = curareas.shape[0]
+            cfg.areas_y = curareas.shape[1]
             # iterate sectors
-            for label in self.labels:
+            for label in labels:
+                cfg.mode0 = label[0]
+                cfg.mode1 = label[1]
+                # construct the low level object
+                func = LowLevelCallable(
+                    ekors.lib.rust_quad_ker, ekors.ffi.addressof(cfg)
+                )
                 res = integrate.quad(
-                    self.quad_ker(
-                        label=label, logx=logx, areas=bf.areas_representation
-                    ),
+                    func,
                     0.5,
                     1.0 - self._mellin_cut,
                     epsabs=1e-12,<|MERGE_RESOLUTION|>--- conflicted
+++ resolved
@@ -1,23 +1,12 @@
 diff --git a/src/eko/evolution_operator/__init__.py b/src/eko/evolution_operator/__init__.py
-<<<<<<< HEAD
-index 366f934c..73edf44f 100644
+index bd1b19d6..93830ea0 100644
 --- a/src/eko/evolution_operator/__init__.py
 +++ b/src/eko/evolution_operator/__init__.py
-@@ -3,7 +3,6 @@ r"""Contains the central operator classes.
-=======
-index bd1b19d6..24f99075 100644
---- a/src/eko/evolution_operator/__init__.py
-+++ b/src/eko/evolution_operator/__init__.py
-@@ -3,120 +3,28 @@ r"""Contains the central operator classes.
->>>>>>> c8135d00
- See :doc:`Operator overview </code/Operators>`.
- """
-
--import functools
+@@ -7,114 +7,30 @@ import functools
  import logging
  import os
  import time
-@@ -11,13 +10,10 @@ from dataclasses import dataclass
++from dataclasses import dataclass
  from multiprocessing import Pool
  from typing import Dict, Tuple
 
@@ -25,7 +14,7 @@
  import numba as nb
  import numpy as np
 -from scipy import integrate
--
+
 -import ekore.anomalous_dimensions.polarized.space_like as ad_ps
 -import ekore.anomalous_dimensions.unpolarized.space_like as ad_us
 -import ekore.anomalous_dimensions.unpolarized.time_like as ad_ut
@@ -33,12 +22,9 @@
 
  from .. import basis_rotation as br
  from .. import interpolation, mellin
-<<<<<<< HEAD
-@@ -26,100 +22,12 @@ from ..couplings import Couplings
- from ..interpolation import InterpolatorDispatcher
-=======
  from .. import scale_variations as sv
->>>>>>> c8135d00
++from ..couplings import Couplings
++from ..interpolation import InterpolatorDispatcher
  from ..io.types import EvolutionMethod, OperatorLabel
  from ..kernels import ev_method
 -from ..kernels import non_singlet as ns
@@ -46,25 +32,16 @@
 -from ..kernels import singlet as s
 -from ..kernels import singlet_qed as qed_s
 -from ..kernels import valence_qed as qed_v
-<<<<<<< HEAD
--from ..matchings import Atlas, Segment, lepton_number
-+from ..matchings import Atlas, Segment
- from ..member import OpMember
--from ..scale_variations import expanded as sv_expanded
--from ..scale_variations import exponentiated as sv_exponentiated
-+from .quad_ker import cb_quad_ker_qcd
-=======
 -from ..matchings import Segment, lepton_number
 +from ..matchings import Segment
  from ..member import OpMember
 -from ..scale_variations import expanded as sv_expanded
 -from ..scale_variations import exponentiated as sv_exponentiated
 +from .quad_ker import cb_quad_ker_qcd, cb_quad_ker_qed
->>>>>>> c8135d00
 
  logger = logging.getLogger(__name__)
 
--
+
 -@nb.njit(cache=True)
 -def select_singlet_element(ker, mode0, mode1):
 -    """Select element of the singlet matrix.
@@ -144,16 +121,10 @@
 -    index1 = 0 if mode0 == 10200 else 1
 -    index2 = 0 if mode1 == 10200 else 1
 -    return ker[index1, index2]
--
--
+
+
  spec = [
-     ("is_singlet", nb.boolean),
-     ("is_QEDsinglet", nb.boolean),
-<<<<<<< HEAD
-@@ -191,422 +99,6 @@ class QuadKerBase:
-=======
-@@ -188,422 +96,6 @@ class QuadKerBase:
->>>>>>> c8135d00
+@@ -188,424 +104,17 @@ class QuadKerBase:
          return self.path.prefactor * pj * self.path.jac
 
 
@@ -413,8 +384,10 @@
 -        if sv_mode == sv.Modes.expanded and not is_threshold:
 -            ker = sv_expanded.non_singlet_variation(gamma_ns, as1, order, nf, L) * ker
 -    return ker
--
--
++OpMembers = Dict[OperatorLabel, OpMember]
++"""Map of all operators."""
+
+
 -@nb.njit(cache=True)
 -def quad_ker_qed(
 -    ker_base,
@@ -437,7 +410,10 @@
 -    use_fhmruvv,
 -):
 -    """Raw evolution kernel inside quad.
--
++@dataclass(frozen=True)
++class Managers:
++    """Set of steering objects."""
+
 -    Parameters
 -    ----------
 -    ker_base : QuadKerBase
@@ -573,14 +549,38 @@
 -    return ker
 -
 -
- OpMembers = Dict[OperatorLabel, OpMember]
- """Map of all operators."""
-
-<<<<<<< HEAD
-@@ -809,49 +301,6 @@ class Operator(sv.ScaleVariationModeMixin):
-=======
-@@ -792,49 +284,6 @@ class Operator(sv.ScaleVariationModeMixin):
->>>>>>> c8135d00
+-OpMembers = Dict[OperatorLabel, OpMember]
+-"""Map of all operators."""
++    atlas: Atlas
++    couplings: Couplings
++    interpolator: InterpolatorDispatcher
+
+
+ class Operator(sv.ScaleVariationModeMixin):
+@@ -637,7 +146,12 @@ class Operator(sv.ScaleVariationModeMixin):
+     full_labels_qed: Tuple[OperatorLabel, ...] = br.full_unified_labels
+
+     def __init__(
+-        self, config, managers, segment: Segment, mellin_cut=5e-2, is_threshold=False
++        self,
++        config,
++        managers: Managers,
++        segment: Segment,
++        mellin_cut=5e-2,
++        is_threshold=False,
+     ):
+         self.config = config
+         self.managers = managers
+@@ -669,7 +183,7 @@ class Operator(sv.ScaleVariationModeMixin):
+         return self.config["xif2"]
+
+     @property
+-    def int_disp(self):
++    def int_disp(self) -> InterpolatorDispatcher:
+         """Return the interpolation dispatcher."""
+         return self.managers.interpolator
+
+@@ -792,49 +306,6 @@ class Operator(sv.ScaleVariationModeMixin):
          """Return the evolution method."""
          return ev_method(EvolutionMethod(self.config["method"]))
 
@@ -630,11 +630,7 @@
      def initialize_op_members(self):
          """Init all operators with the identity or zeros."""
          eye = OpMember(
-<<<<<<< HEAD
-@@ -874,10 +323,14 @@ class Operator(sv.ScaleVariationModeMixin):
-=======
-@@ -857,10 +306,29 @@ class Operator(sv.ScaleVariationModeMixin):
->>>>>>> c8135d00
+@@ -857,10 +328,29 @@ class Operator(sv.ScaleVariationModeMixin):
              else:
                  self.op_members[n] = zero.copy()
 
@@ -668,11 +664,7 @@
          """Run the integration for each grid point.
 
          Parameters
-<<<<<<< HEAD
-@@ -892,18 +345,53 @@ class Operator(sv.ScaleVariationModeMixin):
-=======
-@@ -875,18 +343,62 @@ class Operator(sv.ScaleVariationModeMixin):
->>>>>>> c8135d00
+@@ -875,18 +365,62 @@ class Operator(sv.ScaleVariationModeMixin):
          """
          column = []
          k, logx = log_grid
