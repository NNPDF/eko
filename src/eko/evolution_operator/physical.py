--- conflicted
+++ resolved
@@ -1,8 +1,5 @@
-<<<<<<< HEAD
-# -*- coding: utf-8 -*-
 """Contains the :class:`PhysicalOperator` class."""
-=======
->>>>>>> fe94dd1f
+
 import numpy as np
 
 from .. import basis_rotation as br
