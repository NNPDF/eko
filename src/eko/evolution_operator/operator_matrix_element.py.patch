diff --git a/src/eko/evolution_operator/operator_matrix_element.py b/src/eko/evolution_operator/operator_matrix_element.py
<<<<<<< HEAD
index 022f8073..f6b3235d 100644
=======
index 098b52db..b56e27d1 100644
>>>>>>> ddc57bf7
--- a/src/eko/evolution_operator/operator_matrix_element.py
+++ b/src/eko/evolution_operator/operator_matrix_element.py
@@ -3,22 +3,19 @@ evolution."""

 import copy
 import enum
-import functools
 import logging

+import ekors
 import numba as nb
 import numpy as np

-import ekore.operator_matrix_elements.polarized.space_like as ome_ps
-import ekore.operator_matrix_elements.unpolarized.space_like as ome_us
-import ekore.operator_matrix_elements.unpolarized.time_like as ome_ut
-
 from .. import basis_rotation as br
 from .. import scale_variations as sv
 from ..io.types import InversionMethod
 from ..matchings import Segment
 from ..scale_variations.exponentiated import gamma_variation
-from . import Operator, QuadKerBase
+from . import Operator
+from .quad_ker import cb_quad_ker_ome

 logger = logging.getLogger(__name__)

@@ -78,8 +75,6 @@ def build_ome(A, matching_order, a_s, backward_method):
     # Print;
     # .end
     ome = np.eye(len(A[0]), dtype=np.complex_)
-    A = A[:, :, :]
-    A = np.ascontiguousarray(A)
     if backward_method is MatchingMethods.BACKWARD_EXPANDED:
         # expended inverse
         if matching_order[0] >= 1:
@@ -102,105 +97,6 @@ def build_ome(A, matching_order, a_s, backward_method):
     return ome


-@nb.njit(cache=True)
-def quad_ker(
-    u,
-    order,
-    mode0,
-    mode1,
-    is_log,
-    logx,
-    areas,
-    a_s,
-    nf,
-    L,
-    sv_mode,
-    Lsv,
-    backward_method,
-    is_msbar,
-    is_polarized,
-    is_time_like,
-):
-    r"""Raw kernel inside quad.
-
-    Parameters
-    ----------
-    u : float
-        quad argument
-    order : tuple(int,int)
-        perturbation matching order
-    mode0 : int
-        pid for first element in the singlet sector
-    mode1 : int
-        pid for second element in the singlet sector
-    is_log : boolean
-        logarithmic interpolation
-    logx : float
-        Mellin inversion point
-    areas : tuple
-        basis function configuration
-    a_s : float
-        strong coupling, needed only for the exact inverse
-    nf: int
-        number of active flavor below threshold
-    L : float
-        :math:``\ln(\mu_F^2 / m_h^2)``
-    backward_method : InversionMethod or None
-        empty or method for inverting the matching condition (exact or expanded)
-    is_msbar: bool
-        add the |MSbar| contribution
-    is_polarized : boolean
-        is polarized evolution ?
-    is_time_like : boolean
-        is time-like evolution ?
-
-    Returns
-    -------
-    ker : float
-        evaluated integration kernel
-    """
-    ker_base = QuadKerBase(u, is_log, logx, mode0)
-    integrand = ker_base.integrand(areas)
-    if integrand == 0.0:
-        return 0.0
-    # compute the ome
-    if ker_base.is_singlet or ker_base.is_QEDsinglet:
-        indices = {21: 0, 100: 1, 90: 2}
-        if is_polarized:
-            if is_time_like:
-                raise NotImplementedError("Polarized, time-like is not implemented")
-            A = ome_ps.A_singlet(order, ker_base.n, nf, L)
-        else:
-            if is_time_like:
-                A = ome_ut.A_singlet(order, ker_base.n, L)
-            else:
-                A = ome_us.A_singlet(order, ker_base.n, nf, L, is_msbar)
-    else:
-        indices = {200: 0, 91: 1}
-        if is_polarized:
-            if is_time_like:
-                raise NotImplementedError("Polarized, time-like is not implemented")
-            A = ome_ps.A_non_singlet(order, ker_base.n, L)
-        else:
-            if is_time_like:
-                A = ome_ut.A_non_singlet(order, ker_base.n, L)
-            else:
-                A = ome_us.A_non_singlet(order, ker_base.n, nf, L)
-
-    # correct for scale variations
-    if sv_mode == sv.Modes.exponentiated:
-        A = gamma_variation(A, order, nf, Lsv)
-
-    # build the expansion in alpha_s depending on the strategy
-    ker = build_ome(A, order, a_s, backward_method)
-
-    # select the needed matrix element
-    ker = ker[indices[mode0], indices[mode1]]
-
-    # recombine everything
-    return np.real(ker * integrand)
-
-
 class OperatorMatrixElement(Operator):
<<<<<<< HEAD
     r"""
     Internal representation of a single |OME|.
@@ -291,41 +191,15 @@ class OperatorMatrixElement(Operator):
=======
     r"""Internal representation of a single |OME|.

@@ -290,41 +186,14 @@ class OperatorMatrixElement(Operator):
>>>>>>> ddc57bf7
             )
         return labels

-    def quad_ker(self, label, logx, areas):
-        """Return partially initialized integrand function.
-
-        Parameters
-        ----------
-        label: tuple
-            operator element pids
-        logx: float
-            Mellin inversion point
-        areas : tuple
-            basis function configuration
-
-        Returns
-        -------
-        functools.partial
-            partially initialized integration kernel
-        """
-        return functools.partial(
-            quad_ker,
-            order=self.order,
-            mode0=label[0],
-            mode1=label[1],
-            is_log=self.int_disp.log,
-            logx=logx,
-            areas=areas,
-            a_s=self.a_s,
-            nf=self.nf,
-            L=self.L,
-            sv_mode=self.sv_mode,
-            Lsv=np.log(self.xif2),
-            backward_method=self.backward_method,
-            is_msbar=self.is_msbar,
-            is_polarized=self.config["polarized"],
-            is_time_like=self.config["time_like"],
-        )
+    def update_cfg(self, cfg):
+        """Adjust integration config."""
+        cfg.is_ome = True
+        cfg.py = ekors.ffi.cast("void *", cb_quad_ker_ome.address)
+        cfg.L = self.L
+        cfg.as1 = self.a_s
+        cfg.as0 = 0.0
+        cfg.Lsv = np.log(self.xif2)
+        cfg.method_num = self.backward_method

     @property
     def a_s(self):<|MERGE_RESOLUTION|>--- conflicted
+++ resolved
@@ -1,9 +1,5 @@
 diff --git a/src/eko/evolution_operator/operator_matrix_element.py b/src/eko/evolution_operator/operator_matrix_element.py
-<<<<<<< HEAD
-index 022f8073..f6b3235d 100644
-=======
 index 098b52db..b56e27d1 100644
->>>>>>> ddc57bf7
 --- a/src/eko/evolution_operator/operator_matrix_element.py
 +++ b/src/eko/evolution_operator/operator_matrix_element.py
 @@ -3,22 +3,19 @@ evolution."""
@@ -145,15 +141,9 @@
 -
 -
  class OperatorMatrixElement(Operator):
-<<<<<<< HEAD
-     r"""
-     Internal representation of a single |OME|.
-@@ -291,41 +191,15 @@ class OperatorMatrixElement(Operator):
-=======
      r"""Internal representation of a single |OME|.
 
-@@ -290,41 +186,14 @@ class OperatorMatrixElement(Operator):
->>>>>>> ddc57bf7
+@@ -290,41 +186,15 @@ class OperatorMatrixElement(Operator):
              )
          return labels
 
