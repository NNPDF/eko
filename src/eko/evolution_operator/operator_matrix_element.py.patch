diff --git a/src/eko/evolution_operator/operator_matrix_element.py b/src/eko/evolution_operator/operator_matrix_element.py
<<<<<<< HEAD
index 202fd18d..5f53858d 100644
=======
index 022f8073..017ec73d 100644
>>>>>>> 7c1a1bd5
--- a/src/eko/evolution_operator/operator_matrix_element.py
+++ b/src/eko/evolution_operator/operator_matrix_element.py
@@ -2,11 +2,12 @@

 import copy
 import enum
-import functools
 import logging

+import ekors
 import numba as nb
 import numpy as np
+from scipy import LowLevelCallable, integrate

 import ekore.operator_matrix_elements.polarized.space_like as ome_ps
 import ekore.operator_matrix_elements.unpolarized.space_like as ome_us
@@ -16,7 +17,8 @@ from .. import basis_rotation as br
 from .. import scale_variations as sv
 from ..io.types import InversionMethod
 from ..matchings import Segment
-from . import Operator, QuadKerBase
+from . import Operator
+from .quad_ker import cb_quad_ker_ome

 logger = logging.getLogger(__name__)

@@ -77,8 +79,6 @@ def build_ome(A, matching_order, a_s, backward_method):
     # Print;
     # .end
     ome = np.eye(len(A[0]), dtype=np.complex_)
-    A = A[:, :, :]
-    A = np.ascontiguousarray(A)
     if backward_method is MatchingMethods.BACKWARD_EXPANDED:
         # expended inverse
         if matching_order[0] >= 1:
@@ -101,106 +101,6 @@ def build_ome(A, matching_order, a_s, backward_method):
     return ome


-@nb.njit(cache=True)
-def quad_ker(
-    u,
-    order,
-    mode0,
-    mode1,
-    is_log,
-    logx,
-    areas,
-    a_s,
-    nf,
-    L,
-    sv_mode,
-    Lsv,
-    backward_method,
-    is_msbar,
-    is_polarized,
-    is_time_like,
-):
-    r"""Raw kernel inside quad.
-
-    Parameters
-    ----------
-    u : float
-        quad argument
-    order : tuple(int,int)
-        perturbation matching order
-    mode0 : int
-        pid for first element in the singlet sector
-    mode1 : int
-        pid for second element in the singlet sector
-    is_log : boolean
-        logarithmic interpolation
-    logx : float
-        Mellin inversion point
-    areas : tuple
-        basis function configuration
-    a_s : float
-        strong coupling, needed only for the exact inverse
-    nf: int
-        number of active flavor below threshold
-    L : float
-        :math:``\ln(\mu_F^2 / m_h^2)``
-    backward_method : InversionMethod or None
-        empty or method for inverting the matching condition (exact or expanded)
-    is_msbar: bool
-        add the |MSbar| contribution
-    is_polarized : boolean
-        is polarized evolution ?
-    is_time_like : boolean
-        is time-like evolution ?
-
-    Returns
-    -------
-    ker : float
-        evaluated integration kernel
-
-    """
-    ker_base = QuadKerBase(u, is_log, logx, mode0)
-    integrand = ker_base.integrand(areas)
-    if integrand == 0.0:
-        return 0.0
-    # compute the ome
-    if ker_base.is_singlet or ker_base.is_QEDsinglet:
-        indices = {21: 0, 100: 1, 90: 2}
-        if is_polarized:
-            if is_time_like:
-                raise NotImplementedError("Polarized, time-like is not implemented")
-            A = ome_ps.A_singlet(order, ker_base.n, nf, L)
-        else:
-            if is_time_like:
-                A = ome_ut.A_singlet(order, ker_base.n, L)
-            else:
-                A = ome_us.A_singlet(order, ker_base.n, nf, L, is_msbar)
-    else:
-        indices = {200: 0, 91: 1}
-        if is_polarized:
-            if is_time_like:
-                raise NotImplementedError("Polarized, time-like is not implemented")
-            A = ome_ps.A_non_singlet(order, ker_base.n, L)
-        else:
-            if is_time_like:
-                A = ome_ut.A_non_singlet(order, ker_base.n, L)
-            else:
-                A = ome_us.A_non_singlet(order, ker_base.n, nf, L)
-
-    # correct for scale variations
-    if sv_mode == sv.Modes.exponentiated:
-        A = sv.exponentiated.gamma_variation(A, order, nf, Lsv)
-
-    # build the expansion in alpha_s depending on the strategy
-    ker = build_ome(A, order, a_s, backward_method)
-
-    # select the needed matrix element
-    ker = ker[indices[mode0], indices[mode1]]
-
-    # recombine everything
-    return np.real(ker * integrand)
-
-
 class OperatorMatrixElement(Operator):
     r"""
     Internal representation of a single |OME|.
<<<<<<< HEAD
@@ -267,41 +168,13 @@ class OperatorMatrixElement(Operator):
                 )
=======
@@ -291,41 +191,14 @@ class OperatorMatrixElement(Operator):
             )
>>>>>>> 7c1a1bd5
         return labels

-    def quad_ker(self, label, logx, areas):
-        """Return partially initialized integrand function.
-
-        Parameters
-        ----------
-        label: tuple
-            operator element pids
-        logx: float
-            Mellin inversion point
-        areas : tuple
-            basis function configuration
-
-        Returns
-        -------
-        functools.partial
-            partially initialized integration kernel
-        """
-        return functools.partial(
-            quad_ker,
-            order=self.order,
-            mode0=label[0],
-            mode1=label[1],
-            is_log=self.int_disp.log,
-            logx=logx,
-            areas=areas,
-            a_s=self.a_s,
-            nf=self.nf,
-            L=self.L,
-            sv_mode=self.sv_mode,
-            Lsv=np.log(self.xif2),
-            backward_method=self.backward_method,
-            is_msbar=self.is_msbar,
-            is_polarized=self.config["polarized"],
-            is_time_like=self.config["time_like"],
-        )
+    def update_cfg(self, cfg):
+        """Adjust integration config."""
+        cfg.is_ome = True
+        cfg.py = ekors.ffi.cast("void *", cb_quad_ker_ome.address)
+        cfg.L = self.L
+        cfg.as1 = self.a_s
<<<<<<< HEAD
+        cfg.as0 = 0.
=======
+        cfg.as0 = 0.0
+        cfg.Lsv = np.log(self.xif2)
>>>>>>> 7c1a1bd5

     @property
     def a_s(self):<|MERGE_RESOLUTION|>--- conflicted
+++ resolved
@@ -1,9 +1,5 @@
 diff --git a/src/eko/evolution_operator/operator_matrix_element.py b/src/eko/evolution_operator/operator_matrix_element.py
-<<<<<<< HEAD
-index 202fd18d..5f53858d 100644
-=======
 index 022f8073..017ec73d 100644
->>>>>>> 7c1a1bd5
 --- a/src/eko/evolution_operator/operator_matrix_element.py
 +++ b/src/eko/evolution_operator/operator_matrix_element.py
 @@ -2,11 +2,12 @@
@@ -146,13 +142,8 @@
  class OperatorMatrixElement(Operator):
      r"""
      Internal representation of a single |OME|.
-<<<<<<< HEAD
-@@ -267,41 +168,13 @@ class OperatorMatrixElement(Operator):
-                 )
-=======
-@@ -291,41 +191,14 @@ class OperatorMatrixElement(Operator):
+@@ -291,41 +191,13 @@ class OperatorMatrixElement(Operator):
              )
->>>>>>> 7c1a1bd5
          return labels
 
 -    def quad_ker(self, label, logx, areas):
@@ -196,12 +187,8 @@
 +        cfg.py = ekors.ffi.cast("void *", cb_quad_ker_ome.address)
 +        cfg.L = self.L
 +        cfg.as1 = self.a_s
-<<<<<<< HEAD
-+        cfg.as0 = 0.
-=======
 +        cfg.as0 = 0.0
 +        cfg.Lsv = np.log(self.xif2)
->>>>>>> 7c1a1bd5
 
      @property
      def a_s(self):