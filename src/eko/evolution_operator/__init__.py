--- conflicted
+++ resolved
@@ -132,12 +132,9 @@
     ev_op_max_order,
     sv_mode,
     is_threshold,
-<<<<<<< HEAD
     n3lo_ad_variation,
-=======
     is_polarized,
     is_time_like,
->>>>>>> 2a1a26d0
 ):
     """Raw evolution kernel inside quad.
 
@@ -175,15 +172,12 @@
         scale variation mode, see `eko.scale_variations.Modes`
     is_threshold : boolean
         is this an intermediate threshold operator?
-<<<<<<< HEAD
     n3lo_ad_variation : tuple
         |N3LO| anomalous dimension variation ``(gg_var, gq_var, qg_var, qq_var)``
-=======
     is_polarized : boolean
         is polarized evolution ?
     is_time_like : boolean
         is time-like evolution ?
->>>>>>> 2a1a26d0
 
     Returns
     -------
@@ -197,9 +191,6 @@
 
     # compute the actual evolution kernel
     if ker_base.is_singlet:
-<<<<<<< HEAD
-        gamma_singlet = ad.gamma_singlet(order, ker_base.n, nf, n3lo_ad_variation)
-=======
         if is_polarized:
             if is_time_like:
                 raise NotImplementedError("Polarized, time-like is not implemented")
@@ -209,8 +200,9 @@
             if is_time_like:
                 gamma_singlet = ad_ut.gamma_singlet(order, ker_base.n, nf)
             else:
-                gamma_singlet = ad_us.gamma_singlet(order, ker_base.n, nf)
->>>>>>> 2a1a26d0
+                gamma_singlet = ad_us.gamma_singlet(
+                    order, ker_base.n, nf, n3lo_ad_variation
+                )
         # scale var exponentiated is directly applied on gamma
         if sv_mode == sv.Modes.exponentiated:
             gamma_singlet = sv.exponentiated.gamma_variation(
@@ -426,12 +418,9 @@
             ev_op_max_order=tuple(self.config["ev_op_max_order"]),
             sv_mode=self.sv_mode,
             is_threshold=self.is_threshold,
-<<<<<<< HEAD
             n3lo_ad_variation=n3lo_var,
-=======
             is_polarized=self.config["polarized"],
             is_time_like=self.config["time_like"],
->>>>>>> 2a1a26d0
         )
 
     def initialize_op_members(self):
