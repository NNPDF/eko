# -*- coding: utf-8 -*-
r"""
This module contains the central operator classes.

See :doc:`Operator overview </code/Operators>`.
"""

import functools
import logging
import os
import time
from multiprocessing import Pool

import numba as nb
import numpy as np
from scipy import integrate

from .. import anomalous_dimensions as ad
from .. import basis_rotation as br
from .. import interpolation, mellin
from .. import scale_variations as sv
from ..kernels import non_singlet as ns
from ..kernels import singlet as s
from ..member import OpMember

logger = logging.getLogger(__name__)


<<<<<<< HEAD

=======
>>>>>>> e625bfb3
@nb.njit(cache=True)
def select_singlet_element(ker, mode0, mode1):
    """
    Select element of the singlet matrix

    Parameters
    ----------
        ker : numpy.ndarray
            singlet integration kernel
        mode0 : int
            id for first sector element
        mode1 : int
            id for second sector element
    Returns
    -------
        ker : complex
            singlet integration kernel element
    """

    k = 0 if mode0 == 100 else 1
    l = 0 if mode1 == 100 else 1
    return ker[k, l]


spec = [
    ("is_singlet", nb.boolean),
    ("is_log", nb.boolean),
    ("logx", nb.float64),
    ("u", nb.float64),
]


@nb.experimental.jitclass(spec)
class QuadKerBase:
    """
    Manage the common part of Mellin inversion integral

    Parameters
    ----------
        u : float
            quad argument
        is_log : boolean
            is a logarithmic interpolation
        logx : float
            Mellin inversion point
        mode0 : str
            first sector element
    """

    def __init__(self, u, is_log, logx, mode0):
        self.is_singlet = mode0 in [100, 21, 90]
        self.is_log = is_log
        self.u = u
        self.logx = logx

    @property
    def path(self):
        """Returns the associated instance of :class:`eko.mellin.Path`"""
        return mellin.Path(self.u, self.logx, self.is_singlet)

    @property
    def n(self):
        """Returns the Mellin moment N"""
        return self.path.n

    def integrand(
        self,
        areas,
    ):
        """
        Get transformation to Mellin space integral

        Parameters
        ----------
            areas : tuple
                basis function configuration

        Returns
        -------
            base_integrand: complex
                common mellin inversion intgrand
        """
        if self.logx == 0.0:
            return 0.0
        pj = interpolation.evaluate_grid(self.path.n, self.is_log, self.logx, areas)
        if pj == 0.0:
            return 0.0
        return self.path.prefactor * pj * self.path.jac


<<<<<<< HEAD
@nb.njit(
    "f8(f8,UniTuple(u1,2),u2,u2,string,b1,f8,f8[:,:],f8,f8,f8,f8,u4,UniTuple(u1,2),u1)",
    cache=True,
)
=======
@nb.njit(cache=True)
>>>>>>> e625bfb3
def quad_ker(
    u,
    order,
    mode0,
    mode1,
    method,
    is_log,
    logx,
    areas,
    a1,
    a0,
    nf,
    L,
    ev_op_iterations,
    ev_op_max_order,
    sv_mode,
):
    """
    Raw evolution kernel inside quad.

    Parameters
    ----------
        u : float
            quad argument
        order : int
            perturbation order
        method : str
            method
        mode0: int
            pid for first sector element
        mode1 : int
            pid for second sector element
        is_log : boolean
            is a logarithmic interpolation
        logx : float
            Mellin inversion point
        areas : tuple
            basis function configuration
        a1 : float
            target coupling value
        a0 : float
            initial coupling value
        nf : int
            number of active flavors
        L : float
            logarithm of the squared ratio of factorization and renormalization scale
        ev_op_iterations : int
            number of evolution steps
        ev_op_max_order : int
            perturbative expansion order of U
        sv_mode: int, `enum.IntEnum`
            scale variation mode, see `eko.scale_variations.Modes`

    Returns
    -------
        ker : float
            evaluated integration kernel
    """
    ker_base = QuadKerBase(u, is_log, logx, mode0)
    integrand = ker_base.integrand(areas)
    if integrand == 0.0:
        return 0.0

    # compute the actual evolution kernel
    if ker_base.is_singlet:
        gamma_singlet = ad.gamma_singlet(order, ker_base.n, nf)
        # scale var exponentiated is directly applied on gamma
        if sv_mode == sv.Modes.exponentiated:
            gamma_singlet = sv.exponentiated.gamma_variation(
                gamma_singlet, order, nf, L
            )
        ker = s.dispatcher(
            order, method, gamma_singlet, a1, a0, nf, ev_op_iterations, ev_op_max_order
        )
        # scale var expanded is applied on the kernel
        if sv_mode == sv.Modes.expanded:
            ker = np.ascontiguousarray(ker) @ np.ascontiguousarray(
                sv.expanded.singlet_variation(gamma_singlet, a1, order, nf, L)
            )
        ker = select_singlet_element(ker, mode0, mode1)
    else:
        gamma_ns = ad.gamma_ns(order, mode0, ker_base.n, nf)
        if sv_mode == sv.Modes.exponentiated:
            gamma_ns = sv.exponentiated.gamma_variation(gamma_ns, order, nf, L)
        ker = ns.dispatcher(
            order,
            method,
            gamma_ns,
            a1,
            a0,
            nf,
            ev_op_iterations,
        )
        if sv_mode == sv.Modes.expanded:
            ker = ker * sv.expanded.non_singlet_variation(gamma_ns, a1, order, nf, L)

    # recombine everthing
    return np.real(ker * integrand)


class Operator:
    """
    Internal representation of a single EKO.

    The actual matrices are computed upon calling :meth:`compute`.

    Parameters
    ----------
        config : dict
            configuration
        managers : dict
            managers
        nf : int
            number of active flavors
        q2_from : float
            evolution source
        q2_to : float
            evolution target
        mellin_cut : float
            cut to the upper limit in the mellin inversion
    """

    log_label = "Evolution"
    # complete list of possible evolution operators labels
    full_labels = br.full_labels

    def __init__(self, config, managers, nf, q2_from, q2_to=None, mellin_cut=5e-2):
        self.config = config
        self.managers = managers
        self.nf = nf
        self.q2_from = q2_from
        self.q2_to = q2_to
        # TODO make 'cut' external parameter?
        self._mellin_cut = mellin_cut
        self.op_members = {}

    @property
    def n_pools(self):
        n_pools = self.config["n_integration_cores"]
        if n_pools > 0:
            return n_pools
        return os.cpu_count() + n_pools

    @property
    def fact_to_ren(self):
        r"""Returns the factor :math:`(\mu_F/\mu_R)^2`"""
        return self.config["fact_to_ren"]

    @property
    def sv_mode(self):
        """Returns the scale variation mode"""
        if self.config["ModSV"] is not None:
            return sv.Modes[self.config["ModSV"]]
        return sv.Modes.unvaried

    @property
    def int_disp(self):
        """Returns the interpolation dispatcher"""
        return self.managers["interpol_dispatcher"]

    @property
    def grid_size(self):
        """Returns the grid size"""
        return self.int_disp.xgrid.size

    @property
    def a_s(self):
        """Returns the computed values for :math:`a_s`"""
        sc = self.managers["strong_coupling"]
        a0 = sc.a(
            self.q2_from / self.fact_to_ren, fact_scale=self.q2_from, nf_to=self.nf
        )[0]
        a1 = sc.a(self.q2_to / self.fact_to_ren, fact_scale=self.q2_to, nf_to=self.nf)[
            0
        ]
        return (a0, a1)

    @property
    def labels(self):
        """
        Compute necessary sector labels to compute.

        Returns
        -------
            labels : list(str)
                sector labels
        """
        order = self.config["orders"]
        labels = []
        # the NS sector is dynamic
        if self.config["debug_skip_non_singlet"]:
            logger.warning("%s: skipping non-singlet sector", self.log_label)
        else:
            # add + as default
            labels.append(br.non_singlet_labels[1])
            if order[0] >= 2:  # - becomes different starting from NLO
                labels.append(br.non_singlet_labels[0])
            if order[0] >= 3:  # v also becomes different starting from NNLO
                labels.append(br.non_singlet_labels[2])
        # singlet sector is fixed
        if self.config["debug_skip_singlet"]:
            logger.warning("%s: skipping singlet sector", self.log_label)
        else:
            labels.extend(br.singlet_labels)
        return labels

    def quad_ker(self, label, logx, areas):
        """
        Partially initialized integrand function

        Parameters
        ----------
            label: tuple
                operator element pids
            logx: float
                Mellin inversion point
            areas : tuple
                basis function configuration

        Returns
        -------
            quad_ker : functools.partial
                partially initialized intration kernel

        """
        return functools.partial(
            quad_ker,
            # TODO: implement N3LO evolution kernels
            order=self.config["order"] if self.config["order"] != 3 else 2,
            mode0=label[0],
            mode1=label[1],
            method=self.config["method"],
            is_log=self.int_disp.log,
            logx=logx,
            areas=areas,
            a1=self.a_s[1],
            a0=self.a_s[0],
            nf=self.nf,
            L=np.log(self.fact_to_ren),
            ev_op_iterations=self.config["ev_op_iterations"],
            ev_op_max_order=self.config["ev_op_max_order"],
            sv_mode=self.sv_mode,
        )

    def initialize_op_members(self):
        """Init all ops with identity or zeros if we skip them"""
        eye = OpMember(
            np.eye(self.grid_size), np.zeros((self.grid_size, self.grid_size))
        )
        zero = OpMember(*[np.zeros((self.grid_size, self.grid_size))] * 2)
        for n in self.full_labels:
            if n in self.labels:
                # non-singlet evolution and diagonal op are identities
                if n in br.non_singlet_labels or n[0] == n[1]:
                    self.op_members[n] = eye.copy()
                else:
                    self.op_members[n] = zero.copy()
            else:
                self.op_members[n] = zero.copy()

    def run_op_integration(
        self,
        log_grid,
    ):
        """
        Run the integration for each grid point

        Parameters
        ----------
            log_grid : tuple(k, logx)
                log grid point with relative index

        Returns
        -------
            column : list
                computed operators at the give grid point

        """
        column = []
        k, logx = log_grid
        start_time = time.perf_counter()
        # iterate basis functions
        for l, bf in enumerate(self.int_disp):
            if k == l and l == self.grid_size - 1:
                continue
            temp_dict = {}
            # iterate sectors
            for label in self.labels:
                res = integrate.quad(
                    self.quad_ker(label, logx, bf.areas_representation),
                    0.5,
                    1.0 - self._mellin_cut,
<<<<<<< HEAD
                    args=(
                        self.config["orders"],
                        label[0],
                        label[1],
                        self.config["method"],
                        self.int_disp.log,
                        logx,
                        bf.areas_representation,
                        self.a_s[1],
                        self.a_s[0],
                        self.nf,
                        np.log(self.fact_to_ren),
                        self.config["ev_op_iterations"],
                        self.config["ev_op_max_order"],
                        self.sv_mode,
                    ),
=======
>>>>>>> e625bfb3
                    epsabs=1e-12,
                    epsrel=1e-5,
                    limit=100,
                    full_output=1,
                )
                temp_dict[label] = res[:2]
            column.append(temp_dict)

        logger.info(
            "%s: computing operators - %u/%u took: %6f s",
            self.log_label,
            k + 1,
            self.grid_size,
            (time.perf_counter() - start_time),
        )
        return column

    def compute(self):
        """compute the actual operators (i.e. run the integrations)"""
        self.initialize_op_members()

        # skip computation ?
        if np.isclose(self.q2_from, self.q2_to):
            logger.info(
                "%s: skipping unity operator at %e", self.log_label, self.q2_from
            )
            self.copy_ns_ops()
            return

        logger.info(
            "%s: computing operators %e -> %e, nf=%d",
            self.log_label,
            self.q2_from,
            self.q2_to,
            self.nf,
        )
        logger.info(
            "%s: µ_R^2 distance: %e -> %e",
            self.log_label,
            self.q2_from / self.fact_to_ren,
            self.q2_to / self.fact_to_ren,
        )
        if self.sv_mode.name != "unvaried":
            logger.info(
                "Scale Variation: (µ_F/µ_R)^2 = %e, mode: %s",
                self.fact_to_ren,
                self.sv_mode.name,
            )
        logger.info(
<<<<<<< HEAD
            "Evolution: order: (%d, %d), solution strategy: %s",
            self.config["orders"][0],
            self.config["orders"][1],
=======
            "%s: a_s distance: %e -> %e", self.log_label, self.a_s[0], self.a_s[1]
        )
        logger.info(
            "%s: order: %d, solution strategy: %s",
            self.log_label,
            self.config["order"],
>>>>>>> e625bfb3
            self.config["method"],
        )

        self.integrate()
        # copy non-singlet kernels, if necessary
        self.copy_ns_ops()

    def integrate(
        self,
    ):
        """Run the integration"""
        tot_start_time = time.perf_counter()

        # run integration in parallel for each grid point
        # or avoid opening a single pool
        args = (self.run_op_integration, enumerate(np.log(self.int_disp.xgrid_raw)))
        if self.n_pools == 1:
            res = map(*args)
        else:
            with Pool(self.n_pools) as pool:
                res = pool.map(*args)

        # collect results
        for k, row in enumerate(res):
            for l, entry in enumerate(row):
                for label, (val, err) in entry.items():
                    self.op_members[label].value[k][l] = val
                    self.op_members[label].error[k][l] = err

        # closing comment
        logger.info(
            "%s: Total time %f s",
            self.log_label,
            time.perf_counter() - tot_start_time,
        )

    def copy_ns_ops(self):
        """Copy non-singlet kernels, if necessary"""
        order = self.config["orders"]
        if order[0] == 1:  # in LO +=-=v
            for label in ["nsV", "ns-"]:
                self.op_members[
                    (br.non_singlet_pids_map[label], 0)
                ].value = self.op_members[
                    (br.non_singlet_pids_map["ns+"], 0)
                ].value.copy()
                self.op_members[
                    (br.non_singlet_pids_map[label], 0)
                ].error = self.op_members[
                    (br.non_singlet_pids_map["ns+"], 0)
                ].error.copy()
        elif order[0] == 2:  # in NLO -=v
            self.op_members[
                (br.non_singlet_pids_map["nsV"], 0)
            ].value = self.op_members[(br.non_singlet_pids_map["ns-"], 0)].value.copy()
            self.op_members[
                (br.non_singlet_pids_map["nsV"], 0)
            ].error = self.op_members[(br.non_singlet_pids_map["ns-"], 0)].error.copy()<|MERGE_RESOLUTION|>--- conflicted
+++ resolved
@@ -26,10 +26,6 @@
 logger = logging.getLogger(__name__)
 
 
-<<<<<<< HEAD
-
-=======
->>>>>>> e625bfb3
 @nb.njit(cache=True)
 def select_singlet_element(ker, mode0, mode1):
     """
@@ -120,14 +116,7 @@
         return self.path.prefactor * pj * self.path.jac
 
 
-<<<<<<< HEAD
-@nb.njit(
-    "f8(f8,UniTuple(u1,2),u2,u2,string,b1,f8,f8[:,:],f8,f8,f8,f8,u4,UniTuple(u1,2),u1)",
-    cache=True,
-)
-=======
 @nb.njit(cache=True)
->>>>>>> e625bfb3
 def quad_ker(
     u,
     order,
@@ -420,25 +409,6 @@
                     self.quad_ker(label, logx, bf.areas_representation),
                     0.5,
                     1.0 - self._mellin_cut,
-<<<<<<< HEAD
-                    args=(
-                        self.config["orders"],
-                        label[0],
-                        label[1],
-                        self.config["method"],
-                        self.int_disp.log,
-                        logx,
-                        bf.areas_representation,
-                        self.a_s[1],
-                        self.a_s[0],
-                        self.nf,
-                        np.log(self.fact_to_ren),
-                        self.config["ev_op_iterations"],
-                        self.config["ev_op_max_order"],
-                        self.sv_mode,
-                    ),
-=======
->>>>>>> e625bfb3
                     epsabs=1e-12,
                     epsrel=1e-5,
                     limit=100,
@@ -488,18 +458,12 @@
                 self.sv_mode.name,
             )
         logger.info(
-<<<<<<< HEAD
-            "Evolution: order: (%d, %d), solution strategy: %s",
+            "%s: a_s distance: %e -> %e", self.log_label, self.a_s[0], self.a_s[1]
+        )
+        logger.info(
+            "%s: order: (%d, %d), solution strategy: %s",
             self.config["orders"][0],
             self.config["orders"][1],
-=======
-            "%s: a_s distance: %e -> %e", self.log_label, self.a_s[0], self.a_s[1]
-        )
-        logger.info(
-            "%s: order: %d, solution strategy: %s",
-            self.log_label,
-            self.config["order"],
->>>>>>> e625bfb3
             self.config["method"],
         )
 
