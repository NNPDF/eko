--- conflicted
+++ resolved
@@ -15,14 +15,9 @@
 from scipy import integrate
 
 from .. import anomalous_dimensions as ad
-<<<<<<< HEAD
 from .. import basis_rotation as br
 from .. import beta, interpolation, mellin
-=======
-from .. import interpolation, mellin
 from .. import scale_variations as sv
-from ..basis_rotation import full_labels, singlet_labels
->>>>>>> a974ed74
 from ..kernels import non_singlet as ns
 from ..kernels import singlet as s
 from ..member import OpMember
@@ -37,43 +32,27 @@
 )
 
 
-<<<<<<< HEAD
-@nb.njit("c16[:](u1,u2,c16,u1,f8)", cache=True)
-def gamma_ns_fact(order, mode, n, nf, L):
-=======
-@nb.njit("c16(c16[:,:],string)")
-def select_singlet_element(ker, mode):
->>>>>>> a974ed74
+@nb.njit("c16(c16[:,:],u2,u2)")
+def select_singlet_element(ker, mode0, mode1):
     """
     Select element of the singlet matrix
 
     Parameters
     ----------
-        mode : str
-            sector element
         ker : numpy.ndarray
             singlet integration kernel
-
+        mode0 : int
+            first sector element
+        mode1 : int
+            second sector element
     Returns
     -------
         ker : complex
             singlet integration kernel element
     """
-<<<<<<< HEAD
-    gamma_ns = ad.gamma_ns(order, mode, n, nf)
-    # since we are modifying *in-place* be carefull, that the order matters!
-    # and indeed, we need to adjust the high elements first
-    if order >= 2:
-        gamma_ns[2] -= (
-            2 * beta.beta(0, nf) * gamma_ns[1] * L
-            + (beta.beta(1, nf) * L - beta.beta(0, nf) ** 2 * L**2) * gamma_ns[0]
-        )
-    if order >= 1:
-        gamma_ns[1] -= beta.beta(0, nf) * gamma_ns[0] * L
-    return gamma_ns
-=======
-    k = 0 if mode[2] == "q" else 1
-    l = 0 if mode[3] == "q" else 1
+
+    k = 0 if mode0 == 100 else 1
+    l = 0 if mode1 == 100 else 1
     return ker[k, l]
 
 
@@ -83,7 +62,6 @@
     ("logx", nb.float64),
     ("u", nb.float64),
 ]
->>>>>>> a974ed74
 
 
 @nb.experimental.jitclass(spec)
@@ -103,8 +81,8 @@
             sector element
     """
 
-    def __init__(self, u, is_log, logx, mode):
-        self.is_singlet = mode[0] == "S"
+    def __init__(self, u, is_log, logx, mode1):
+        self.is_singlet = mode1 != 0
         self.is_log = is_log
         self.u = u
         self.logx = logx
@@ -126,9 +104,6 @@
         """
         Get transformation to Mellin space integral
 
-<<<<<<< HEAD
-@nb.njit("f8(f8,u1,u2,u2,string,b1,f8,f8[:,:],f8,f8,f8,f8,u4,u1)", cache=True)
-=======
         Parameters
         ----------
             areas : tuple
@@ -147,8 +122,7 @@
         return self.path.prefactor * pj * self.path.jac
 
 
-@nb.njit("f8(f8,u1,string,string,b1,f8,f8[:,:],f8,f8,f8,f8,u4,u1,u1)", cache=True)
->>>>>>> a974ed74
+@nb.njit("f8(f8,u1,u2,u2,b1,f8,f8[:,:],f8,f8,f8,f8,u4,u1,u1)", cache=True)
 def quad_ker(
     u,
     order,
@@ -207,29 +181,9 @@
         ker : float
             evaluated integration kernel
     """
-<<<<<<< HEAD
-    is_singlet = mode1 != 0
-    # get transformation to N integral
-    if logx == 0.0:
-        return 0.0
-    r = 0.4 * 16.0 / (-logx)
-    if is_singlet:
-        o = 1.0
-    else:
-        o = 0.0
-    n = mellin.Talbot_path(u, r, o)
-    jac = mellin.Talbot_jac(u, r, o)
-    # check PDF is active
-    if is_log:
-        pj = interpolation.log_evaluate_Nx(n, logx, areas)
-    else:
-        pj = interpolation.evaluate_Nx(n, logx, areas)
-    if pj == 0.0:
-=======
-    ker_base = QuadKerBase(u, is_log, logx, mode)
+    ker_base = QuadKerBase(u, is_log, logx, mode1)
     integrand = ker_base.integrand(areas)
     if integrand == 0.0:
->>>>>>> a974ed74
         return 0.0
 
     # compute the actual evolution kernel
@@ -243,25 +197,16 @@
         ker = s.dispatcher(
             order, method, gamma_singlet, a1, a0, nf, ev_op_iterations, ev_op_max_order
         )
-<<<<<<< HEAD
-        # select element of matrix
-        k = 0 if mode0 == 100 else 1
-        l = 0 if mode1 == 100 else 1
-        ker = ker[k, l]
-    else:
-        gamma_ns = gamma_ns_fact(order, mode0, n, nf, L)
-=======
         # scale var B is applied on the kernel
         if sv_mode == sv.mode_expanded:
             ker = np.ascontiguousarray(ker) @ np.ascontiguousarray(
                 sv.expanded.singlet_variation(gamma_singlet, a1, order, nf, L)
             )
-        ker = select_singlet_element(ker, mode)
+        ker = select_singlet_element(ker, mode0, mode1)
     else:
-        gamma_ns = ad.gamma_ns(order, mode[-1], ker_base.n, nf)
+        gamma_ns = ad.gamma_ns(order, mode0, ker_base.n, nf)
         if sv_mode == sv.mode_exponentiated:
             gamma_ns = sv.exponentiated.gamma_variation(gamma_ns, order, nf, L)
->>>>>>> a974ed74
         ker = ns.dispatcher(
             order,
             method,
@@ -369,20 +314,6 @@
             labels.extend(br.singlet_labels)
         return labels
 
-<<<<<<< HEAD
-    def compute(self):
-        """compute the actual operators (i.e. run the integrations)"""
-        # Generic parameters
-        int_disp = self.managers["interpol_dispatcher"]
-        grid_size = len(int_disp.xgrid)
-
-        # init all ops with identity or zeros if we skip them
-        labels = self.labels()
-        eye = OpMember(np.eye(grid_size), np.zeros((grid_size, grid_size)))
-        zero = OpMember(*[np.zeros((grid_size, grid_size))] * 2)
-        for n in br.full_labels:
-            if n in labels:
-=======
     @property
     def quad_ker(self):
         """Integrand function"""
@@ -394,9 +325,8 @@
             np.eye(self.grid_size), np.zeros((self.grid_size, self.grid_size))
         )
         zero = OpMember(*[np.zeros((self.grid_size, self.grid_size))] * 2)
-        for n in full_labels:
+        for n in br.full_labels:
             if n in self.labels:
->>>>>>> a974ed74
                 # off diag singlet are zero
                 if n in br.singlet_labels and n[0] != n[1]:
                     self.op_members[n] = zero.copy()
@@ -439,7 +369,8 @@
                     1.0 - self._mellin_cut,
                     args=(
                         self.config["order"],
-                        label,
+                        label[0],
+                        label[1],
                         self.config["method"],
                         self.int_disp.log,
                         logx,
@@ -499,47 +430,6 @@
             self.config["order"],
             self.config["method"],
         )
-<<<<<<< HEAD
-        logger.info("Evolution: computing operators - 0/%d", grid_size)
-        # iterate output grid
-        for k, logx in enumerate(np.log(int_disp.xgrid_raw)):
-            start_time = time.perf_counter()
-            # iterate basis functions
-            for l, bf in enumerate(int_disp):
-                if k == l and l == grid_size - 1:
-                    continue
-                # iterate sectors
-                for label in labels:
-                    # compute and set
-                    res = integrate.quad(
-                        quad_ker,
-                        0.5,
-                        1.0 - self._mellin_cut,
-                        args=(
-                            self.config["order"],
-                            label[0],
-                            label[1],
-                            self.config["method"],
-                            int_disp.log,
-                            logx,
-                            bf.areas_representation,
-                            a1,
-                            a0,
-                            self.nf,
-                            np.log(fact_to_ren),
-                            self.config["ev_op_iterations"],
-                            self.config["ev_op_max_order"],
-                        ),
-                        epsabs=1e-12,
-                        epsrel=1e-5,
-                        limit=100,
-                        full_output=1,
-                    )
-                    val, err = res[:2]
-                    self.op_members[label].value[k][l] = val
-                    self.op_members[label].error[k][l] = err
-=======
->>>>>>> a974ed74
 
         # run integration in parallel for each grid point
         with Pool(int(os.cpu_count() / 2)) as pool:
