r"""Contains the central operator classes.

See :doc:`Operator overview </code/Operators>`.
"""

import functools
import logging
import os
import time
from multiprocessing import Pool

import numba as nb
import numpy as np
from scipy import integrate

<<<<<<< HEAD
import ekore.anomalous_dimensions.unpolarized.space_like as ad
import ekore.anomalous_dimensions.polarized.space_like as ad_polarized
=======
import ekore.anomalous_dimensions.polarized.space_like as ad_ps
import ekore.anomalous_dimensions.polarized.time_like as ad_pt
import ekore.anomalous_dimensions.unpolarized.space_like as ad_us
import ekore.anomalous_dimensions.unpolarized.time_like as ad_ut

>>>>>>> 7a74ddbf
from .. import basis_rotation as br
from .. import interpolation, mellin
from .. import scale_variations as sv
from ..kernels import non_singlet as ns
from ..kernels import singlet as s
from ..member import OpMember

logger = logging.getLogger(__name__)


@nb.njit(cache=True)
def select_singlet_element(ker, mode0, mode1):
    """Select element of the singlet matrix.

    Parameters
    ----------
    ker : numpy.ndarray
        singlet integration kernel
    mode0 : int
        id for first sector element
    mode1 : int
        id for second sector element

    Returns
    -------
    complex
        singlet integration kernel element
    """
    k = 0 if mode0 == 100 else 1
    l = 0 if mode1 == 100 else 1
    return ker[k, l]


spec = [
    ("is_singlet", nb.boolean),
    ("is_log", nb.boolean),
    ("logx", nb.float64),
    ("u", nb.float64),
]


@nb.experimental.jitclass(spec)
class QuadKerBase:
    """Manage the common part of Mellin inversion integral.

    Parameters
    ----------
    u : float
        quad argument
    is_log : boolean
        is a logarithmic interpolation
    logx : float
        Mellin inversion point
    mode0 : str
        first sector element
    """

    def __init__(self, u, is_log, logx, mode0):
        self.is_singlet = mode0 in [100, 21, 90]
        self.is_log = is_log
        self.u = u
        self.logx = logx

    @property
    def path(self):
        """Return the associated instance of :class:`eko.mellin.Path`."""
        return mellin.Path(self.u, self.logx, self.is_singlet)

    @property
    def n(self):
        """Returs the Mellin moment :math:`N`."""
        return self.path.n

    def integrand(
        self,
        areas,
    ):
        """Get transformation to Mellin space integral.

        Parameters
        ----------
        areas : tuple
            basis function configuration

        Returns
        -------
        complex
            common mellin inversion integrand
        """
        if self.logx == 0.0:
            return 0.0
        pj = interpolation.evaluate_grid(self.path.n, self.is_log, self.logx, areas)
        if pj == 0.0:
            return 0.0
        return self.path.prefactor * pj * self.path.jac


@nb.njit(cache=True)
def quad_ker(
    u,
    order,
    mode0,
    mode1,
    method,
    is_log,
    logx,
    areas,
    as1,
    as0,
    as_raw,
    nf,
    L,
    ev_op_iterations,
    ev_op_max_order,
    sv_mode,
    is_threshold,
    is_polarized,
<<<<<<< HEAD
=======
    is_time_like,
>>>>>>> 7a74ddbf
):
    """Raw evolution kernel inside quad.

    Parameters
    ----------
    u : float
        quad argument
    order : int
        perturbation order
    mode0: int
        pid for first sector element
    mode1 : int
        pid for second sector element
    method : str
        method
    is_log : boolean
        is a logarithmic interpolation
    logx : float
        Mellin inversion point
    areas : tuple
        basis function configuration
    as1 : float
        target coupling value
    as0 : float
        initial coupling value
    as_raw : float
        coupling value at the process scale
    nf : int
        number of active flavors
    L : float
        logarithm of the squared ratio of factorization and renormalization scale
    ev_op_iterations : int
        number of evolution steps
    ev_op_max_order : int
        perturbative expansion order of U
    sv_mode: int, `enum.IntEnum`
        scale variation mode, see `eko.scale_variations.Modes`
    is_threshold : boolean
        is this an intermediate threshold operator?
    is_polarized : boolean
        is polarized evolution ?
<<<<<<< HEAD
=======
    is_time_like : boolean
        is time-like evolution ?
>>>>>>> 7a74ddbf

    Returns
    -------
    float
        evaluated integration kernel
    """
    ker_base = QuadKerBase(u, is_log, logx, mode0)
    integrand = ker_base.integrand(areas)
    if integrand == 0.0:
        return 0.0

    # compute the actual evolution kernel
    if ker_base.is_singlet:
        if is_polarized:
<<<<<<< HEAD
            gamma_singlet = ad_polarized.gamma_singlet(order, ker_base.n, nf)
        else:
            gamma_singlet = ad.gamma_singlet(order, ker_base.n, nf)
=======
            if is_time_like:
                gamma_singlet = ad_pt.gamma_singlet(order, ker_base.n, nf)
            else:
                gamma_singlet = ad_ps.gamma_singlet(order, ker_base.n, nf)
        else:
            if is_time_like:
                gamma_singlet = ad_ut.gamma_singlet(order, ker_base.n, nf)
            else:
                gamma_singlet = ad_us.gamma_singlet(order, ker_base.n, nf)
>>>>>>> 7a74ddbf
        # scale var exponentiated is directly applied on gamma
        if sv_mode == sv.Modes.exponentiated:
            gamma_singlet = sv.exponentiated.gamma_variation(
                gamma_singlet, order, nf, L
            )
        ker = s.dispatcher(
            order,
            method,
            gamma_singlet,
            as1,
            as0,
            nf,
            ev_op_iterations,
            ev_op_max_order,
        )
        # scale var expanded is applied on the kernel
        if sv_mode == sv.Modes.expanded and not is_threshold:
            ker = np.ascontiguousarray(
                sv.expanded.singlet_variation(gamma_singlet, as_raw, order, nf, L)
            ) @ np.ascontiguousarray(ker)
        ker = select_singlet_element(ker, mode0, mode1)
    else:
        if is_polarized:
<<<<<<< HEAD
            gamma_ns = ad_polarized.gamma_ns(order, ker_base.n)
        else:
            gamma_ns = ad.gamma_ns(order, mode0, ker_base.n, nf)
=======
            if is_time_like:
                gamma_ns = ad_pt.gamma_ns(order, mode0, ker_base.n, nf)
            else:
                gamma_ns = ad_ps.gamma_ns(order, mode0, ker_base.n, nf)
        else:
            if is_time_like:
                gamma_ns = ad_ut.gamma_ns(order, mode0, ker_base.n, nf)
            else:
                gamma_ns = ad_us.gamma_ns(order, mode0, ker_base.n, nf)
>>>>>>> 7a74ddbf
        if sv_mode == sv.Modes.exponentiated:
            gamma_ns = sv.exponentiated.gamma_variation(gamma_ns, order, nf, L)
        ker = ns.dispatcher(
            order,
            method,
            gamma_ns,
            as1,
            as0,
            nf,
            ev_op_iterations,
        )
        if sv_mode == sv.Modes.expanded and not is_threshold:
            ker = (
                sv.expanded.non_singlet_variation(gamma_ns, as_raw, order, nf, L) * ker
            )

    # recombine everything
    return np.real(ker * integrand)


class Operator(sv.ModeMixin):
    """Internal representation of a single EKO.

    The actual matrices are computed upon calling :meth:`compute`.

    Parameters
    ----------
    config : dict
        configuration
    managers : dict
        managers
    nf : int
        number of active flavors
    q2_from : float
        evolution source
    q2_to : float
        evolution target
    mellin_cut : float
        cut to the upper limit in the mellin inversion
    is_threshold : bool
        is this an itermediate threshold operator?
    """

    log_label = "Evolution"
    # complete list of possible evolution operators labels
    full_labels = br.full_labels

    def __init__(
        self, config, managers, nf, q2_from, q2_to, mellin_cut=5e-2, is_threshold=False
    ):
        self.config = config
        self.managers = managers
        self.nf = nf
        self.q2_from = q2_from
        self.q2_to = q2_to
        # TODO make 'cut' external parameter?
        self._mellin_cut = mellin_cut
        self.is_threshold = is_threshold
        self.op_members = {}
        self.order = tuple(config["order"])

    @property
    def n_pools(self):
        """Return number of parallel cores."""
        n_pools = self.config["n_integration_cores"]
        if n_pools > 0:
            return n_pools
        # so we subtract from the maximum number
        return max(os.cpu_count() + n_pools, 1)

    @property
    def xif2(self):
        r"""Return scale variation factor :math:`(\mu_F/\mu_R)^2`."""
        return self.config["xif2"]

    @property
    def int_disp(self):
        """Return the interpolation dispatcher."""
        return self.managers["interpol_dispatcher"]

    @property
    def grid_size(self):
        """Return the grid size."""
        return self.int_disp.xgrid.size

    def mur2_shift(self, q2):
        """Compute shifted renormalization scale.

        Parameters
        ----------
        q2 : float
            factorization scale

        Returns
        -------
        float
            renormalization scale
        """
        if self.sv_mode == sv.Modes.exponentiated:
            return q2 / self.xif2
        return q2

    @property
    def a_s(self):
        """Return the computed values for :math:`a_s`."""
        sc = self.managers["strong_coupling"]
        a0 = sc.a_s(
            self.mur2_shift(self.q2_from), fact_scale=self.q2_from, nf_to=self.nf
        )
        a1 = sc.a_s(self.mur2_shift(self.q2_to), fact_scale=self.q2_to, nf_to=self.nf)
        a_raw = sc.a_s(self.q2_to, fact_scale=self.q2_to, nf_to=self.nf)
        return (a0, a1, a_raw)

    @property
    def labels(self):
        """Compute necessary sector labels to compute.

        Returns
        -------
        list(str)
            sector labels
        """
        labels = []
        # the NS sector is dynamic
        if self.config["debug_skip_non_singlet"]:
            logger.warning("%s: skipping non-singlet sector", self.log_label)
        else:
            # add + as default
            labels.append(br.non_singlet_labels[1])
            if self.order[0] >= 2:  # - becomes different starting from NLO
                labels.append(br.non_singlet_labels[0])
            if self.order[0] >= 3:  # v also becomes different starting from NNLO
                labels.append(br.non_singlet_labels[2])
        # singlet sector is fixed
        if self.config["debug_skip_singlet"]:
            logger.warning("%s: skipping singlet sector", self.log_label)
        else:
            labels.extend(br.singlet_labels)
        return labels

    def quad_ker(self, label, logx, areas):
        """Return partially initialized integrand function.

        Parameters
        ----------
        label: tuple
            operator element pids
        logx: float
            Mellin inversion point
        areas : tuple
            basis function configuration

        Returns
        -------
        functools.partial
            partially initialized integration kernel

        """
        return functools.partial(
            quad_ker,
            order=self.order,
            mode0=label[0],
            mode1=label[1],
            method=self.config["method"],
            is_log=self.int_disp.log,
            logx=logx,
            areas=areas,
            as1=self.a_s[1],
            as0=self.a_s[0],
            as_raw=self.a_s[2],
            nf=self.nf,
            L=np.log(self.xif2),
            ev_op_iterations=self.config["ev_op_iterations"],
            ev_op_max_order=tuple(self.config["ev_op_max_order"]),
            sv_mode=self.sv_mode,
            is_threshold=self.is_threshold,
<<<<<<< HEAD
            is_polarized=self.config["polarized"]
=======
            is_polarized=self.config["polarized"],
            is_time_like=self.config["time_like"],
>>>>>>> 7a74ddbf
        )

    def initialize_op_members(self):
        """Init all operators with the identity or zeros."""
        eye = OpMember(
            np.eye(self.grid_size), np.zeros((self.grid_size, self.grid_size))
        )
        zero = OpMember(*[np.zeros((self.grid_size, self.grid_size))] * 2)
        for n in self.full_labels:
            if n in self.labels:
                # non-singlet evolution and diagonal op are identities
                if n in br.non_singlet_labels or n[0] == n[1]:
                    self.op_members[n] = eye.copy()
                else:
                    self.op_members[n] = zero.copy()
            else:
                self.op_members[n] = zero.copy()

    def run_op_integration(
        self,
        log_grid,
    ):
        """Run the integration for each grid point.

        Parameters
        ----------
        log_grid : tuple(k, logx)
            log grid point with relative index

        Returns
        -------
        list
            computed operators at the give grid point
        """
        column = []
        k, logx = log_grid
        start_time = time.perf_counter()
        # iterate basis functions
        for l, bf in enumerate(self.int_disp):
            if k == l and l == self.grid_size - 1:
                continue
            temp_dict = {}
            # iterate sectors
            for label in self.labels:
                res = integrate.quad(
                    self.quad_ker(label, logx, bf.areas_representation),
                    0.5,
                    1.0 - self._mellin_cut,
                    epsabs=1e-12,
                    epsrel=1e-5,
                    limit=100,
                    full_output=1,
                )
                temp_dict[label] = res[:2]
            column.append(temp_dict)
        logger.info(
            "%s: computing operators - %u/%u took: %6f s",
            self.log_label,
            k + 1,
            self.grid_size,
            (time.perf_counter() - start_time),
        )
        return column

    def compute(self):
        """Compute the actual operators (i.e. run the integrations)."""
        self.initialize_op_members()

        # skip computation?
        if np.isclose(self.q2_from, self.q2_to):
            # unless we have to do some scale variation
            # TODO remove if K is factored out of here
            if not (
                self.sv_mode == sv.Modes.expanded and not np.isclose(self.xif2, 1.0)
            ):
                logger.info(
                    "%s: skipping unity operator at %e", self.log_label, self.q2_from
                )
                self.copy_ns_ops()
                return

        logger.info(
            "%s: computing operators %e -> %e, nf=%d",
            self.log_label,
            self.q2_from,
            self.q2_to,
            self.nf,
        )
        logger.info(
            "%s: µ_R^2 distance: %e -> %e",
            self.log_label,
            self.mur2_shift(self.q2_from),
            self.mur2_shift(self.q2_to),
        )
        if self.sv_mode != sv.Modes.unvaried:
            logger.info(
                "Scale Variation: (µ_F/µ_R)^2 = %e, mode: %s",
                self.xif2,
                self.sv_mode.name,
            )
        logger.info(
            "%s: a_s distance: %e -> %e", self.log_label, self.a_s[0], self.a_s[1]
        )
        logger.info(
            "%s: order: (%d, %d), solution strategy: %s",
            self.log_label,
            self.order[0],
            self.order[1],
            self.config["method"],
        )

        self.integrate()
        # copy non-singlet kernels, if necessary
        self.copy_ns_ops()

    def integrate(
        self,
    ):
        """Run the integration."""
        tot_start_time = time.perf_counter()

        # run integration in parallel for each grid point
        # or avoid opening a single pool
        args = (self.run_op_integration, enumerate(np.log(self.int_disp.xgrid.raw)))
        if self.n_pools == 1:
            res = map(*args)
        else:
            with Pool(self.n_pools) as pool:
                res = pool.map(*args)

        # collect results
        for k, row in enumerate(res):
            for l, entry in enumerate(row):
                for label, (val, err) in entry.items():
                    self.op_members[label].value[k][l] = val
                    self.op_members[label].error[k][l] = err

        # closing comment
        logger.info(
            "%s: Total time %f s",
            self.log_label,
            time.perf_counter() - tot_start_time,
        )

    def copy_ns_ops(self):
        """Copy non-singlet kernels, if necessary."""
        if self.order[0] == 1:  # in LO +=-=v
            for label in ["nsV", "ns-"]:
                self.op_members[
                    (br.non_singlet_pids_map[label], 0)
                ].value = self.op_members[
                    (br.non_singlet_pids_map["ns+"], 0)
                ].value.copy()
                self.op_members[
                    (br.non_singlet_pids_map[label], 0)
                ].error = self.op_members[
                    (br.non_singlet_pids_map["ns+"], 0)
                ].error.copy()
        elif self.order[0] == 2:  # in NLO -=v
            self.op_members[
                (br.non_singlet_pids_map["nsV"], 0)
            ].value = self.op_members[(br.non_singlet_pids_map["ns-"], 0)].value.copy()
            self.op_members[
                (br.non_singlet_pids_map["nsV"], 0)
            ].error = self.op_members[(br.non_singlet_pids_map["ns-"], 0)].error.copy()<|MERGE_RESOLUTION|>--- conflicted
+++ resolved
@@ -13,16 +13,11 @@
 import numpy as np
 from scipy import integrate
 
-<<<<<<< HEAD
-import ekore.anomalous_dimensions.unpolarized.space_like as ad
-import ekore.anomalous_dimensions.polarized.space_like as ad_polarized
-=======
 import ekore.anomalous_dimensions.polarized.space_like as ad_ps
 import ekore.anomalous_dimensions.polarized.time_like as ad_pt
 import ekore.anomalous_dimensions.unpolarized.space_like as ad_us
 import ekore.anomalous_dimensions.unpolarized.time_like as ad_ut
 
->>>>>>> 7a74ddbf
 from .. import basis_rotation as br
 from .. import interpolation, mellin
 from .. import scale_variations as sv
@@ -140,10 +135,7 @@
     sv_mode,
     is_threshold,
     is_polarized,
-<<<<<<< HEAD
-=======
     is_time_like,
->>>>>>> 7a74ddbf
 ):
     """Raw evolution kernel inside quad.
 
@@ -185,11 +177,8 @@
         is this an intermediate threshold operator?
     is_polarized : boolean
         is polarized evolution ?
-<<<<<<< HEAD
-=======
     is_time_like : boolean
         is time-like evolution ?
->>>>>>> 7a74ddbf
 
     Returns
     -------
@@ -204,11 +193,6 @@
     # compute the actual evolution kernel
     if ker_base.is_singlet:
         if is_polarized:
-<<<<<<< HEAD
-            gamma_singlet = ad_polarized.gamma_singlet(order, ker_base.n, nf)
-        else:
-            gamma_singlet = ad.gamma_singlet(order, ker_base.n, nf)
-=======
             if is_time_like:
                 gamma_singlet = ad_pt.gamma_singlet(order, ker_base.n, nf)
             else:
@@ -218,7 +202,6 @@
                 gamma_singlet = ad_ut.gamma_singlet(order, ker_base.n, nf)
             else:
                 gamma_singlet = ad_us.gamma_singlet(order, ker_base.n, nf)
->>>>>>> 7a74ddbf
         # scale var exponentiated is directly applied on gamma
         if sv_mode == sv.Modes.exponentiated:
             gamma_singlet = sv.exponentiated.gamma_variation(
@@ -242,11 +225,6 @@
         ker = select_singlet_element(ker, mode0, mode1)
     else:
         if is_polarized:
-<<<<<<< HEAD
-            gamma_ns = ad_polarized.gamma_ns(order, ker_base.n)
-        else:
-            gamma_ns = ad.gamma_ns(order, mode0, ker_base.n, nf)
-=======
             if is_time_like:
                 gamma_ns = ad_pt.gamma_ns(order, mode0, ker_base.n, nf)
             else:
@@ -256,7 +234,6 @@
                 gamma_ns = ad_ut.gamma_ns(order, mode0, ker_base.n, nf)
             else:
                 gamma_ns = ad_us.gamma_ns(order, mode0, ker_base.n, nf)
->>>>>>> 7a74ddbf
         if sv_mode == sv.Modes.exponentiated:
             gamma_ns = sv.exponentiated.gamma_variation(gamma_ns, order, nf, L)
         ker = ns.dispatcher(
@@ -433,12 +410,8 @@
             ev_op_max_order=tuple(self.config["ev_op_max_order"]),
             sv_mode=self.sv_mode,
             is_threshold=self.is_threshold,
-<<<<<<< HEAD
-            is_polarized=self.config["polarized"]
-=======
             is_polarized=self.config["polarized"],
             is_time_like=self.config["time_like"],
->>>>>>> 7a74ddbf
         )
 
     def initialize_op_members(self):
