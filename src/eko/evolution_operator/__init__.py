# -*- coding: utf-8 -*-
r"""
This module contains the central operator classes.

See :doc:`Operator overview </code/Operators>`.
"""

import functools
import logging
import os
import time
from multiprocessing import Pool

import numba as nb
import numpy as np
from scipy import integrate

from .. import anomalous_dimensions as ad
from .. import basis_rotation as br
from .. import interpolation, mellin
from .. import scale_variations as sv
from ..kernels import non_singlet as ns
from ..kernels import singlet as s
from ..member import OpMember

logger = logging.getLogger(__name__)


@nb.njit(cache=True)
def select_singlet_element(ker, mode0, mode1):
    """
    Select element of the singlet matrix

    Parameters
    ----------
        ker : numpy.ndarray
            singlet integration kernel
        mode0 : int
            id for first sector element
        mode1 : int
            id for second sector element
    Returns
    -------
        ker : complex
            singlet integration kernel element
    """

    k = 0 if mode0 == 100 else 1
    l = 0 if mode1 == 100 else 1
    return ker[k, l]


spec = [
    ("is_singlet", nb.boolean),
    ("is_log", nb.boolean),
    ("logx", nb.float64),
    ("u", nb.float64),
]


@nb.experimental.jitclass(spec)
class QuadKerBase:
    """
    Manage the common part of Mellin inversion integral

    Parameters
    ----------
        u : float
            quad argument
        is_log : boolean
            is a logarithmic interpolation
        logx : float
            Mellin inversion point
        mode0 : str
            first sector element
    """

    def __init__(self, u, is_log, logx, mode0):
        self.is_singlet = mode0 in [100, 21, 90]
        self.is_log = is_log
        self.u = u
        self.logx = logx

    @property
    def path(self):
        """Returns the associated instance of :class:`eko.mellin.Path`"""
        return mellin.Path(self.u, self.logx, self.is_singlet)

    @property
    def n(self):
        """Returns the Mellin moment N"""
        return self.path.n

    def integrand(
        self,
        areas,
    ):
        """
        Get transformation to Mellin space integral

        Parameters
        ----------
            areas : tuple
                basis function configuration

        Returns
        -------
            base_integrand: complex
                common mellin inversion integrand
        """
        if self.logx == 0.0:
            return 0.0
        pj = interpolation.evaluate_grid(self.path.n, self.is_log, self.logx, areas)
        if pj == 0.0:
            return 0.0
        return self.path.prefactor * pj * self.path.jac


@nb.njit(cache=True)
def quad_ker(
    u,
    order,
    mode0,
    mode1,
    method,
    is_log,
    logx,
    areas,
    as1,
    as0,
    nf,
    L,
    ev_op_iterations,
    ev_op_max_order,
    sv_mode,
):
    """
    Raw evolution kernel inside quad.

    Parameters
    ----------
        u : float
            quad argument
        order : tuple(int,int)
            perturbation orders
        method : str
            method
        mode0: int
            pid for first sector element
        mode1 : int
            pid for second sector element
        is_log : boolean
            is a logarithmic interpolation
        logx : float
            Mellin inversion point
        areas : tuple
            basis function configuration
        as1 : float
            target coupling value
        as0 : float
            initial coupling value
        nf : int
            number of active flavors
        L : float
            logarithm of the squared ratio of factorization and renormalization scale
        ev_op_iterations : int
            number of evolution steps
        ev_op_max_order : int
            perturbative expansion order of U
        sv_mode: int, `enum.IntEnum`
            scale variation mode, see `eko.scale_variations.Modes`

    Returns
    -------
        ker : float
            evaluated integration kernel
    """
    ker_base = QuadKerBase(u, is_log, logx, mode0)
    integrand = ker_base.integrand(areas)
    if integrand == 0.0:
        return 0.0

    # compute the actual evolution kernel
    if ker_base.is_singlet:
        gamma_singlet = ad.gamma_singlet(order, ker_base.n, nf)
        # scale var exponentiated is directly applied on gamma
        if sv_mode == sv.Modes.exponentiated:
            gamma_singlet = sv.exponentiated.gamma_variation(
                gamma_singlet, order, nf, L
            )
        ker = s.dispatcher(
            order,
            method,
            gamma_singlet,
            as1,
            as0,
            nf,
            ev_op_iterations,
            ev_op_max_order,
        )
        # scale var expanded is applied on the kernel
        if sv_mode == sv.Modes.expanded:
            ker = np.ascontiguousarray(ker) @ np.ascontiguousarray(
                sv.expanded.singlet_variation(gamma_singlet, as1, order, nf, L)
            )
        ker = select_singlet_element(ker, mode0, mode1)
    else:
        gamma_ns = ad.gamma_ns(order, mode0, ker_base.n, nf)
        if sv_mode == sv.Modes.exponentiated:
            gamma_ns = sv.exponentiated.gamma_variation(gamma_ns, order, nf, L)
        ker = ns.dispatcher(
            order,
            method,
            gamma_ns,
            as1,
            as0,
            nf,
            ev_op_iterations,
        )
        if sv_mode == sv.Modes.expanded:
            ker = ker * sv.expanded.non_singlet_variation(gamma_ns, as1, order, nf, L)

    # recombine everthing
    return np.real(ker * integrand)


class Operator:
    """
    Internal representation of a single EKO.

    The actual matrices are computed upon calling :meth:`compute`.

    Parameters
    ----------
        config : dict
            configuration
        managers : dict
            managers
        nf : int
            number of active flavors
        q2_from : float
            evolution source
        q2_to : float
            evolution target
        mellin_cut : float
            cut to the upper limit in the mellin inversion
    """

    log_label = "Evolution"
    # complete list of possible evolution operators labels
    full_labels = br.full_labels

    def __init__(self, config, managers, nf, q2_from, q2_to=None, mellin_cut=5e-2):
        self.config = config
        self.managers = managers
        self.nf = nf
        self.q2_from = q2_from
        self.q2_to = q2_to
        # TODO make 'cut' external parameter?
        self._mellin_cut = mellin_cut
        self.op_members = {}
        self.order = config["order"]

    @property
    def n_pools(self):
        n_pools = self.config["n_integration_cores"]
        if n_pools > 0:
            return n_pools
        return os.cpu_count() + n_pools

    @property
    def fact_to_ren(self):
        r"""Returns the factor :math:`(\mu_F/\mu_R)^2`"""
        return self.config["fact_to_ren"]

    @property
    def sv_mode(self):
        """Returns the scale variation mode"""
        if self.config["ModSV"] is not None:
            return sv.Modes[self.config["ModSV"]]
        return sv.Modes.unvaried

    @property
    def int_disp(self):
        """Returns the interpolation dispatcher"""
        return self.managers["interpol_dispatcher"]

    @property
    def grid_size(self):
        """Returns the grid size"""
        return self.int_disp.xgrid.size

    @property
    def a_s(self):
        """Returns the computed values for :math:`a_s`"""
        sc = self.managers["strong_coupling"]
        as0 = sc.a_s(
            self.q2_from / self.fact_to_ren, fact_scale=self.q2_from, nf_to=self.nf
        )
        as1 = sc.a_s(
            self.q2_to / self.fact_to_ren, fact_scale=self.q2_to, nf_to=self.nf
        )
        return (as0, as1)

    @property
    def labels(self):
        """
        Compute necessary sector labels to compute.

        Returns
        -------
            labels : list(str)
                sector labels
        """
        labels = []
        # the NS sector is dynamic
        if self.config["debug_skip_non_singlet"]:
            logger.warning("%s: skipping non-singlet sector", self.log_label)
        else:
            # add + as default
            labels.append(br.non_singlet_labels[1])
            if self.order[0] >= 2:  # - becomes different starting from NLO
                labels.append(br.non_singlet_labels[0])
            if self.order[0] >= 3:  # v also becomes different starting from NNLO
                labels.append(br.non_singlet_labels[2])
        # singlet sector is fixed
        if self.config["debug_skip_singlet"]:
            logger.warning("%s: skipping singlet sector", self.log_label)
        else:
            labels.extend(br.singlet_labels)
        return labels

    def quad_ker(self, label, logx, areas):
        """
        Partially initialized integrand function

        Parameters
        ----------
            label: tuple
                operator element pids
            logx: float
                Mellin inversion point
            areas : tuple
                basis function configuration

        Returns
        -------
            quad_ker : functools.partial
                partially initialized integration kernel

        """
        return functools.partial(
            quad_ker,
<<<<<<< HEAD
            order=self.config["order"],
=======
            # TODO: implement N3LO evolution kernels
            order=self.order if self.order != (4, 0) else (3, 0),
>>>>>>> d6d80eef
            mode0=label[0],
            mode1=label[1],
            method=self.config["method"],
            is_log=self.int_disp.log,
            logx=logx,
            areas=areas,
            as1=self.a_s[1],
            as0=self.a_s[0],
            nf=self.nf,
            L=np.log(self.fact_to_ren),
            ev_op_iterations=self.config["ev_op_iterations"],
            ev_op_max_order=self.config["ev_op_max_order"],
            sv_mode=self.sv_mode,
        )

    def initialize_op_members(self):
        """Init all ops with identity or zeros if we skip them"""
        eye = OpMember(
            np.eye(self.grid_size), np.zeros((self.grid_size, self.grid_size))
        )
        zero = OpMember(*[np.zeros((self.grid_size, self.grid_size))] * 2)
        for n in self.full_labels:
            if n in self.labels:
                # non-singlet evolution and diagonal op are identities
                if n in br.non_singlet_labels or n[0] == n[1]:
                    self.op_members[n] = eye.copy()
                else:
                    self.op_members[n] = zero.copy()
            else:
                self.op_members[n] = zero.copy()

    def run_op_integration(
        self,
        log_grid,
    ):
        """
        Run the integration for each grid point

        Parameters
        ----------
            log_grid : tuple(k, logx)
                log grid point with relative index

        Returns
        -------
            column : list
                computed operators at the give grid point

        """
        column = []
        k, logx = log_grid
        start_time = time.perf_counter()
        # iterate basis functions
        for l, bf in enumerate(self.int_disp):
            if k == l and l == self.grid_size - 1:
                continue
            temp_dict = {}
            # iterate sectors
            for label in self.labels:
                res = integrate.quad(
                    self.quad_ker(label, logx, bf.areas_representation),
                    0.5,
                    1.0 - self._mellin_cut,
                    epsabs=1e-12,
                    epsrel=1e-5,
                    limit=100,
                    full_output=1,
                )
                temp_dict[label] = res[:2]
            column.append(temp_dict)

        logger.info(
            "%s: computing operators - %u/%u took: %6f s",
            self.log_label,
            k + 1,
            self.grid_size,
            (time.perf_counter() - start_time),
        )
        return column

    def compute(self):
        """compute the actual operators (i.e. run the integrations)"""
        self.initialize_op_members()

        # skip computation ?
        if np.isclose(self.q2_from, self.q2_to):
            logger.info(
                "%s: skipping unity operator at %e", self.log_label, self.q2_from
            )
            self.copy_ns_ops()
            return

        logger.info(
            "%s: computing operators %e -> %e, nf=%d",
            self.log_label,
            self.q2_from,
            self.q2_to,
            self.nf,
        )
        logger.info(
            "%s: µ_R^2 distance: %e -> %e",
            self.log_label,
            self.q2_from / self.fact_to_ren,
            self.q2_to / self.fact_to_ren,
        )
        if self.sv_mode.name != "unvaried":
            logger.info(
                "Scale Variation: (µ_F/µ_R)^2 = %e, mode: %s",
                self.fact_to_ren,
                self.sv_mode.name,
            )
        logger.info(
            "%s: a_s distance: %e -> %e", self.log_label, self.a_s[0], self.a_s[1]
        )
        logger.info(
            "%s: order: (%d, %d), solution strategy: %s",
            self.log_label,
            self.order[0],
            self.order[1],
            self.config["method"],
        )

        self.integrate()
        # copy non-singlet kernels, if necessary
        self.copy_ns_ops()

    def integrate(
        self,
    ):
        """Run the integration"""
        tot_start_time = time.perf_counter()

        # run integration in parallel for each grid point
        # or avoid opening a single pool
        args = (self.run_op_integration, enumerate(np.log(self.int_disp.xgrid_raw)))
        if self.n_pools == 1:
            res = map(*args)
        else:
            with Pool(self.n_pools) as pool:
                res = pool.map(*args)

        # collect results
        for k, row in enumerate(res):
            for l, entry in enumerate(row):
                for label, (val, err) in entry.items():
                    self.op_members[label].value[k][l] = val
                    self.op_members[label].error[k][l] = err

        # closing comment
        logger.info(
            "%s: Total time %f s",
            self.log_label,
            time.perf_counter() - tot_start_time,
        )

    def copy_ns_ops(self):
        """Copy non-singlet kernels, if necessary"""
        if self.order[0] == 1:  # in LO +=-=v
            for label in ["nsV", "ns-"]:
                self.op_members[
                    (br.non_singlet_pids_map[label], 0)
                ].value = self.op_members[
                    (br.non_singlet_pids_map["ns+"], 0)
                ].value.copy()
                self.op_members[
                    (br.non_singlet_pids_map[label], 0)
                ].error = self.op_members[
                    (br.non_singlet_pids_map["ns+"], 0)
                ].error.copy()
        elif self.order[0] == 2:  # in NLO -=v
            self.op_members[
                (br.non_singlet_pids_map["nsV"], 0)
            ].value = self.op_members[(br.non_singlet_pids_map["ns-"], 0)].value.copy()
            self.op_members[
                (br.non_singlet_pids_map["nsV"], 0)
            ].error = self.op_members[(br.non_singlet_pids_map["ns-"], 0)].error.copy()<|MERGE_RESOLUTION|>--- conflicted
+++ resolved
@@ -220,7 +220,7 @@
         if sv_mode == sv.Modes.expanded:
             ker = ker * sv.expanded.non_singlet_variation(gamma_ns, as1, order, nf, L)
 
-    # recombine everthing
+    # recombine everything
     return np.real(ker * integrand)
 
 
@@ -351,12 +351,7 @@
         """
         return functools.partial(
             quad_ker,
-<<<<<<< HEAD
-            order=self.config["order"],
-=======
-            # TODO: implement N3LO evolution kernels
-            order=self.order if self.order != (4, 0) else (3, 0),
->>>>>>> d6d80eef
+            order=self.order,
             mode0=label[0],
             mode1=label[1],
             method=self.config["method"],
