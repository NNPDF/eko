r"""Contains the central operator classes.

See :doc:`Operator overview </code/Operators>`.
"""

import functools
import logging
import os
import time
from multiprocessing import Pool

import numba as nb
import numpy as np
from scipy import integrate

import ekore.anomalous_dimensions.polarized.space_like as ad_ps
import ekore.anomalous_dimensions.unpolarized.space_like as ad_us
import ekore.anomalous_dimensions.unpolarized.time_like as ad_ut

from .. import basis_rotation as br
from .. import interpolation, mellin
from .. import scale_variations as sv
from ..kernels import non_singlet as ns
from ..kernels import non_singlet_qed as qed_ns
from ..kernels import singlet as s
from ..kernels import singlet_qed as qed_s
from ..kernels import utils
from ..kernels import valence_qed as qed_v
from ..member import OpMember

logger = logging.getLogger(__name__)


@nb.njit(cache=True)
def select_singlet_element(ker, mode0, mode1):
    """Select element of the singlet matrix.

    Parameters
    ----------
    ker : numpy.ndarray
        singlet integration kernel
    mode0 : int
        id for first sector element
    mode1 : int
        id for second sector element

    Returns
    -------
    complex
        singlet integration kernel element
    """
    k = 0 if mode0 == 100 else 1
    l = 0 if mode1 == 100 else 1
    return ker[k, l]


@nb.njit(cache=True)
def select_QEDsinglet_element(ker, mode0, mode1):
    """Select element of the QEDsinglet matrix.

    Parameters
    ----------
    ker : numpy.ndarray
        QEDsinglet integration kernel
    mode0 : int
        id for first sector element
    mode1 : int
        id for second sector element
    Returns
    -------
    ker : complex
        QEDsinglet integration kernel element
    """
    if mode0 == 21:
        index1 = 0
    elif mode0 == 22:
        index1 = 1
    elif mode0 == 100:
        index1 = 2
    else:
        index1 = 3
    if mode1 == 21:
        index2 = 0
    elif mode1 == 22:
        index2 = 1
    elif mode1 == 100:
        index2 = 2
    else:
        index2 = 3
    return ker[index1, index2]


@nb.njit(cache=True)
def select_QEDvalence_element(ker, mode0, mode1):
    """
    Select element of the QEDvalence matrix.

    Parameters
    ----------
    ker : numpy.ndarray
        QEDvalence integration kernel
    mode0 : int
        id for first sector element
    mode1 : int
        id for second sector element
    Returns
    -------
    ker : complex
        QEDvalence integration kernel element
    """
    index1 = 0 if mode0 == 10200 else 1
    index2 = 0 if mode1 == 10200 else 1
    return ker[index1, index2]


spec = [
    ("is_singlet", nb.boolean),
    ("is_QEDsinglet", nb.boolean),
    ("is_QEDvalence", nb.boolean),
    ("is_log", nb.boolean),
    ("logx", nb.float64),
    ("u", nb.float64),
]


@nb.experimental.jitclass(spec)
class QuadKerBase:
    """Manage the common part of Mellin inversion integral.

    Parameters
    ----------
    u : float
        quad argument
    is_log : boolean
        is a logarithmic interpolation
    logx : float
        Mellin inversion point
    mode0 : str
        first sector element
    """

    def __init__(self, u, is_log, logx, mode0):
        self.is_singlet = mode0 in [100, 21, 90]
        self.is_QEDsinglet = mode0 in [21, 22, 100, 101, 90]
        self.is_QEDvalence = mode0 in [10200, 10204]
        self.is_log = is_log
        self.u = u
        self.logx = logx

    @property
    def path(self):
        """Return the associated instance of :class:`eko.mellin.Path`."""
        if self.is_singlet or self.is_QEDsinglet:
            return mellin.Path(self.u, self.logx, True)
        else:
            return mellin.Path(self.u, self.logx, False)

    @property
    def n(self):
        """Returs the Mellin moment :math:`N`."""
        return self.path.n

    def integrand(
        self,
        areas,
    ):
        """Get transformation to Mellin space integral.

        Parameters
        ----------
        areas : tuple
            basis function configuration

        Returns
        -------
        complex
            common mellin inversion integrand
        """
        if self.logx == 0.0:
            return 0.0
        pj = interpolation.evaluate_grid(self.path.n, self.is_log, self.logx, areas)
        if pj == 0.0:
            return 0.0
        return self.path.prefactor * pj * self.path.jac


@nb.njit(cache=True)
def quad_ker(
    u,
    order,
    mode0,
    mode1,
    method,
    is_log,
    logx,
    areas,
    as1,
    as0,
<<<<<<< HEAD
    mu2_from,
    mu2_to,
    as_raw,
    aem_list,
    alphaem_running,
=======
>>>>>>> 873dc2d3
    nf,
    L,
    ev_op_iterations,
    ev_op_max_order,
    sv_mode,
    is_threshold,
    is_polarized,
    is_time_like,
):
    """Raw evolution kernel inside quad.

    Parameters
    ----------
    u : float
        quad argument
    order : int
        perturbation order
    mode0: int
        pid for first sector element
    mode1 : int
        pid for second sector element
    method : str
        method
    is_log : boolean
        is a logarithmic interpolation
    logx : float
        Mellin inversion point
    areas : tuple
        basis function configuration
    as1 : float
        target coupling value
    as0 : float
        initial coupling value
<<<<<<< HEAD
    as_raw : float
        coupling value at the process scale
    aem : float
        electromagnetic coupling value
=======
>>>>>>> 873dc2d3
    nf : int
        number of active flavors
    L : float
        logarithm of the squared ratio of factorization and renormalization scale
    ev_op_iterations : int
        number of evolution steps
    ev_op_max_order : int
        perturbative expansion order of U
    sv_mode: int, `enum.IntEnum`
        scale variation mode, see `eko.scale_variations.Modes`
    is_threshold : boolean
        is this an intermediate threshold operator?
    is_polarized : boolean
        is polarized evolution ?
    is_time_like : boolean
        is time-like evolution ?

    Returns
    -------
    float
        evaluated integration kernel
    """
    ker_base = QuadKerBase(u, is_log, logx, mode0)
    integrand = ker_base.integrand(areas)
    if integrand == 0.0:
        return 0.0
    if order[1] == 0:
        ker = quad_ker_qcd(
            ker_base,
            order,
            mode0,
            mode1,
            method,
            as1,
            as0,
            as_raw,
            nf,
            L,
            ev_op_iterations,
            ev_op_max_order,
            sv_mode,
            is_threshold,
        )
    else:
        ker = quad_ker_qed(
            ker_base,
            order,
            mode0,
            mode1,
            method,
            as1,
            as0,
            mu2_from,
            mu2_to,
            as_raw,
            aem_list,
            alphaem_running,
            nf,
            L,
            ev_op_iterations,
            ev_op_max_order,
            sv_mode,
            is_threshold,
        )

    # recombine everything
    return np.real(ker * integrand)


@nb.njit(cache=True)
def quad_ker_qcd(
    ker_base,
    order,
    mode0,
    mode1,
    method,
    as1,
    as0,
    as_raw,
    nf,
    L,
    ev_op_iterations,
    ev_op_max_order,
    sv_mode,
    is_threshold,
):
    """Raw evolution kernel inside quad.

    Parameters
    ----------
    quad_ker : float
        quad argument
    order : int
        perturbation order
    mode0: int
        pid for first sector element
    mode1 : int
        pid for second sector element
    method : str
        method
    as1 : float
        target coupling value
    as0 : float
        initial coupling value
    as_raw : float
        coupling value at the process scale
    nf : int
        number of active flavors
    L : float
        logarithm of the squared ratio of factorization and renormalization scale
    ev_op_iterations : int
        number of evolution steps
    ev_op_max_order : int
        perturbative expansion order of U
    sv_mode: int, `enum.IntEnum`
        scale variation mode, see `eko.scale_variations.Modes`
    is_threshold : boolean
        is this an itermediate threshold operator?

    Returns
    -------
    float
        evaluated integration kernel
    """
    # compute the actual evolution kernel for pure QCD
    if ker_base.is_singlet:
        if is_polarized:
            if is_time_like:
                raise NotImplementedError("Polarized, time-like is not implemented")
            else:
                gamma_singlet = ad_ps.gamma_singlet(order, ker_base.n, nf)
        else:
            if is_time_like:
                gamma_singlet = ad_ut.gamma_singlet(order, ker_base.n, nf)
            else:
                gamma_singlet = ad_us.gamma_singlet(order, ker_base.n, nf)
        # scale var exponentiated is directly applied on gamma
        if sv_mode == sv.Modes.exponentiated:
            gamma_singlet = sv.exponentiated.gamma_variation(
                gamma_singlet, order, nf, L
            )
        ker = s.dispatcher(
            order,
            method,
            gamma_singlet,
            as1,
            as0,
            nf,
            ev_op_iterations,
            ev_op_max_order,
        )
        # scale var expanded is applied on the kernel
        if sv_mode == sv.Modes.expanded and not is_threshold:
            ker = np.ascontiguousarray(
                sv.expanded.singlet_variation(gamma_singlet, as1, order, nf, L)
            ) @ np.ascontiguousarray(ker)
        ker = select_singlet_element(ker, mode0, mode1)
    else:
        if is_polarized:
            if is_time_like:
                raise NotImplementedError("Polarized, time-like is not implemented")
            else:
                gamma_ns = ad_ps.gamma_ns(order, mode0, ker_base.n, nf)
        else:
            if is_time_like:
                gamma_ns = ad_ut.gamma_ns(order, mode0, ker_base.n, nf)
            else:
                gamma_ns = ad_us.gamma_ns(order, mode0, ker_base.n, nf)
        if sv_mode == sv.Modes.exponentiated:
            gamma_ns = sv.exponentiated.gamma_variation(gamma_ns, order, nf, L)
        ker = ns.dispatcher(
            order,
            method,
            gamma_ns,
            as1,
            as0,
            nf,
            ev_op_iterations,
        )
        if sv_mode == sv.Modes.expanded and not is_threshold:
<<<<<<< HEAD
            ker = (
                sv.expanded.non_singlet_variation(gamma_ns, as_raw, order, nf, L) * ker
            )
    return ker
=======
            ker = sv.expanded.non_singlet_variation(gamma_ns, as1, order, nf, L) * ker
>>>>>>> 873dc2d3


@nb.njit(cache=True)
def quad_ker_qed(
    ker_base,
    order,
    mode0,
    mode1,
    method,
    as1,
    as0,
    mu2_from,
    mu2_to,
    as_raw,
    aem_list,
    alphaem_running,
    nf,
    L,
    ev_op_iterations,
    ev_op_max_order,
    sv_mode,
    is_threshold,
):
    """Raw evolution kernel inside quad.

    Parameters
    ----------
    ker_base : QuadKerBase
        quad argument
    order : int
        perturbation order
    mode0: int
        pid for first sector element
    mode1 : int
        pid for second sector element
    method : str
        method
    as1 : float
        target coupling value
    as0 : float
        initial coupling value
    as_raw : float
        coupling value at the process scale
    aem : float
        electromagnetic coupling value
    nf : int
        number of active flavors
    L : float
        logarithm of the squared ratio of factorization and renormalization scale
    ev_op_iterations : int
        number of evolution steps
    ev_op_max_order : int
        perturbative expansion order of U
    sv_mode: int, `enum.IntEnum`
        scale variation mode, see `eko.scale_variations.Modes`
    is_threshold : boolean
        is this an itermediate threshold operator?

    Returns
    -------
    float
        evaluated integration kernel
    """
    # compute the actual evolution kernel for QEDxQCD
    if ker_base.is_QEDsinglet:
        gamma_s = ad.gamma_singlet_qed(order, ker_base.n, nf)
        # scale var exponentiated is directly applied on gamma
        if sv_mode == sv.Modes.exponentiated:
            gamma_s = sv.exponentiated.gamma_variation_qed(
                gamma_s, order, nf, L, alphaem_running
            )
        ker = qed_s.dispatcher(
            order,
            method,
            gamma_s,
            as1,
            as0,
            aem_list,
            nf,
            ev_op_iterations,
            ev_op_max_order,
        )
        # scale var expanded is applied on the kernel
        # TODO : check as_raw and a_em in expanded scale variations
        if sv_mode == sv.Modes.expanded and not is_threshold:
            ker = np.ascontiguousarray(ker) @ np.ascontiguousarray(
                sv.expanded.singlet_variation_qed(
                    gamma_s, as_raw, aem_list[-1], alphaem_running, order, nf, L
                )
            )
        ker = select_QEDsinglet_element(ker, mode0, mode1)
    elif ker_base.is_QEDvalence:
        gamma_v = ad.gamma_valence_qed(order, ker_base.n, nf)
        # scale var exponentiated is directly applied on gamma
        if sv_mode == sv.Modes.exponentiated:
            gamma_v = sv.exponentiated.gamma_variation_qed(
                gamma_v, order, nf, L, alphaem_running
            )
        ker = qed_v.dispatcher(
            order,
            method,
            gamma_v,
            as1,
            as0,
            aem_list,
            nf,
            ev_op_iterations,
            ev_op_max_order,
        )
        # scale var expanded is applied on the kernel
        if sv_mode == sv.Modes.expanded and not is_threshold:
            ker = np.ascontiguousarray(
                sv.expanded.valence_variation_qed(
                    gamma_v, as_raw, aem_list[-1], alphaem_running, order, nf, L
                )
            ) @ np.ascontiguousarray(ker)
        ker = select_QEDvalence_element(ker, mode0, mode1)
    else:
        gamma_ns = ad.gamma_ns_qed(order, mode0, ker_base.n, nf)
        # scale var exponentiated is directly applied on gamma
        if sv_mode == sv.Modes.exponentiated:
            gamma_ns = sv.exponentiated.gamma_variation_qed(
                gamma_ns, order, nf, L, alphaem_running
            )
        ker = qed_ns.dispatcher(
            order,
            method,
            gamma_ns,
            as1,
            as0,
            aem_list,
            alphaem_running,
            nf,
            ev_op_iterations,
            mu2_from,
            mu2_to,
        )
        if sv_mode == sv.Modes.expanded and not is_threshold:
            ker = (
                sv.expanded.non_singlet_variation_qed(
                    gamma_ns, as_raw, aem_list[-1], alphaem_running, order, nf, L
                )
                * ker
            )
    return ker


class Operator(sv.ModeMixin):
    """Internal representation of a single EKO.

    The actual matrices are computed upon calling :meth:`compute`.

    Parameters
    ----------
    config : dict
        configuration
    managers : dict
        managers
    nf : int
        number of active flavors
    q2_from : float
        evolution source
    q2_to : float
        evolution target
    mellin_cut : float
        cut to the upper limit in the mellin inversion
    is_threshold : bool
        is this an itermediate threshold operator?
    """

    log_label = "Evolution"
    # complete list of possible evolution operators labels
    full_labels = br.full_labels
    full_labels_qed = br.full_unified_labels

    def __init__(
        self, config, managers, nf, q2_from, q2_to, mellin_cut=5e-2, is_threshold=False
    ):
        self.config = config
        self.managers = managers
        self.nf = nf
        self.q2_from = q2_from
        self.q2_to = q2_to
        # TODO make 'cut' external parameter?
        self._mellin_cut = mellin_cut
        self.is_threshold = is_threshold
        self.op_members = {}
        self.order = tuple(config["order"])
        self.alphaem_running = self.managers["couplings"].alphaem_running
        if self.log_label == "Evolution":
            self.a = self.compute_a()
            self.aem_list_as = self.compute_aem_list_as()

    @property
    def n_pools(self):
        """Return number of parallel cores."""
        n_pools = self.config["n_integration_cores"]
        if n_pools > 0:
            return n_pools
        # so we subtract from the maximum number
        return max(os.cpu_count() + n_pools, 1)

    @property
    def xif2(self):
        r"""Return scale variation factor :math:`(\mu_F/\mu_R)^2`."""
        return self.config["xif2"]

    @property
    def int_disp(self):
        """Return the interpolation dispatcher."""
        return self.managers["interpol_dispatcher"]

    @property
    def grid_size(self):
        """Return the grid size."""
        return self.int_disp.xgrid.size

    def sv_exponentiated_shift(self, q2):
        """Compute shifted renormalization scale.

        Parameters
        ----------
        q2 : float
            factorization scale

        Returns
        -------
        float
            renormalization scale
        """
        if self.sv_mode == sv.Modes.exponentiated:
            return q2 / self.xif2
        return q2

<<<<<<< HEAD
    def compute_a(self):
        """Return the computed values for :math:`a_s` and :math:`a_{em}`."""
        coupling = self.managers["couplings"]
        a0 = coupling.a(
            self.mur2_shift(self.q2_from), fact_scale=self.q2_from, nf_to=self.nf
        )
        a1 = coupling.a(
            self.mur2_shift(self.q2_to), fact_scale=self.q2_to, nf_to=self.nf
        )
        a_raw = coupling.a(self.q2_to, fact_scale=self.q2_to, nf_to=self.nf)
        return (a0, a1, a_raw)
=======
    @property
    def a_s(self):
        """Return the computed values for :math:`a_s`."""
        sc = self.managers["strong_coupling"]
        a0 = sc.a_s(
            self.sv_exponentiated_shift(self.q2_from),
            fact_scale=self.q2_from,
            nf_to=self.nf,
        )
        a1 = sc.a_s(
            self.sv_exponentiated_shift(self.q2_to),
            fact_scale=self.q2_to,
            nf_to=self.nf,
        )
        return (a0, a1)
>>>>>>> 873dc2d3

    @property
    def a_s(self):
        """Return the computed values for :math:`a_s`."""
        return (self.a[0][0], self.a[1][0], self.a[2][0])

    @property
    def a_em(self):
        """Return the computed values for :math:`a_{em}`."""
        return (self.a[0][1], self.a[1][1], self.a[2][1])

    def compute_aem_list_as(self):
        """Return the list of the couplings for the different values of :math:`a_s`."""
        if self.order[1] == 0:
            return np.array([])
        as0 = self.a_s[0]
        as1 = self.a_s[1]
        aem0 = self.a_em[0]
        aem1 = self.a_em[1]
        q2ref = self.managers["couplings"].q2_ref
        delta_from = abs(self.q2_from - q2ref)
        delta_to = abs(self.q2_to - q2ref)
        # I compute the values in aem_list_as starting from the as
        # that is closer to as_ref.
        if delta_from > delta_to:
            as_start = as1
            aem_start = aem1
        else:
            as_start = as0
            aem_start = aem0
        sc = self.managers["couplings"]
        ev_op_iterations = self.config["ev_op_iterations"]
        as_steps = utils.geomspace(as0, as1, 1 + ev_op_iterations)
        as_l = as_steps[0]
        aem_list = []
        for as_h in as_steps[1:]:
            as_half = (as_h + as_l) / 2.0
            aem_list.append(
                sc.compute_aem_as(
                    aem_ref=aem_start, as_from=as_start, as_to=as_half, nf=self.nf
                )
            )
            as_l = as_h
        return np.array(aem_list)

    @property
    def labels(self):
        """Compute necessary sector labels to compute.

        Returns
        -------
        list(str)
            sector labels
        """
        labels = []
        # the NS sector is dynamic
        if self.order[1] == 0:
            if self.config["debug_skip_non_singlet"]:
                logger.warning("%s: skipping non-singlet sector", self.log_label)
            else:
                # add + as default
                labels.append(br.non_singlet_labels[1])
                if self.order[0] >= 2:  # - becomes different starting from NLO
                    labels.append(br.non_singlet_labels[0])
                if self.order[0] >= 3:  # v also becomes different starting from NNLO
                    labels.append(br.non_singlet_labels[2])
            # singlet sector is fixed
            if self.config["debug_skip_singlet"]:
                logger.warning("%s: skipping singlet sector", self.log_label)
            else:
                labels.extend(br.singlet_labels)
        else:
            if self.config["debug_skip_non_singlet"]:
                logger.warning("%s: skipping non-singlet sector", self.log_label)
            else:
                # add +u and +d as default
                labels.append(br.non_singlet_unified_labels[0])
                labels.append(br.non_singlet_unified_labels[2])
                # -u and -d become different starting from O(as1aem1) or O(aem2)
                if self.order[1] >= 2 or self.order[0] >= 1:
                    labels.append(br.non_singlet_unified_labels[1])
                    labels.append(br.non_singlet_unified_labels[3])
                labels.extend(br.valence_unified_labels)
            if self.config["debug_skip_singlet"]:
                logger.warning("%s: skipping singlet sector", self.log_label)
            else:
                labels.extend(br.singlet_unified_labels)
        return labels

    def quad_ker(self, label, logx, areas):
        """Return partially initialized integrand function.

        Parameters
        ----------
        label: tuple
            operator element pids
        logx: float
            Mellin inversion point
        areas : tuple
            basis function configuration

        Returns
        -------
        functools.partial
            partially initialized integration kernel

        """
        return functools.partial(
            quad_ker,
            order=self.order,
            mode0=label[0],
            mode1=label[1],
            method=self.config["method"],
            is_log=self.int_disp.log,
            logx=logx,
            areas=areas,
            as1=self.a_s[1],
            as0=self.a_s[0],
<<<<<<< HEAD
            mu2_from=self.q2_from,
            mu2_to=self.q2_to,
            as_raw=self.a_s[2],
            aem_list=self.aem_list_as,
            alphaem_running=self.alphaem_running,
=======
>>>>>>> 873dc2d3
            nf=self.nf,
            L=np.log(self.xif2),
            ev_op_iterations=self.config["ev_op_iterations"],
            ev_op_max_order=tuple(self.config["ev_op_max_order"]),
            sv_mode=self.sv_mode,
            is_threshold=self.is_threshold,
            is_polarized=self.config["polarized"],
            is_time_like=self.config["time_like"],
        )

    def initialize_op_members(self):
        """Init all operators with the identity or zeros."""
        eye = OpMember(
            np.eye(self.grid_size), np.zeros((self.grid_size, self.grid_size))
        )
        zero = OpMember(*[np.zeros((self.grid_size, self.grid_size))] * 2)
        if self.order[1] == 0:
            full_labels = self.full_labels
            non_singlet_labels = br.non_singlet_labels
        else:
            full_labels = self.full_labels_qed
            non_singlet_labels = br.non_singlet_unified_labels
        for n in full_labels:
            if n in self.labels:
                # non-singlet evolution and diagonal op are identities
                if n in non_singlet_labels or n[0] == n[1]:
                    self.op_members[n] = eye.copy()
                else:
                    self.op_members[n] = zero.copy()
            else:
                self.op_members[n] = zero.copy()

    def run_op_integration(
        self,
        log_grid,
    ):
        """Run the integration for each grid point.

        Parameters
        ----------
        log_grid : tuple(k, logx)
            log grid point with relative index

        Returns
        -------
        list
            computed operators at the give grid point
        """
        column = []
        k, logx = log_grid
        start_time = time.perf_counter()
        # iterate basis functions
        for l, bf in enumerate(self.int_disp):
            if k == l and l == self.grid_size - 1:
                continue
            temp_dict = {}
            # iterate sectors
            for label in self.labels:
                res = integrate.quad(
                    self.quad_ker(
                        label=label, logx=logx, areas=bf.areas_representation
                    ),
                    0.5,
                    1.0 - self._mellin_cut,
                    epsabs=1e-12,
                    epsrel=1e-5,
                    limit=100,
                    full_output=1,
                )
                temp_dict[label] = res[:2]
            column.append(temp_dict)
        logger.info(
            "%s: computing operators - %u/%u took: %6f s",
            self.log_label,
            k + 1,
            self.grid_size,
            (time.perf_counter() - start_time),
        )
        return column

    def compute(self):
        """Compute the actual operators (i.e. run the integrations)."""
        self.initialize_op_members()

        # skip computation?
        if np.isclose(self.q2_from, self.q2_to):
            # unless we have to do some scale variation
            # TODO remove if K is factored out of here
            if not (
                self.sv_mode == sv.Modes.expanded and not np.isclose(self.xif2, 1.0)
            ):
                logger.info(
                    "%s: skipping unity operator at %e", self.log_label, self.q2_from
                )
                self.copy_ns_ops()
                return

        logger.info(
            "%s: computing operators %e -> %e, nf=%d",
            self.log_label,
            self.q2_from,
            self.q2_to,
            self.nf,
        )
        logger.info(
            "%s: µ_R^2 distance: %e -> %e",
            self.log_label,
            self.sv_exponentiated_shift(self.q2_from),
            self.sv_exponentiated_shift(self.q2_to),
        )
        if self.sv_mode != sv.Modes.unvaried:
            logger.info(
                "Scale Variation: (µ_F/µ_R)^2 = %e, mode: %s",
                self.xif2,
                self.sv_mode.name,
            )
        logger.info(
            "%s: a_s distance: %e -> %e", self.log_label, self.a_s[0], self.a_s[1]
        )
        if self.order[1] > 0:
            logger.info(
                "%s: a_em distance: %e -> %e, running alphaem: %r",
                self.log_label,
                self.a_em[0],
                self.a_em[1],
                self.managers["couplings"].alphaem_running,
            )
        logger.info(
            "%s: order: (%d, %d), solution strategy: %s",
            self.log_label,
            self.order[0],
            self.order[1],
            self.config["method"],
        )

        self.integrate()
        # copy non-singlet kernels, if necessary
        self.copy_ns_ops()

    def integrate(
        self,
    ):
        """Run the integration."""
        tot_start_time = time.perf_counter()

        # run integration in parallel for each grid point
        # or avoid opening a single pool
        args = (self.run_op_integration, enumerate(np.log(self.int_disp.xgrid.raw)))
        if self.n_pools == 1:
            res = map(*args)
        else:
            with Pool(self.n_pools) as pool:
                res = pool.map(*args)

        # collect results
        for k, row in enumerate(res):
            for l, entry in enumerate(row):
                for label, (val, err) in entry.items():
                    self.op_members[label].value[k][l] = val
                    self.op_members[label].error[k][l] = err

        # closing comment
        logger.info(
            "%s: Total time %f s",
            self.log_label,
            time.perf_counter() - tot_start_time,
        )

    def copy_ns_ops(self):
        """Copy non-singlet kernels, if necessary."""
        if self.order[1] == 0:
            if self.order[0] == 1:  # in LO +=-=v
                for label in ["nsV", "ns-"]:
                    self.op_members[
                        (br.non_singlet_pids_map[label], 0)
                    ].value = self.op_members[
                        (br.non_singlet_pids_map["ns+"], 0)
                    ].value.copy()
                    self.op_members[
                        (br.non_singlet_pids_map[label], 0)
                    ].error = self.op_members[
                        (br.non_singlet_pids_map["ns+"], 0)
                    ].error.copy()
            elif self.order[0] == 2:  # in NLO -=v
                self.op_members[
                    (br.non_singlet_pids_map["nsV"], 0)
                ].value = self.op_members[
                    (br.non_singlet_pids_map["ns-"], 0)
                ].value.copy()
                self.op_members[
                    (br.non_singlet_pids_map["nsV"], 0)
                ].error = self.op_members[
                    (br.non_singlet_pids_map["ns-"], 0)
                ].error.copy()
        # at O(as0aem1) u-=u+, d-=d+
        # starting from O(as1aem1) P+ != P-
        # However the solution with pure QED is not implemented in EKO
        # so the ns anomalous dimensions are always different
        # elif self.order[1] == 1 and self.order[0] == 0:
        #     self.op_members[
        #         (br.non_singlet_pids_map["ns-u"], 0)
        #     ].value = self.op_members[(br.non_singlet_pids_map["ns+u"], 0)].value.copy()
        #     self.op_members[
        #         (br.non_singlet_pids_map["ns-u"], 0)
        #     ].error = self.op_members[(br.non_singlet_pids_map["ns+u"], 0)].error.copy()
        #     self.op_members[
        #         (br.non_singlet_pids_map["ns-d"], 0)
        #     ].value = self.op_members[(br.non_singlet_pids_map["ns+d"], 0)].value.copy()
        #     self.op_members[
        #         (br.non_singlet_pids_map["ns-d"], 0)
        #     ].error = self.op_members[(br.non_singlet_pids_map["ns+d"], 0)].error.copy()<|MERGE_RESOLUTION|>--- conflicted
+++ resolved
@@ -196,14 +196,11 @@
     areas,
     as1,
     as0,
-<<<<<<< HEAD
     mu2_from,
     mu2_to,
     as_raw,
     aem_list,
     alphaem_running,
-=======
->>>>>>> 873dc2d3
     nf,
     L,
     ev_op_iterations,
@@ -237,13 +234,10 @@
         target coupling value
     as0 : float
         initial coupling value
-<<<<<<< HEAD
     as_raw : float
         coupling value at the process scale
     aem : float
         electromagnetic coupling value
-=======
->>>>>>> 873dc2d3
     nf : int
         number of active flavors
     L : float
@@ -424,14 +418,7 @@
             ev_op_iterations,
         )
         if sv_mode == sv.Modes.expanded and not is_threshold:
-<<<<<<< HEAD
-            ker = (
-                sv.expanded.non_singlet_variation(gamma_ns, as_raw, order, nf, L) * ker
-            )
-    return ker
-=======
             ker = sv.expanded.non_singlet_variation(gamma_ns, as1, order, nf, L) * ker
->>>>>>> 873dc2d3
 
 
 @nb.njit(cache=True)
@@ -666,7 +653,6 @@
             return q2 / self.xif2
         return q2
 
-<<<<<<< HEAD
     def compute_a(self):
         """Return the computed values for :math:`a_s` and :math:`a_{em}`."""
         coupling = self.managers["couplings"]
@@ -678,23 +664,6 @@
         )
         a_raw = coupling.a(self.q2_to, fact_scale=self.q2_to, nf_to=self.nf)
         return (a0, a1, a_raw)
-=======
-    @property
-    def a_s(self):
-        """Return the computed values for :math:`a_s`."""
-        sc = self.managers["strong_coupling"]
-        a0 = sc.a_s(
-            self.sv_exponentiated_shift(self.q2_from),
-            fact_scale=self.q2_from,
-            nf_to=self.nf,
-        )
-        a1 = sc.a_s(
-            self.sv_exponentiated_shift(self.q2_to),
-            fact_scale=self.q2_to,
-            nf_to=self.nf,
-        )
-        return (a0, a1)
->>>>>>> 873dc2d3
 
     @property
     def a_s(self):
@@ -813,14 +782,11 @@
             areas=areas,
             as1=self.a_s[1],
             as0=self.a_s[0],
-<<<<<<< HEAD
             mu2_from=self.q2_from,
             mu2_to=self.q2_to,
             as_raw=self.a_s[2],
             aem_list=self.aem_list_as,
             alphaem_running=self.alphaem_running,
-=======
->>>>>>> 873dc2d3
             nf=self.nf,
             L=np.log(self.xif2),
             ev_op_iterations=self.config["ev_op_iterations"],
