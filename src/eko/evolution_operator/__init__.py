--- conflicted
+++ resolved
@@ -265,12 +265,11 @@
                 ev_op_iterations,
                 ev_op_max_order,
             )
-<<<<<<< HEAD
             # scale var expanded is applied on the kernel
-            if sv_mode == sv.Modes.expanded:
-                ker = np.ascontiguousarray(ker) @ np.ascontiguousarray(
+            if sv_mode == sv.Modes.expanded and not is_threshold:
+                ker = np.ascontiguousarray(
                     sv.expanded.singlet_variation(gamma_singlet, as1, order, nf, L)
-                )
+                ) @ np.ascontiguousarray(ker)
             ker = select_singlet_element(ker, mode0, mode1)
         else:
             gamma_ns = ad.gamma_ns(order, mode0, ker_base.n, nf)
@@ -285,9 +284,9 @@
                 nf,
                 ev_op_iterations,
             )
-            if sv_mode == sv.Modes.expanded:
-                ker = ker * sv.expanded.non_singlet_variation(
-                    gamma_ns, as1, order, nf, L
+            if sv_mode == sv.Modes.expanded and not is_threshold:
+                ker = (
+                    sv.expanded.non_singlet_variation(gamma_ns, as1, order, nf, L) * ker
                 )
     else:
         # compute the actual evolution kernel
@@ -310,7 +309,7 @@
                 ev_op_max_order,
             )
             # scale var expanded is applied on the kernel
-            if sv_mode == sv.Modes.expanded:
+            if sv_mode == sv.Modes.expanded and not is_threshold:
                 ker = np.ascontiguousarray(ker) @ np.ascontiguousarray(
                     sv.expanded.singlet_variation(gamma_singlet, as1, order, nf, L)
                 )
@@ -332,10 +331,10 @@
                 ev_op_max_order,
             )
             # scale var expanded is applied on the kernel
-            if sv_mode == sv.Modes.expanded:
-                ker = np.ascontiguousarray(ker) @ np.ascontiguousarray(
+            if sv_mode == sv.Modes.expanded and not is_threshold:
+                ker = np.ascontiguousarray(
                     sv.expanded.singlet_variation(gamma_v, as1, order, nf, L)
-                )
+                ) @ np.ascontiguousarray(ker)
             ker = select_QEDvalence_element(ker, mode0, mode1)
         else:
             gamma_ns = ad.gamma_ns_qed(order, mode0, ker_base.n, nf)
@@ -352,43 +351,10 @@
                 nf,
                 ev_op_iterations,
             )
-            if sv_mode == sv.Modes.expanded:
-                ker = ker * sv.expanded.non_singlet_variation(
-                    gamma_ns, as1, order, nf, L
+            if sv_mode == sv.Modes.expanded and not is_threshold:
+                ker = (
+                    sv.expanded.non_singlet_variation(gamma_ns, as1, order, nf, L) * ker
                 )
-=======
-        ker = s.dispatcher(
-            order,
-            method,
-            gamma_singlet,
-            as1,
-            as0,
-            nf,
-            ev_op_iterations,
-            ev_op_max_order,
-        )
-        # scale var expanded is applied on the kernel
-        if sv_mode == sv.Modes.expanded and not is_threshold:
-            ker = np.ascontiguousarray(
-                sv.expanded.singlet_variation(gamma_singlet, as1, order, nf, L)
-            ) @ np.ascontiguousarray(ker)
-        ker = select_singlet_element(ker, mode0, mode1)
-    else:
-        gamma_ns = ad.gamma_ns(order, mode0, ker_base.n, nf)
-        if sv_mode == sv.Modes.exponentiated:
-            gamma_ns = sv.exponentiated.gamma_variation(gamma_ns, order, nf, L)
-        ker = ns.dispatcher(
-            order,
-            method,
-            gamma_ns,
-            as1,
-            as0,
-            nf,
-            ev_op_iterations,
-        )
-        if sv_mode == sv.Modes.expanded and not is_threshold:
-            ker = sv.expanded.non_singlet_variation(gamma_ns, as1, order, nf, L) * ker
->>>>>>> 0b996d0a
 
     # recombine everything
     return np.real(ker * integrand)
@@ -496,36 +462,21 @@
         """
         labels = []
         # the NS sector is dynamic
-<<<<<<< HEAD
-        if order[1] == 0:
+        if self.order[1] == 0:
             if self.config["debug_skip_non_singlet"]:
                 logger.warning("%s: skipping non-singlet sector", self.log_label)
             else:
                 # add + as default
                 labels.append(br.non_singlet_labels[1])
-                if order[0] >= 2:  # - becomes different starting from NLO
+                if self.order[0] >= 2:  # - becomes different starting from NLO
                     labels.append(br.non_singlet_labels[0])
-                if order[0] >= 3:  # v also becomes different starting from NNLO
+                if self.order[0] >= 3:  # v also becomes different starting from NNLO
                     labels.append(br.non_singlet_labels[2])
             # singlet sector is fixed
             if self.config["debug_skip_singlet"]:
                 logger.warning("%s: skipping singlet sector", self.log_label)
             else:
                 labels.extend(br.singlet_labels)
-=======
-        if self.config["debug_skip_non_singlet"]:
-            logger.warning("%s: skipping non-singlet sector", self.log_label)
-        else:
-            # add + as default
-            labels.append(br.non_singlet_labels[1])
-            if self.order[0] >= 2:  # - becomes different starting from NLO
-                labels.append(br.non_singlet_labels[0])
-            if self.order[0] >= 3:  # v also becomes different starting from NNLO
-                labels.append(br.non_singlet_labels[2])
-        # singlet sector is fixed
-        if self.config["debug_skip_singlet"]:
-            logger.warning("%s: skipping singlet sector", self.log_label)
->>>>>>> 0b996d0a
         else:
             # add +u and +d ad default
             labels.append(br.non_singlet_unified_labels[0])
@@ -558,14 +509,7 @@
         """
         return functools.partial(
             quad_ker,
-<<<<<<< HEAD
-            # TODO: implement N3LO evolution kernels
-            order=self.config["order"]
-            if self.config["order"] != 3
-            else 2,  # TODO : check it
-=======
             order=self.order,
->>>>>>> 0b996d0a
             mode0=label[0],
             mode1=label[1],
             method=self.config["method"],
