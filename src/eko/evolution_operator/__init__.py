--- conflicted
+++ resolved
@@ -194,12 +194,9 @@
     areas,
     as1,
     as0,
-<<<<<<< HEAD
+    as_raw,
     aem_list,
     alphaem_running,
-=======
-    as_raw,
->>>>>>> fe94dd1f
     nf,
     L,
     ev_op_iterations,
@@ -231,13 +228,10 @@
         target coupling value
     as0 : float
         initial coupling value
-<<<<<<< HEAD
+    as_raw : float
+        coupling value at the process scale
     aem : float
         electromagnetic coupling value
-=======
-    as_raw : float
-        coupling value at the process scale
->>>>>>> fe94dd1f
     nf : int
         number of active flavors
     L : float
@@ -280,11 +274,10 @@
                 ev_op_iterations,
                 ev_op_max_order,
             )
-<<<<<<< HEAD
             # scale var expanded is applied on the kernel
             if sv_mode == sv.Modes.expanded and not is_threshold:
                 ker = np.ascontiguousarray(
-                    sv.expanded.singlet_variation(gamma_singlet, as1, order, nf, L)
+                    sv.expanded.singlet_variation(gamma_singlet, as_raw, order, nf, L)
                 ) @ np.ascontiguousarray(ker)
             ker = select_singlet_element(ker, mode0, mode1)
         else:
@@ -302,7 +295,8 @@
             )
             if sv_mode == sv.Modes.expanded and not is_threshold:
                 ker = (
-                    sv.expanded.non_singlet_variation(gamma_ns, as1, order, nf, L) * ker
+                    sv.expanded.non_singlet_variation(gamma_ns, as_raw, order, nf, L)
+                    * ker
                 )
     else:
         # compute the actual evolution kernel for QEDxQCD
@@ -325,11 +319,11 @@
                 ev_op_max_order,
             )
             # scale var expanded is applied on the kernel
-            # TODO : check expanded scale variations
+            # TODO : check as_raw and a_em in expanded scale variations
             if sv_mode == sv.Modes.expanded and not is_threshold:
                 ker = np.ascontiguousarray(ker) @ np.ascontiguousarray(
                     sv.expanded.QEDsinglet_variation(
-                        gamma_s, as1, aem_list[-1], alphaem_running, order, nf, L
+                        gamma_s, as_raw, aem_list[-1], alphaem_running, order, nf, L
                     )
                 )
             ker = select_QEDsinglet_element(ker, mode0, mode1)
@@ -355,7 +349,7 @@
             if sv_mode == sv.Modes.expanded and not is_threshold:
                 ker = np.ascontiguousarray(
                     sv.expanded.QEDvalence_variation(
-                        gamma_v, as1, aem_list[-1], alphaem_running, order, nf, L
+                        gamma_v, as_raw, aem_list[-1], alphaem_running, order, nf, L
                     )
                 ) @ np.ascontiguousarray(ker)
             ker = select_QEDvalence_element(ker, mode0, mode1)
@@ -380,45 +374,10 @@
             if sv_mode == sv.Modes.expanded and not is_threshold:
                 ker = (
                     sv.expanded.QEDnon_singlet_variation(
-                        gamma_ns, as1, aem_list[-1], alphaem_running, order, nf, L
+                        gamma_ns, as_raw, aem_list[-1], alphaem_running, order, nf, L
                     )
                     * ker
                 )
-=======
-        ker = s.dispatcher(
-            order,
-            method,
-            gamma_singlet,
-            as1,
-            as0,
-            nf,
-            ev_op_iterations,
-            ev_op_max_order,
-        )
-        # scale var expanded is applied on the kernel
-        if sv_mode == sv.Modes.expanded and not is_threshold:
-            ker = np.ascontiguousarray(
-                sv.expanded.singlet_variation(gamma_singlet, as_raw, order, nf, L)
-            ) @ np.ascontiguousarray(ker)
-        ker = select_singlet_element(ker, mode0, mode1)
-    else:
-        gamma_ns = ad.gamma_ns(order, mode0, ker_base.n, nf)
-        if sv_mode == sv.Modes.exponentiated:
-            gamma_ns = sv.exponentiated.gamma_variation(gamma_ns, order, nf, L)
-        ker = ns.dispatcher(
-            order,
-            method,
-            gamma_ns,
-            as1,
-            as0,
-            nf,
-            ev_op_iterations,
-        )
-        if sv_mode == sv.Modes.expanded and not is_threshold:
-            ker = (
-                sv.expanded.non_singlet_variation(gamma_ns, as_raw, order, nf, L) * ker
-            )
->>>>>>> fe94dd1f
 
     # recombine everything
     return np.real(ker * integrand)
@@ -517,26 +476,21 @@
         a0 = coupling.a(
             self.mur2_shift(self.q2_from), fact_scale=self.q2_from, nf_to=self.nf
         )
-<<<<<<< HEAD
         a1 = coupling.a(
             self.mur2_shift(self.q2_to), fact_scale=self.q2_to, nf_to=self.nf
         )
-        return (a0, a1)
-=======
-        a1 = sc.a_s(self.mur2_shift(self.q2_to), fact_scale=self.q2_to, nf_to=self.nf)
-        a_raw = sc.a_s(self.q2_to, fact_scale=self.q2_to, nf_to=self.nf)
+        a_raw = coupling.a(self.q2_to, fact_scale=self.q2_to, nf_to=self.nf)
         return (a0, a1, a_raw)
->>>>>>> fe94dd1f
 
     @property
     def a_s(self):
         """Return the computed values for :math:`a_s`."""
-        return (self.a[0][0], self.a[1][0])
+        return (self.a[0][0], self.a[1][0], self.a[2][0])
 
     @property
     def a_em(self):
         """Return the computed values for :math:`a_{em}`."""
-        return (self.a[0][1], self.a[1][1])
+        return (self.a[0][1], self.a[1][1], self.a[2][1])
 
     def compute_aem_list_as(self):
         """Return the list of the couplings for the different values of :math:`a_s`."""
@@ -645,12 +599,9 @@
             areas=areas,
             as1=self.a_s[1],
             as0=self.a_s[0],
-<<<<<<< HEAD
+            as_raw=self.a_s[2],
             aem_list=self.aem_list_as,
             alphaem_running=self.alphaem_running,
-=======
-            as_raw=self.a_s[2],
->>>>>>> fe94dd1f
             nf=self.nf,
             L=np.log(self.fact_to_ren),
             ev_op_iterations=self.config["ev_op_iterations"],
