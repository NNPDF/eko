# -*- coding: utf-8 -*-
r"""
This module contains the central operator classes.

See :doc:`Operator overview </code/Operators>`.
"""

import functools
import logging
import os
import time
from multiprocessing import Pool

import numba as nb
import numpy as np
from scipy import integrate

from .. import anomalous_dimensions as ad
from .. import basis_rotation as br
from .. import interpolation, mellin
from .. import scale_variations as sv
from ..kernels import non_singlet as ns
from ..kernels import singlet as s
from ..member import OpMember

logger = logging.getLogger(__name__)


@nb.njit(cache=True)
def select_singlet_element(ker, mode0, mode1):
    """
    Select element of the singlet matrix

    Parameters
    ----------
        ker : numpy.ndarray
            singlet integration kernel
        mode0 : int
            id for first sector element
        mode1 : int
            id for second sector element
    Returns
    -------
        ker : complex
            singlet integration kernel element
    """

    k = 0 if mode0 == 100 else 1
    l = 0 if mode1 == 100 else 1
    return ker[k, l]


spec = [
    ("is_singlet", nb.boolean),
    ("is_log", nb.boolean),
    ("logx", nb.float64),
    ("u", nb.float64),
]


@nb.experimental.jitclass(spec)
class QuadKerBase:
    """
    Manage the common part of Mellin inversion integral

    Parameters
    ----------
        u : float
            quad argument
        is_log : boolean
            is a logarithmic interpolation
        logx : float
            Mellin inversion point
        mode0 : str
            first sector element
    """

    def __init__(self, u, is_log, logx, mode0):
        self.is_singlet = mode0 in [100, 21, 90]
        self.is_log = is_log
        self.u = u
        self.logx = logx

    @property
    def path(self):
        """Returns the associated instance of :class:`eko.mellin.Path`"""
        return mellin.Path(self.u, self.logx, self.is_singlet)

    @property
    def n(self):
        """Returns the Mellin moment N"""
        return self.path.n

    def integrand(
        self,
        areas,
    ):
        """
        Get transformation to Mellin space integral

        Parameters
        ----------
            areas : tuple
                basis function configuration

        Returns
        -------
            base_integrand: complex
                common mellin inversion integrand
        """
        if self.logx == 0.0:
            return 0.0
        pj = interpolation.evaluate_grid(self.path.n, self.is_log, self.logx, areas)
        if pj == 0.0:
            return 0.0
        return self.path.prefactor * pj * self.path.jac


@nb.njit(cache=True)
def quad_ker(
    u,
    order,
    mode0,
    mode1,
    method,
    is_log,
    logx,
    areas,
    as1,
    as0,
    nf,
    L,
    ev_op_iterations,
    ev_op_max_order,
    sv_mode,
    is_threshold,
):
    """Raw evolution kernel inside quad.

    Parameters
    ----------
<<<<<<< HEAD
    u : float
        quad argument
    order : int
        perturbation order
    method : str
        method
    mode0: int
        pid for first sector element
    mode1 : int
        pid for second sector element
    is_log : boolean
        is a logarithmic interpolation
    logx : float
        Mellin inversion point
    areas : tuple
        basis function configuration
    a1 : float
        target coupling value
    a0 : float
        initial coupling value
    nf : int
        number of active flavors
    L : float
        logarithm of the squared ratio of factorization and renormalization scale
    ev_op_iterations : int
        number of evolution steps
    ev_op_max_order : int
        perturbative expansion order of U
    sv_mode: int, `enum.IntEnum`
        scale variation mode, see `eko.scale_variations.Modes`
    is_threshold : boolean
        is this an itermediate threshold operator?
=======
        u : float
            quad argument
        order : tuple(int,int)
            perturbation orders
        method : str
            method
        mode0: int
            pid for first sector element
        mode1 : int
            pid for second sector element
        is_log : boolean
            is a logarithmic interpolation
        logx : float
            Mellin inversion point
        areas : tuple
            basis function configuration
        as1 : float
            target coupling value
        as0 : float
            initial coupling value
        nf : int
            number of active flavors
        L : float
            logarithm of the squared ratio of factorization and renormalization scale
        ev_op_iterations : int
            number of evolution steps
        ev_op_max_order : int
            perturbative expansion order of U
        sv_mode: int, `enum.IntEnum`
            scale variation mode, see `eko.scale_variations.Modes`
>>>>>>> 87e224f0

    Returns
    -------
    float
        evaluated integration kernel
    """
    ker_base = QuadKerBase(u, is_log, logx, mode0)
    integrand = ker_base.integrand(areas)
    if integrand == 0.0:
        return 0.0

    # compute the actual evolution kernel
    if ker_base.is_singlet:
        gamma_singlet = ad.gamma_singlet(order, ker_base.n, nf)
        # scale var exponentiated is directly applied on gamma
        if sv_mode == sv.Modes.exponentiated:
            gamma_singlet = sv.exponentiated.gamma_variation(
                gamma_singlet, order, nf, L
            )
        ker = s.dispatcher(
            order,
            method,
            gamma_singlet,
            as1,
            as0,
            nf,
            ev_op_iterations,
            ev_op_max_order,
        )
        # scale var expanded is applied on the kernel
<<<<<<< HEAD
        if sv_mode == sv.Modes.expanded and not is_threshold:
            ker = np.ascontiguousarray(
                sv.expanded.singlet_variation(gamma_singlet, a1, order, nf, L)
            ) @ np.ascontiguousarray(ker)
=======
        if sv_mode == sv.Modes.expanded:
            ker = np.ascontiguousarray(ker) @ np.ascontiguousarray(
                sv.expanded.singlet_variation(gamma_singlet, as1, order, nf, L)
            )
>>>>>>> 87e224f0
        ker = select_singlet_element(ker, mode0, mode1)
    else:
        gamma_ns = ad.gamma_ns(order, mode0, ker_base.n, nf)
        if sv_mode == sv.Modes.exponentiated:
            gamma_ns = sv.exponentiated.gamma_variation(gamma_ns, order, nf, L)
        ker = ns.dispatcher(
            order,
            method,
            gamma_ns,
            as1,
            as0,
            nf,
            ev_op_iterations,
        )
<<<<<<< HEAD
        if sv_mode == sv.Modes.expanded and not is_threshold:
            ker = sv.expanded.non_singlet_variation(gamma_ns, a1, order, nf, L) * ker
=======
        if sv_mode == sv.Modes.expanded:
            ker = ker * sv.expanded.non_singlet_variation(gamma_ns, as1, order, nf, L)
>>>>>>> 87e224f0

    # recombine everthing
    return np.real(ker * integrand)


class Operator(sv.ModeMixin):
    """Internal representation of a single EKO.

    The actual matrices are computed upon calling :meth:`compute`.

    Parameters
    ----------
    config : dict
        configuration
    managers : dict
        managers
    nf : int
        number of active flavors
    q2_from : float
        evolution source
    q2_to : float
        evolution target
    mellin_cut : float
        cut to the upper limit in the mellin inversion
    is_threshold : bool
        is this an itermediate threshold operator?
    """

    log_label = "Evolution"
    # complete list of possible evolution operators labels
    full_labels = br.full_labels

    def __init__(
        self, config, managers, nf, q2_from, q2_to, mellin_cut=5e-2, is_threshold=False
    ):
        self.config = config
        self.managers = managers
        self.nf = nf
        self.q2_from = q2_from
        self.q2_to = q2_to
        # TODO make 'cut' external parameter?
        self._mellin_cut = mellin_cut
        self.is_threshold = is_threshold
        self.op_members = {}
        self.order = config["order"]

    @property
    def n_pools(self):
        n_pools = self.config["n_integration_cores"]
        if n_pools > 0:
            return n_pools
        # so we subtract from the maximum number
        return max(os.cpu_count() + n_pools, 1)

    @property
    def fact_to_ren(self):
        r"""Returns the factor :math:`(\mu_F/\mu_R)^2`"""
        return self.config["fact_to_ren"]

    @property
    def int_disp(self):
        """Returns the interpolation dispatcher"""
        return self.managers["interpol_dispatcher"]

    @property
    def grid_size(self):
        """Returns the grid size"""
        return self.int_disp.xgrid.size

    def mur2_shift(self, q2):
        """Computes shifted renormalization scale.

        Parameters
        ----------
        q2 : float
            factorization scale

        Returns
        -------
        float
            renormalization scale
        """
        if self.sv_mode == sv.Modes.exponentiated:
            return q2 / self.fact_to_ren
        return q2

    @property
    def a_s(self):
        """Returns the computed values for :math:`a_s`"""
        sc = self.managers["strong_coupling"]
<<<<<<< HEAD
        a0 = sc.a_s(
            self.mur2_shift(self.q2_from), fact_scale=self.q2_from, nf_to=self.nf
        )
        a1 = sc.a_s(self.mur2_shift(self.q2_to), fact_scale=self.q2_to, nf_to=self.nf)
        return (a0, a1)
=======
        as0 = sc.a_s(
            self.q2_from / self.fact_to_ren, fact_scale=self.q2_from, nf_to=self.nf
        )
        as1 = sc.a_s(
            self.q2_to / self.fact_to_ren, fact_scale=self.q2_to, nf_to=self.nf
        )
        return (as0, as1)
>>>>>>> 87e224f0

    @property
    def labels(self):
        """Compute necessary sector labels to compute.

        Returns
        -------
        list(str)
            sector labels
        """
        labels = []
        # the NS sector is dynamic
        if self.config["debug_skip_non_singlet"]:
            logger.warning("%s: skipping non-singlet sector", self.log_label)
        else:
            # add + as default
            labels.append(br.non_singlet_labels[1])
            if self.order[0] >= 2:  # - becomes different starting from NLO
                labels.append(br.non_singlet_labels[0])
            if self.order[0] >= 3:  # v also becomes different starting from NNLO
                labels.append(br.non_singlet_labels[2])
        # singlet sector is fixed
        if self.config["debug_skip_singlet"]:
            logger.warning("%s: skipping singlet sector", self.log_label)
        else:
            labels.extend(br.singlet_labels)
        return labels

    def quad_ker(self, label, logx, areas):
        """Partially initialized integrand function.

        Parameters
        ----------
        label: tuple
            operator element pids
        logx: float
            Mellin inversion point
        areas : tuple
            basis function configuration

        Returns
        -------
<<<<<<< HEAD
        functools.partial
            partially initialized integration kernel
=======
            quad_ker : functools.partial
                partially initialized integration kernel
>>>>>>> 87e224f0

        """
        return functools.partial(
            quad_ker,
            # TODO: implement N3LO evolution kernels
            order=self.order if self.order != (4, 0) else (3, 0),
            mode0=label[0],
            mode1=label[1],
            method=self.config["method"],
            is_log=self.int_disp.log,
            logx=logx,
            areas=areas,
            as1=self.a_s[1],
            as0=self.a_s[0],
            nf=self.nf,
            L=np.log(self.fact_to_ren),
            ev_op_iterations=self.config["ev_op_iterations"],
            ev_op_max_order=self.config["ev_op_max_order"],
            sv_mode=self.sv_mode,
            is_threshold=self.is_threshold,
        )

    def initialize_op_members(self):
        """Init all ops with identity or zeros if we skip them"""
        eye = OpMember(
            np.eye(self.grid_size), np.zeros((self.grid_size, self.grid_size))
        )
        zero = OpMember(*[np.zeros((self.grid_size, self.grid_size))] * 2)
        for n in self.full_labels:
            if n in self.labels:
                # non-singlet evolution and diagonal op are identities
                if n in br.non_singlet_labels or n[0] == n[1]:
                    self.op_members[n] = eye.copy()
                else:
                    self.op_members[n] = zero.copy()
            else:
                self.op_members[n] = zero.copy()

    def run_op_integration(
        self,
        log_grid,
    ):
        """Run the integration for each grid point

        Parameters
        ----------
        log_grid : tuple(k, logx)
            log grid point with relative index

        Returns
        -------
        list
            computed operators at the give grid point

        """
        column = []
        k, logx = log_grid
        start_time = time.perf_counter()
        # iterate basis functions
        for l, bf in enumerate(self.int_disp):
            if k == l and l == self.grid_size - 1:
                continue
            temp_dict = {}
            # iterate sectors
            for label in self.labels:
                res = integrate.quad(
                    self.quad_ker(label, logx, bf.areas_representation),
                    0.5,
                    1.0 - self._mellin_cut,
                    epsabs=1e-12,
                    epsrel=1e-5,
                    limit=100,
                    full_output=1,
                )
                temp_dict[label] = res[:2]
            column.append(temp_dict)

        logger.info(
            "%s: computing operators - %u/%u took: %6f s",
            self.log_label,
            k + 1,
            self.grid_size,
            (time.perf_counter() - start_time),
        )
        return column

    def compute(self):
        """Compute the actual operators (i.e. run the integrations)."""
        self.initialize_op_members()

        # skip computation ?
        if np.isclose(self.q2_from, self.q2_to):
            logger.info(
                "%s: skipping unity operator at %e", self.log_label, self.q2_from
            )
            self.copy_ns_ops()
            return

        logger.info(
            "%s: computing operators %e -> %e, nf=%d",
            self.log_label,
            self.q2_from,
            self.q2_to,
            self.nf,
        )
        logger.info(
            "%s: µ_R^2 distance: %e -> %e",
            self.log_label,
            self.mur2_shift(self.q2_from),
            self.mur2_shift(self.q2_to),
        )
        if self.sv_mode.name != "unvaried":
            logger.info(
                "Scale Variation: (µ_F/µ_R)^2 = %e, mode: %s",
                self.fact_to_ren,
                self.sv_mode.name,
            )
        logger.info(
            "%s: a_s distance: %e -> %e", self.log_label, self.a_s[0], self.a_s[1]
        )
        logger.info(
            "%s: order: (%d, %d), solution strategy: %s",
            self.log_label,
            self.order[0],
            self.order[1],
            self.config["method"],
        )

        self.integrate()
        # copy non-singlet kernels, if necessary
        self.copy_ns_ops()

    def integrate(
        self,
    ):
        """Run the integration"""
        tot_start_time = time.perf_counter()

        # run integration in parallel for each grid point
        # or avoid opening a single pool
        args = (self.run_op_integration, enumerate(np.log(self.int_disp.xgrid_raw)))
        if self.n_pools == 1:
            res = map(*args)
        else:
            with Pool(self.n_pools) as pool:
                res = pool.map(*args)

        # collect results
        for k, row in enumerate(res):
            for l, entry in enumerate(row):
                for label, (val, err) in entry.items():
                    self.op_members[label].value[k][l] = val
                    self.op_members[label].error[k][l] = err

        # closing comment
        logger.info(
            "%s: Total time %f s",
            self.log_label,
            time.perf_counter() - tot_start_time,
        )

    def copy_ns_ops(self):
        """Copy non-singlet kernels, if necessary"""
        if self.order[0] == 1:  # in LO +=-=v
            for label in ["nsV", "ns-"]:
                self.op_members[
                    (br.non_singlet_pids_map[label], 0)
                ].value = self.op_members[
                    (br.non_singlet_pids_map["ns+"], 0)
                ].value.copy()
                self.op_members[
                    (br.non_singlet_pids_map[label], 0)
                ].error = self.op_members[
                    (br.non_singlet_pids_map["ns+"], 0)
                ].error.copy()
        elif self.order[0] == 2:  # in NLO -=v
            self.op_members[
                (br.non_singlet_pids_map["nsV"], 0)
            ].value = self.op_members[(br.non_singlet_pids_map["ns-"], 0)].value.copy()
            self.op_members[
                (br.non_singlet_pids_map["nsV"], 0)
            ].error = self.op_members[(br.non_singlet_pids_map["ns-"], 0)].error.copy()<|MERGE_RESOLUTION|>--- conflicted
+++ resolved
@@ -139,7 +139,6 @@
 
     Parameters
     ----------
-<<<<<<< HEAD
     u : float
         quad argument
     order : int
@@ -172,38 +171,6 @@
         scale variation mode, see `eko.scale_variations.Modes`
     is_threshold : boolean
         is this an itermediate threshold operator?
-=======
-        u : float
-            quad argument
-        order : tuple(int,int)
-            perturbation orders
-        method : str
-            method
-        mode0: int
-            pid for first sector element
-        mode1 : int
-            pid for second sector element
-        is_log : boolean
-            is a logarithmic interpolation
-        logx : float
-            Mellin inversion point
-        areas : tuple
-            basis function configuration
-        as1 : float
-            target coupling value
-        as0 : float
-            initial coupling value
-        nf : int
-            number of active flavors
-        L : float
-            logarithm of the squared ratio of factorization and renormalization scale
-        ev_op_iterations : int
-            number of evolution steps
-        ev_op_max_order : int
-            perturbative expansion order of U
-        sv_mode: int, `enum.IntEnum`
-            scale variation mode, see `eko.scale_variations.Modes`
->>>>>>> 87e224f0
 
     Returns
     -------
@@ -234,17 +201,10 @@
             ev_op_max_order,
         )
         # scale var expanded is applied on the kernel
-<<<<<<< HEAD
         if sv_mode == sv.Modes.expanded and not is_threshold:
             ker = np.ascontiguousarray(
                 sv.expanded.singlet_variation(gamma_singlet, a1, order, nf, L)
             ) @ np.ascontiguousarray(ker)
-=======
-        if sv_mode == sv.Modes.expanded:
-            ker = np.ascontiguousarray(ker) @ np.ascontiguousarray(
-                sv.expanded.singlet_variation(gamma_singlet, as1, order, nf, L)
-            )
->>>>>>> 87e224f0
         ker = select_singlet_element(ker, mode0, mode1)
     else:
         gamma_ns = ad.gamma_ns(order, mode0, ker_base.n, nf)
@@ -259,13 +219,8 @@
             nf,
             ev_op_iterations,
         )
-<<<<<<< HEAD
         if sv_mode == sv.Modes.expanded and not is_threshold:
             ker = sv.expanded.non_singlet_variation(gamma_ns, a1, order, nf, L) * ker
-=======
-        if sv_mode == sv.Modes.expanded:
-            ker = ker * sv.expanded.non_singlet_variation(gamma_ns, as1, order, nf, L)
->>>>>>> 87e224f0
 
     # recombine everthing
     return np.real(ker * integrand)
@@ -356,21 +311,11 @@
     def a_s(self):
         """Returns the computed values for :math:`a_s`"""
         sc = self.managers["strong_coupling"]
-<<<<<<< HEAD
         a0 = sc.a_s(
             self.mur2_shift(self.q2_from), fact_scale=self.q2_from, nf_to=self.nf
         )
         a1 = sc.a_s(self.mur2_shift(self.q2_to), fact_scale=self.q2_to, nf_to=self.nf)
         return (a0, a1)
-=======
-        as0 = sc.a_s(
-            self.q2_from / self.fact_to_ren, fact_scale=self.q2_from, nf_to=self.nf
-        )
-        as1 = sc.a_s(
-            self.q2_to / self.fact_to_ren, fact_scale=self.q2_to, nf_to=self.nf
-        )
-        return (as0, as1)
->>>>>>> 87e224f0
 
     @property
     def labels(self):
@@ -413,13 +358,8 @@
 
         Returns
         -------
-<<<<<<< HEAD
         functools.partial
             partially initialized integration kernel
-=======
-            quad_ker : functools.partial
-                partially initialized integration kernel
->>>>>>> 87e224f0
 
         """
         return functools.partial(
