r"""Contains the central operator classes.

See :doc:`Operator overview </code/Operators>`.
"""

import functools
import logging
import os
import time
from multiprocessing import Pool

import numba as nb
import numpy as np
from scipy import integrate

import ekore.anomalous_dimensions.polarized.space_like as ad_ps
<<<<<<< HEAD
import ekore.anomalous_dimensions.polarized.time_like as ad_pt
=======
>>>>>>> 2a1a26d0
import ekore.anomalous_dimensions.unpolarized.space_like as ad_us
import ekore.anomalous_dimensions.unpolarized.time_like as ad_ut

from .. import basis_rotation as br
from .. import interpolation, mellin
from .. import scale_variations as sv
from ..kernels import non_singlet as ns
from ..kernels import singlet as s
from ..member import OpMember

logger = logging.getLogger(__name__)


@nb.njit(cache=True)
def select_singlet_element(ker, mode0, mode1):
    """Select element of the singlet matrix.

    Parameters
    ----------
    ker : numpy.ndarray
        singlet integration kernel
    mode0 : int
        id for first sector element
    mode1 : int
        id for second sector element

    Returns
    -------
    complex
        singlet integration kernel element
    """
    k = 0 if mode0 == 100 else 1
    l = 0 if mode1 == 100 else 1
    return ker[k, l]


spec = [
    ("is_singlet", nb.boolean),
    ("is_log", nb.boolean),
    ("logx", nb.float64),
    ("u", nb.float64),
]


@nb.experimental.jitclass(spec)
class QuadKerBase:
    """Manage the common part of Mellin inversion integral.

    Parameters
    ----------
    u : float
        quad argument
    is_log : boolean
        is a logarithmic interpolation
    logx : float
        Mellin inversion point
    mode0 : str
        first sector element
    """

    def __init__(self, u, is_log, logx, mode0):
        self.is_singlet = mode0 in [100, 21, 90]
        self.is_log = is_log
        self.u = u
        self.logx = logx

    @property
    def path(self):
        """Return the associated instance of :class:`eko.mellin.Path`."""
        return mellin.Path(self.u, self.logx, self.is_singlet)

    @property
    def n(self):
        """Returs the Mellin moment :math:`N`."""
        return self.path.n

    def integrand(
        self,
        areas,
    ):
        """Get transformation to Mellin space integral.

        Parameters
        ----------
        areas : tuple
            basis function configuration

        Returns
        -------
        complex
            common mellin inversion integrand
        """
        if self.logx == 0.0:
            return 0.0
        pj = interpolation.evaluate_grid(self.path.n, self.is_log, self.logx, areas)
        if pj == 0.0:
            return 0.0
        return self.path.prefactor * pj * self.path.jac


@nb.njit(cache=True)
def quad_ker(
    u,
    order,
    mode0,
    mode1,
    method,
    is_log,
    logx,
    areas,
    as1,
    as0,
    nf,
    L,
    ev_op_iterations,
    ev_op_max_order,
    sv_mode,
    is_threshold,
    is_polarized,
    is_time_like,
):
    """Raw evolution kernel inside quad.

    Parameters
    ----------
    u : float
        quad argument
    order : int
        perturbation order
    mode0: int
        pid for first sector element
    mode1 : int
        pid for second sector element
    method : str
        method
    is_log : boolean
        is a logarithmic interpolation
    logx : float
        Mellin inversion point
    areas : tuple
        basis function configuration
    as1 : float
        target coupling value
    as0 : float
        initial coupling value
    nf : int
        number of active flavors
    L : float
        logarithm of the squared ratio of factorization and renormalization scale
    ev_op_iterations : int
        number of evolution steps
    ev_op_max_order : int
        perturbative expansion order of U
    sv_mode: int, `enum.IntEnum`
        scale variation mode, see `eko.scale_variations.Modes`
    is_threshold : boolean
        is this an intermediate threshold operator?
    is_polarized : boolean
        is polarized evolution ?
    is_time_like : boolean
        is time-like evolution ?

    Returns
    -------
    float
        evaluated integration kernel
    """
    ker_base = QuadKerBase(u, is_log, logx, mode0)
    integrand = ker_base.integrand(areas)
    if integrand == 0.0:
        return 0.0

    # compute the actual evolution kernel
    if ker_base.is_singlet:
        if is_polarized:
            if is_time_like:
<<<<<<< HEAD
                gamma_singlet = ad_pt.gamma_singlet(order, ker_base.n, nf)
=======
                raise NotImplementedError("Polarized, time-like is not implemented")
>>>>>>> 2a1a26d0
            else:
                gamma_singlet = ad_ps.gamma_singlet(order, ker_base.n, nf)
        else:
            if is_time_like:
                gamma_singlet = ad_ut.gamma_singlet(order, ker_base.n, nf)
            else:
                gamma_singlet = ad_us.gamma_singlet(order, ker_base.n, nf)
        # scale var exponentiated is directly applied on gamma
        if sv_mode == sv.Modes.exponentiated:
            gamma_singlet = sv.exponentiated.gamma_variation(
                gamma_singlet, order, nf, L
            )
        ker = s.dispatcher(
            order,
            method,
            gamma_singlet,
            as1,
            as0,
            nf,
            ev_op_iterations,
            ev_op_max_order,
        )
        # scale var expanded is applied on the kernel
        if sv_mode == sv.Modes.expanded and not is_threshold:
            ker = np.ascontiguousarray(
                sv.expanded.singlet_variation(gamma_singlet, as1, order, nf, L)
            ) @ np.ascontiguousarray(ker)
        ker = select_singlet_element(ker, mode0, mode1)
    else:
        if is_polarized:
            if is_time_like:
<<<<<<< HEAD
                gamma_ns = ad_pt.gamma_ns(order, mode0, ker_base.n, nf)
=======
                raise NotImplementedError("Polarized, time-like is not implemented")
>>>>>>> 2a1a26d0
            else:
                gamma_ns = ad_ps.gamma_ns(order, mode0, ker_base.n, nf)
        else:
            if is_time_like:
                gamma_ns = ad_ut.gamma_ns(order, mode0, ker_base.n, nf)
            else:
                gamma_ns = ad_us.gamma_ns(order, mode0, ker_base.n, nf)
        if sv_mode == sv.Modes.exponentiated:
            gamma_ns = sv.exponentiated.gamma_variation(gamma_ns, order, nf, L)
        ker = ns.dispatcher(
            order,
            method,
            gamma_ns,
            as1,
            as0,
            nf,
            ev_op_iterations,
        )
        if sv_mode == sv.Modes.expanded and not is_threshold:
            ker = sv.expanded.non_singlet_variation(gamma_ns, as1, order, nf, L) * ker

    # recombine everything
    return np.real(ker * integrand)


class Operator(sv.ModeMixin):
    """Internal representation of a single EKO.

    The actual matrices are computed upon calling :meth:`compute`.

    Parameters
    ----------
    config : dict
        configuration
    managers : dict
        managers
    nf : int
        number of active flavors
    q2_from : float
        evolution source
    q2_to : float
        evolution target
    mellin_cut : float
        cut to the upper limit in the mellin inversion
    is_threshold : bool
        is this an itermediate threshold operator?
    """

    log_label = "Evolution"
    # complete list of possible evolution operators labels
    full_labels = br.full_labels

    def __init__(
        self, config, managers, nf, q2_from, q2_to, mellin_cut=5e-2, is_threshold=False
    ):
        self.config = config
        self.managers = managers
        self.nf = nf
        self.q2_from = q2_from
        self.q2_to = q2_to
        # TODO make 'cut' external parameter?
        self._mellin_cut = mellin_cut
        self.is_threshold = is_threshold
        self.op_members = {}
        self.order = tuple(config["order"])

    @property
    def n_pools(self):
        """Return number of parallel cores."""
        n_pools = self.config["n_integration_cores"]
        if n_pools > 0:
            return n_pools
        # so we subtract from the maximum number
        return max(os.cpu_count() + n_pools, 1)

    @property
    def xif2(self):
        r"""Return scale variation factor :math:`(\mu_F/\mu_R)^2`."""
        return self.config["xif2"]

    @property
    def int_disp(self):
        """Return the interpolation dispatcher."""
        return self.managers["interpol_dispatcher"]

    @property
    def grid_size(self):
        """Return the grid size."""
        return self.int_disp.xgrid.size

    def sv_exponentiated_shift(self, q2):
        """Compute shifted renormalization scale.

        Parameters
        ----------
        q2 : float
            factorization scale

        Returns
        -------
        float
            renormalization scale
        """
        if self.sv_mode == sv.Modes.exponentiated:
            return q2 / self.xif2
        return q2

    @property
    def a_s(self):
        """Return the computed values for :math:`a_s`."""
        sc = self.managers["strong_coupling"]
        a0 = sc.a_s(
            self.sv_exponentiated_shift(self.q2_from),
            fact_scale=self.q2_from,
            nf_to=self.nf,
        )
        a1 = sc.a_s(
            self.sv_exponentiated_shift(self.q2_to),
            fact_scale=self.q2_to,
            nf_to=self.nf,
        )
        return (a0, a1)

    @property
    def labels(self):
        """Compute necessary sector labels to compute.

        Returns
        -------
        list(str)
            sector labels
        """
        labels = []
        # the NS sector is dynamic
        if self.config["debug_skip_non_singlet"]:
            logger.warning("%s: skipping non-singlet sector", self.log_label)
        else:
            # add + as default
            labels.append(br.non_singlet_labels[1])
            if self.order[0] >= 2:  # - becomes different starting from NLO
                labels.append(br.non_singlet_labels[0])
            if self.order[0] >= 3:  # v also becomes different starting from NNLO
                labels.append(br.non_singlet_labels[2])
        # singlet sector is fixed
        if self.config["debug_skip_singlet"]:
            logger.warning("%s: skipping singlet sector", self.log_label)
        else:
            labels.extend(br.singlet_labels)
        return labels

    def quad_ker(self, label, logx, areas):
        """Return partially initialized integrand function.

        Parameters
        ----------
        label: tuple
            operator element pids
        logx: float
            Mellin inversion point
        areas : tuple
            basis function configuration

        Returns
        -------
        functools.partial
            partially initialized integration kernel

        """
        return functools.partial(
            quad_ker,
            order=self.order,
            mode0=label[0],
            mode1=label[1],
            method=self.config["method"],
            is_log=self.int_disp.log,
            logx=logx,
            areas=areas,
            as1=self.a_s[1],
            as0=self.a_s[0],
            nf=self.nf,
            L=np.log(self.xif2),
            ev_op_iterations=self.config["ev_op_iterations"],
            ev_op_max_order=tuple(self.config["ev_op_max_order"]),
            sv_mode=self.sv_mode,
            is_threshold=self.is_threshold,
            is_polarized=self.config["polarized"],
            is_time_like=self.config["time_like"],
        )

    def initialize_op_members(self):
        """Init all operators with the identity or zeros."""
        eye = OpMember(
            np.eye(self.grid_size), np.zeros((self.grid_size, self.grid_size))
        )
        zero = OpMember(*[np.zeros((self.grid_size, self.grid_size))] * 2)
        for n in self.full_labels:
            if n in self.labels:
                # non-singlet evolution and diagonal op are identities
                if n in br.non_singlet_labels or n[0] == n[1]:
                    self.op_members[n] = eye.copy()
                else:
                    self.op_members[n] = zero.copy()
            else:
                self.op_members[n] = zero.copy()

    def run_op_integration(
        self,
        log_grid,
    ):
        """Run the integration for each grid point.

        Parameters
        ----------
        log_grid : tuple(k, logx)
            log grid point with relative index

        Returns
        -------
        list
            computed operators at the give grid point
        """
        column = []
        k, logx = log_grid
        start_time = time.perf_counter()
        # iterate basis functions
        for l, bf in enumerate(self.int_disp):
            if k == l and l == self.grid_size - 1:
                continue
            temp_dict = {}
            # iterate sectors
            for label in self.labels:
                res = integrate.quad(
                    self.quad_ker(label, logx, bf.areas_representation),
                    0.5,
                    1.0 - self._mellin_cut,
                    epsabs=1e-12,
                    epsrel=1e-5,
                    limit=100,
                    full_output=1,
                )
                temp_dict[label] = res[:2]
            column.append(temp_dict)
        logger.info(
            "%s: computing operators - %u/%u took: %6f s",
            self.log_label,
            k + 1,
            self.grid_size,
            (time.perf_counter() - start_time),
        )
        return column

    def compute(self):
        """Compute the actual operators (i.e. run the integrations)."""
        self.initialize_op_members()

        # skip computation?
        if np.isclose(self.q2_from, self.q2_to):
            # unless we have to do some scale variation
            # TODO remove if K is factored out of here
            if not (
                self.sv_mode == sv.Modes.expanded and not np.isclose(self.xif2, 1.0)
            ):
                logger.info(
                    "%s: skipping unity operator at %e", self.log_label, self.q2_from
                )
                self.copy_ns_ops()
                return

        logger.info(
            "%s: computing operators %e -> %e, nf=%d",
            self.log_label,
            self.q2_from,
            self.q2_to,
            self.nf,
        )
        logger.info(
            "%s: µ_R^2 distance: %e -> %e",
            self.log_label,
            self.sv_exponentiated_shift(self.q2_from),
            self.sv_exponentiated_shift(self.q2_to),
        )
        if self.sv_mode != sv.Modes.unvaried:
            logger.info(
                "Scale Variation: (µ_F/µ_R)^2 = %e, mode: %s",
                self.xif2,
                self.sv_mode.name,
            )
        logger.info(
            "%s: a_s distance: %e -> %e", self.log_label, self.a_s[0], self.a_s[1]
        )
        logger.info(
            "%s: order: (%d, %d), solution strategy: %s",
            self.log_label,
            self.order[0],
            self.order[1],
            self.config["method"],
        )

        self.integrate()
        # copy non-singlet kernels, if necessary
        self.copy_ns_ops()

    def integrate(
        self,
    ):
        """Run the integration."""
        tot_start_time = time.perf_counter()

        # run integration in parallel for each grid point
        # or avoid opening a single pool
        args = (self.run_op_integration, enumerate(np.log(self.int_disp.xgrid.raw)))
        if self.n_pools == 1:
            res = map(*args)
        else:
            with Pool(self.n_pools) as pool:
                res = pool.map(*args)

        # collect results
        for k, row in enumerate(res):
            for l, entry in enumerate(row):
                for label, (val, err) in entry.items():
                    self.op_members[label].value[k][l] = val
                    self.op_members[label].error[k][l] = err

        # closing comment
        logger.info(
            "%s: Total time %f s",
            self.log_label,
            time.perf_counter() - tot_start_time,
        )

    def copy_ns_ops(self):
        """Copy non-singlet kernels, if necessary."""
        if self.order[0] == 1:  # in LO +=-=v
            for label in ["nsV", "ns-"]:
                self.op_members[
                    (br.non_singlet_pids_map[label], 0)
                ].value = self.op_members[
                    (br.non_singlet_pids_map["ns+"], 0)
                ].value.copy()
                self.op_members[
                    (br.non_singlet_pids_map[label], 0)
                ].error = self.op_members[
                    (br.non_singlet_pids_map["ns+"], 0)
                ].error.copy()
        elif self.order[0] == 2:  # in NLO -=v
            self.op_members[
                (br.non_singlet_pids_map["nsV"], 0)
            ].value = self.op_members[(br.non_singlet_pids_map["ns-"], 0)].value.copy()
            self.op_members[
                (br.non_singlet_pids_map["nsV"], 0)
            ].error = self.op_members[(br.non_singlet_pids_map["ns-"], 0)].error.copy()<|MERGE_RESOLUTION|>--- conflicted
+++ resolved
@@ -14,10 +14,6 @@
 from scipy import integrate
 
 import ekore.anomalous_dimensions.polarized.space_like as ad_ps
-<<<<<<< HEAD
-import ekore.anomalous_dimensions.polarized.time_like as ad_pt
-=======
->>>>>>> 2a1a26d0
 import ekore.anomalous_dimensions.unpolarized.space_like as ad_us
 import ekore.anomalous_dimensions.unpolarized.time_like as ad_ut
 
@@ -194,11 +190,7 @@
     if ker_base.is_singlet:
         if is_polarized:
             if is_time_like:
-<<<<<<< HEAD
-                gamma_singlet = ad_pt.gamma_singlet(order, ker_base.n, nf)
-=======
                 raise NotImplementedError("Polarized, time-like is not implemented")
->>>>>>> 2a1a26d0
             else:
                 gamma_singlet = ad_ps.gamma_singlet(order, ker_base.n, nf)
         else:
@@ -230,11 +222,7 @@
     else:
         if is_polarized:
             if is_time_like:
-<<<<<<< HEAD
-                gamma_ns = ad_pt.gamma_ns(order, mode0, ker_base.n, nf)
-=======
                 raise NotImplementedError("Polarized, time-like is not implemented")
->>>>>>> 2a1a26d0
             else:
                 gamma_ns = ad_ps.gamma_ns(order, mode0, ker_base.n, nf)
         else:
