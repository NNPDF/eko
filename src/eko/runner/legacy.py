"""Main application class of eko."""
import logging
import os
from typing import Union

from ..evolution_operator.grid import OperatorGrid
from ..io import EKO, Operator, runcards
from ..io.types import RawCard
from . import commons

logger = logging.getLogger(__name__)


class Runner:
    """Represents a single input configuration.

    For details about the configuration, see :doc:`here </code/IO>`

    Attributes
    ----------
    setup : dict
        input configurations

    """

    banner = commons.BANNER

    def __init__(
        self,
        theory_card: Union[RawCard, runcards.TheoryCard],
        operators_card: Union[RawCard, runcards.OperatorCard],
        path: os.PathLike,
    ):
        """Initialize runner.

        Parameters
        ----------
        theory_card :
            theory parameters and options
        operators_card :
            operator specific options
        path :
            path where to store the computed operator

        """
        new_theory, new_operator = runcards.update(theory_card, operators_card)
        new_theory.heavy.intrinsic_flavors = [4, 5, 6]

        # Store inputs
        self.path = path
        self._theory = new_theory

        # setup basis grid
        bfd = commons.interpolator(new_operator)

        # call explicitly iter to explain the static analyzer that is an
        # iterable
        tc = commons.atlas(new_theory, new_operator)

        # strong coupling
        cs = commons.couplings(new_theory, new_operator)  # setup operator grid

        # compute masses if required
        masses = runcards.masses(new_theory, new_operator.configs.evolution_method)

        self.op_grid = OperatorGrid(
            mu2grid=new_operator.evolgrid,
            order=new_theory.order,
            masses=masses,
            mass_scheme=new_theory.heavy.masses_scheme.value,
            thresholds_ratios=new_theory.heavy.squared_ratios,
            intrinsic_flavors=new_theory.heavy.intrinsic_flavors,
            xif=new_theory.xif,
            configs=new_operator.configs,
            debug=new_operator.debug,
            atlas=tc,
            couplings=cs,
            interpol_dispatcher=bfd,
            n3lo_ad_variation=new_theory.n3lo_ad_variation,
<<<<<<< HEAD
            use_fhmv=new_theory.use_fhmv,
=======
            matching_order=new_theory.matching_order,
>>>>>>> e8a00796
        )

        with EKO.create(path) as builder:
            builder.load_cards(  # pylint: disable=E1101
                new_theory, new_operator
            ).build()

    def compute(self):
        """Run evolution and generate output operator.

        Two steps are applied sequentially:

        1. evolution is performed, computing the evolution operator in an
           internal flavor and x-space basis
        2. bases manipulations specified in the runcard are applied

        """
        with EKO.edit(self.path) as eko:
            # add all operators
            for ep, op in self.op_grid.compute().items():
                eko[ep] = Operator(**op)<|MERGE_RESOLUTION|>--- conflicted
+++ resolved
@@ -77,11 +77,8 @@
             couplings=cs,
             interpol_dispatcher=bfd,
             n3lo_ad_variation=new_theory.n3lo_ad_variation,
-<<<<<<< HEAD
+            matching_order=new_theory.matching_order,
             use_fhmv=new_theory.use_fhmv,
-=======
-            matching_order=new_theory.matching_order,
->>>>>>> e8a00796
         )
 
         with EKO.create(path) as builder:
