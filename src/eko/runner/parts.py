--- conflicted
+++ resolved
@@ -88,11 +88,8 @@
         n_integration_cores=ocard.configs.n_integration_cores,
         ModSV=ocard.configs.scvar_method,
         n3lo_ad_variation=tcard.n3lo_ad_variation,
-<<<<<<< HEAD
+        matching_order=tcard.matching_order,
         use_fhmv=tcard.use_fhmv,
-=======
-        matching_order=tcard.matching_order,
->>>>>>> e8a00796
     )
 
 
