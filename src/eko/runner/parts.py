"""Compute operator components.

.. todo::

    This is the only part of the new runner making use of the global context
    through the :class:`EKO` object.

    After #242, the goal is to update :class:`Operator` and
    :class:`OperatorMatrixElement` to simplify the computation and passing down
    parameters.

"""
import numpy as np

from .. import evolution_operator as evop
from ..evolution_operator import matching_condition
from ..evolution_operator import operator_matrix_element as ome
from ..evolution_operator import physical
from ..io import EKO
from ..io.items import Evolution, Matching, Operator
from ..quantities.heavy_quarks import QuarkMassScheme
from . import commons


def managers(eko: EKO) -> dict:
    """Collect managers for operator computation.

    .. todo::

        Legacy interface, avoid managers usage.

    """
    tcard = eko.theory_card
    ocard = eko.operator_card
    return dict(
        thresholds_config=commons.atlas(tcard, ocard),
        couplings=commons.couplings(tcard, ocard),
        interpol_dispatcher=commons.interpolator(ocard),
    )


def blowup_info(eko: EKO) -> dict:
    """Prepare common information to blow up to flavor basis.

    Note
    ----
    ``intrinsic_range`` is a fully deprecated feature, here and anywhere else,
    since a full range is already always used for backward evolution, and it is
    not harmful to use it also for forward.

    Indeed, the only feature of non-intrinsic evolution is to absorb a
    non-trivial boundary condition when an intrinsic PDF is defined.
    But to achieve this, is sufficient to not specify any intrinsic boundary
    condition at all, while if something is there, it is intuitive enough that
    it will be consistently evolved.

    Moreover, since two different behavior are applied for the forward and
    backward evolution, the intrinsic range is a "non-local" function, since it
    does not depend only on the evolution segment, but also on the previous
    evolution history (to determine if evolution is backward in flavor,
    irrespectively of happening for an increasing or decreasing interval in
    scale at fixed flavor).

    """
    return dict(intrinsic_range=[4, 5, 6], qed=eko.theory_card.order[1] > 0)


def evolve_configs(eko: EKO) -> dict:
    """Create configs for :class:`Operator`.

    .. todo::

        Legacy interface, make use of a dedicated object.

    """
    tcard = eko.theory_card
    ocard = eko.operator_card
    return dict(
        order=tcard.order,
        xif2=tcard.xif**2,
        method=ocard.configs.evolution_method.value,
        ev_op_iterations=ocard.configs.ev_op_iterations,
        ev_op_max_order=ocard.configs.ev_op_max_order,
        polarized=ocard.configs.polarized,
        time_like=ocard.configs.time_like,
        debug_skip_singlet=ocard.debug.skip_singlet,
        debug_skip_non_singlet=ocard.debug.skip_non_singlet,
        n_integration_cores=ocard.configs.n_integration_cores,
        ModSV=ocard.configs.scvar_method,
        n3lo_ad_variation=tcard.n3lo_ad_variation,
<<<<<<< HEAD
        use_fhmv=tcard.use_fhmv,
=======
        # Here order is shifted by one, no QED matching is available so far.
>>>>>>> 8372ec37
        matching_order=tcard.matching_order
        if tcard.matching_order is not None
        else (tcard.order[0] - 1, 0),
    )


def evolve(eko: EKO, recipe: Evolution) -> Operator:
    """Compute evolution in isolation."""
    op = evop.Operator(
        evolve_configs(eko), managers(eko), recipe.as_atlas, is_threshold=recipe.cliff
    )
    op.compute()

    binfo = blowup_info(eko)
    res, err = physical.PhysicalOperator.ad_to_evol_map(
        op.op_members, op.nf, op.q2_to, **binfo
    ).to_flavor_basis_tensor(qed=binfo["qed"])

    return Operator(res, err)


def matching_configs(eko: EKO) -> dict:
    """Create configs for :class:`OperatorMatrixElement`.

    .. todo::

        Legacy interface, make use of a dedicated object.

    """
    tcard = eko.theory_card
    ocard = eko.operator_card
    return dict(
        **evolve_configs(eko),
        backward_inversion=ocard.configs.inversion_method,
        intrinsic_range=tcard.heavy.intrinsic_flavors,
    )


def match(eko: EKO, recipe: Matching) -> Operator:
    """Compute matching in isolation.

    Note
    ----
    Compared to the old prescription, a dedicated rotation to a different
    intrinsic basis is not needed any longer.

    All the operators are blown up to flavor basis, and they are saved and
    joined in that unique basis. So, the only rotation used is towards that
    basis, and encoded in the blowing up prescription.

    """
    kthr = eko.theory_card.heavy.squared_ratios[recipe.hq - 4]
    op = ome.OperatorMatrixElement(
        matching_configs(eko),
        managers(eko),
        recipe.hq - 1,
        recipe.scale,
        recipe.inverse,
        np.log(kthr),
        eko.theory_card.heavy.masses_scheme is QuarkMassScheme.MSBAR,
    )
    op.compute()

    binfo = blowup_info(eko)
    res, err = matching_condition.MatchingCondition.split_ad_to_evol_map(
        op.op_members, op.nf, recipe.scale, **binfo
    ).to_flavor_basis_tensor(qed=binfo["qed"])

    return Operator(res, err)<|MERGE_RESOLUTION|>--- conflicted
+++ resolved
@@ -88,11 +88,8 @@
         n_integration_cores=ocard.configs.n_integration_cores,
         ModSV=ocard.configs.scvar_method,
         n3lo_ad_variation=tcard.n3lo_ad_variation,
-<<<<<<< HEAD
         use_fhmv=tcard.use_fhmv,
-=======
         # Here order is shifted by one, no QED matching is available so far.
->>>>>>> 8372ec37
         matching_order=tcard.matching_order
         if tcard.matching_order is not None
         else (tcard.order[0] - 1, 0),
