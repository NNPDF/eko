"""Compute operator components.

.. todo::

    This is the only part of the new runner making use of the global context
    through the :class:`EKO` object.

    After #242, the goal is to update :class:`Operator` and
    :class:`OperatorMatrixElement` to simplify the computation and passing down
    parameters.
"""

import numpy as np

from .. import evolution_operator as evop
from ..evolution_operator import matching_condition
from ..evolution_operator import operator_matrix_element as ome
from ..evolution_operator import physical
from ..evolution_operator.grid import Managers
from ..io import EKO
from ..io.items import Evolution, Matching, Operator
from ..quantities.heavy_quarks import QuarkMassScheme
from . import commons


def managers(eko: EKO) -> Managers:
    """Collect managers for operator computation.

    .. todo::

        Legacy interface, avoid managers usage.
    """
    tcard = eko.theory_card
    ocard = eko.operator_card
    return Managers(
        atlas=commons.atlas(tcard, ocard),
        couplings=commons.couplings(tcard, ocard),
        interpolator=commons.interpolator(ocard),
    )


<<<<<<< HEAD
=======
def blowup_info(eko: EKO) -> dict:
    """Prepare common information to blow up to flavor basis.

    Note
    ----
    ``intrinsic_range`` is a fully deprecated feature, here and anywhere else,
    since a full range is already always used for backward evolution, and it is
    not harmful to use it also for forward.

    Indeed, the only feature of non-intrinsic evolution is to absorb a
    non-trivial boundary condition when an intrinsic PDF is defined.
    But to achieve this, is sufficient to not specify any intrinsic boundary
    condition at all, while if something is there, it is intuitive enough that
    it will be consistently evolved.

    Moreover, since two different behavior are applied for the forward and
    backward evolution, the intrinsic range is a "non-local" function, since it
    does not depend only on the evolution segment, but also on the previous
    evolution history (to determine if evolution is backward in flavor,
    irrespectively of happening for an increasing or decreasing interval in
    scale at fixed flavor).
    """
    return dict(intrinsic_range=[4, 5, 6], qed=eko.theory_card.order[1] > 0)


>>>>>>> 4be6d44a
def evolve_configs(eko: EKO) -> dict:
    """Create configs for :class:`Operator`.

    .. todo::

        Legacy interface, make use of a dedicated object.
    """
    tcard = eko.theory_card
    ocard = eko.operator_card
    return dict(
        order=tcard.order,
        xif2=tcard.xif**2,
        method=ocard.configs.evolution_method.value,
        ev_op_iterations=ocard.configs.ev_op_iterations,
        ev_op_max_order=ocard.configs.ev_op_max_order,
        polarized=ocard.configs.polarized,
        time_like=ocard.configs.time_like,
        debug_skip_singlet=ocard.debug.skip_singlet,
        debug_skip_non_singlet=ocard.debug.skip_non_singlet,
        n_integration_cores=ocard.configs.n_integration_cores,
        ModSV=ocard.configs.scvar_method,
        n3lo_ad_variation=tcard.n3lo_ad_variation,
        use_fhmruvv=tcard.use_fhmruvv,
        # Here order is shifted by one, no QED matching is available so far.
        matching_order=tcard.matching_order,
    )


def evolve(eko: EKO, recipe: Evolution) -> Operator:
    """Compute evolution in isolation."""
    op = evop.Operator(
        evolve_configs(eko), managers(eko), recipe.as_atlas, is_threshold=recipe.cliff
    )
    op.compute()

    qed = eko.theory_card.order[1] > 0
    res, err = physical.PhysicalOperator.ad_to_evol_map(
        op.op_members, op.nf, op.q2_to, qed
    ).to_flavor_basis_tensor(qed)

    return Operator(res, err)


def matching_configs(eko: EKO) -> dict:
    """Create configs for :class:`OperatorMatrixElement`.

    .. todo::

        Legacy interface, make use of a dedicated object.
    """
    tcard = eko.theory_card
    ocard = eko.operator_card
    return dict(
        **evolve_configs(eko),
        backward_inversion=ocard.configs.inversion_method,
    )


def match(eko: EKO, recipe: Matching) -> Operator:
    """Compute matching in isolation.

    Note
    ----
    Compared to the old prescription, a dedicated rotation to a different
    intrinsic basis is not needed any longer.

    All the operators are blown up to flavor basis, and they are saved and
    joined in that unique basis. So, the only rotation used is towards that
    basis, and encoded in the blowing up prescription.
    """
    kthr = eko.theory_card.heavy.squared_ratios[recipe.hq - 4]
    op = ome.OperatorMatrixElement(
        matching_configs(eko),
        managers(eko),
        recipe.hq - 1,
        recipe.scale,
        recipe.inverse,
        np.log(kthr),
        eko.theory_card.heavy.masses_scheme is QuarkMassScheme.MSBAR,
    )
    op.compute()
<<<<<<< HEAD
    qed = eko.theory_card.order[1] > 0
    nf_match = op.nf - 1 if recipe.inverse else op.nf
    res, err = matching_condition.MatchingCondition.split_ad_to_evol_map(
        op.op_members, nf_match, recipe.scale, qed
    ).to_flavor_basis_tensor(qed)
=======

    binfo = blowup_info(eko)
    res, err = matching_condition.MatchingCondition.split_ad_to_evol_map(
        op.op_members, op.nf, recipe.scale, **binfo
    ).to_flavor_basis_tensor(qed=binfo["qed"])
>>>>>>> 4be6d44a

    return Operator(res, err)<|MERGE_RESOLUTION|>--- conflicted
+++ resolved
@@ -39,34 +39,6 @@
     )
 
 
-<<<<<<< HEAD
-=======
-def blowup_info(eko: EKO) -> dict:
-    """Prepare common information to blow up to flavor basis.
-
-    Note
-    ----
-    ``intrinsic_range`` is a fully deprecated feature, here and anywhere else,
-    since a full range is already always used for backward evolution, and it is
-    not harmful to use it also for forward.
-
-    Indeed, the only feature of non-intrinsic evolution is to absorb a
-    non-trivial boundary condition when an intrinsic PDF is defined.
-    But to achieve this, is sufficient to not specify any intrinsic boundary
-    condition at all, while if something is there, it is intuitive enough that
-    it will be consistently evolved.
-
-    Moreover, since two different behavior are applied for the forward and
-    backward evolution, the intrinsic range is a "non-local" function, since it
-    does not depend only on the evolution segment, but also on the previous
-    evolution history (to determine if evolution is backward in flavor,
-    irrespectively of happening for an increasing or decreasing interval in
-    scale at fixed flavor).
-    """
-    return dict(intrinsic_range=[4, 5, 6], qed=eko.theory_card.order[1] > 0)
-
-
->>>>>>> 4be6d44a
 def evolve_configs(eko: EKO) -> dict:
     """Create configs for :class:`Operator`.
 
@@ -148,18 +120,9 @@
         eko.theory_card.heavy.masses_scheme is QuarkMassScheme.MSBAR,
     )
     op.compute()
-<<<<<<< HEAD
     qed = eko.theory_card.order[1] > 0
-    nf_match = op.nf - 1 if recipe.inverse else op.nf
     res, err = matching_condition.MatchingCondition.split_ad_to_evol_map(
-        op.op_members, nf_match, recipe.scale, qed
+        op.op_members, op.nf, recipe.scale, qed
     ).to_flavor_basis_tensor(qed)
-=======
-
-    binfo = blowup_info(eko)
-    res, err = matching_condition.MatchingCondition.split_ad_to_evol_map(
-        op.op_members, op.nf, recipe.scale, **binfo
-    ).to_flavor_basis_tensor(qed=binfo["qed"])
->>>>>>> 4be6d44a
 
     return Operator(res, err)