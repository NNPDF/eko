--- conflicted
+++ resolved
@@ -8,11 +8,8 @@
 
 """
 import logging
-<<<<<<< HEAD
 import warnings
-=======
 from math import isnan
->>>>>>> e772437e
 from typing import List
 
 import numba as nb
