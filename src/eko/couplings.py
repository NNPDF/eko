--- conflicted
+++ resolved
@@ -436,13 +436,9 @@
             raise NotImplementedError("a_s beyond N3LO is not implemented")
         if order[1] not in [0, 1, 2]:
             raise NotImplementedError("a_em beyond NLO is not implemented")
-<<<<<<< HEAD
         if order[0] == 0:
             raise ValueError("QCD evolution order must be at least 1 (PTO>=0)")
-        self.order = order
-=======
         self.order = tuple(order)
->>>>>>> 2f2755c9
         if method not in ["expanded", "exact"]:
             raise ValueError(f"Unknown method {method}")
         self.method = method
