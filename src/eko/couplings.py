r"""Manage running (and fixed) couplings.

Manage QCD coupling :math:`\alpha_s` and QED coupling :math:`\alpha`.
We provide an interface to access them simultaneously and provide several
strategies to solve the associated |RGE|.

See :doc:`pQCD ingredients </theory/pQCD>`.

"""
import logging
from typing import List

import numba as nb
import numpy as np
import scipy

from eko.io.types import (
    CouplingEvolutionMethod,
    CouplingsRef,
    EvolutionMethod,
    MatchingScales,
    Order,
    QuarkMassSchemes,
)

from . import constants, thresholds
from .beta import b_qcd, b_qed, beta_qcd, beta_qed

logger = logging.getLogger(__name__)


def couplings_mod_ev(mod_ev: EvolutionMethod) -> CouplingEvolutionMethod:
    """Map ModEv key to the available strong coupling evolution methods.

    Parameters
    ----------
    mod_ev : str
        evolution mode

    Returns
    -------
    str
        coupling mode
    """
    if mod_ev.value in [
        "EXA",
        "iterate-exact",
        "decompose-exact",
        "perturbative-exact",
    ]:
        return CouplingEvolutionMethod.EXACT
    if mod_ev.value in [
        "TRN",
        "truncated",
        "ordered-truncated",
        "EXP",
        "iterate-expanded",
        "decompose-expanded",
        "perturbative-expanded",
    ]:
        return CouplingEvolutionMethod.EXPANDED
    raise ValueError(f"Unknown evolution mode {mod_ev}")


@nb.njit(cache=True)
def exact_lo(ref, beta0, lmu):
    r"""Compute expanded solution at |LO|.

    Parameters
    ----------
    ref : float
        reference value of the coupling
    beta0 : float
        first coefficient of the beta function
    lmu : float
        logarithm of the ratio between target and reference scales

    Returns
    -------
    float
        coupling at target scale :math:`a(\mu_R^2)`
    """
    den = 1.0 + beta0 * ref * lmu
    return ref / den


@nb.njit(cache=True)
def expanded_nlo(ref, beta0, b1, lmu):
    r"""Compute expanded solution at |NLO|.

    Implement the default expression for |NLO| expanded solution, e.g. the one
    implemented in |APFEL|.

    Parameters
    ----------
    ref : float
        reference value of the coupling
    beta0 : float
        first coefficient of the beta function
    b1 : float
        second coefficient of the b function
    lmu : float
        logarithm of the ratio between target and reference scales

    Returns
    -------
    float
        coupling at target scale :math:`a(\mu_R^2)`
    """
    den = 1.0 + beta0 * ref * lmu
    a_LO = exact_lo(ref, beta0, lmu)
    as_NLO = a_LO * (1 - b1 * a_LO * np.log(den))
    return as_NLO


@nb.njit(cache=True)
def expanded_nnlo(ref, beta0, b1, b2, lmu):
    r"""Compute expanded solution at |NNLO|.

    Implement the |NNLO| expanded solution from |APFEL| (not the default expression)

    Parameters
    ----------
    ref : float
        reference value of the coupling
    beta0 : float
        first coefficient of the beta function
    b1 : float
        second coefficient of the b function
    b2 : float
        third coefficient of the b function
    lmu : float
        logarithm of the ratio between target and reference scales

    Returns
    -------
    float
        coupling at target scale :math:`a(\mu_R^2)`
    """
    a_LO = exact_lo(ref, beta0, lmu)
    a_NLO = expanded_nlo(ref, beta0, b1, lmu)
    res = a_LO * (
        1.0 + a_LO * (a_LO - ref) * (b2 - b1**2) + a_NLO * b1 * np.log(a_NLO / ref)
    )
    return res


@nb.njit(cache=True)
def expanded_n3lo(ref, beta0, b1, b2, b3, lmu):
    r"""Compute expanded solution at |N3LO|.

    Implement the |N3LO| expanded solution obtained via iterated solution of the RGE :cite:`Rottoli`

    Parameters
    ----------
    ref : float
        reference value of the coupling
    beta0 : float
        first coefficient of the beta function
    b1 : float
        second coefficient of the b function
    b2 : float
        third coefficient of the b function
    b3 : float
        fourth coefficient of the b function
    lmu : float
        logarithm of the ratio between target and reference scales

    Returns
    -------
    float
        coupling at target scale :math:`a(\mu_R^2)`
    """
    a_LO = exact_lo(ref, beta0, lmu)
    log_fact = np.log(a_LO)
    res = expanded_nnlo(ref, beta0, b1, b2, lmu)
    res += (
        a_LO**4
        / (2 * beta0**3)
        * (
            -2 * b1**3 * np.log(ref) ** 3
            + 5 * b1**3 * log_fact**2
            + 2 * b1**3 * log_fact**3
            + b1**3 * np.log(ref) ** 2 * (5 + 6 * log_fact)
            + 2 * beta0 * b1 * log_fact * (b2 + 2 * (b1**2 - beta0 * b2) * lmu * ref)
            - beta0**2
            * lmu
            * ref
            * (
                -2 * b1 * b2
                + 2 * beta0 * b3
                + (b1**3 - 2 * beta0 * b1 * b2 + beta0**2 * b3) * lmu * ref
            )
            - 2
            * b1
            * np.log(ref)
            * (
                5 * b1**2 * log_fact
                + 3 * b1**2 * log_fact**2
                + beta0 * (b2 + 2 * (b1**2 - beta0 * b2) * lmu * ref)
            )
        )
    )
    return res


@nb.njit(cache=True)
def expanded_qcd(ref, order, nf, lmu):
    r"""Compute QCD expanded solution at a given order.

    Parameters
    ----------
    ref : float
        reference value of the strong coupling
    order : int
        QCD order
    nf : int
        number of flavors
    lmu : float
        logarithm of the ratio between target and reference scales

    Returns
    -------
    float
        strong coupling at target scale :math:`a_s(\mu_R^2)`
    """
    res_as = ref
    beta_vec = [beta_qcd((2, 0), nf)]
    for i in range(2, order + 1):
        beta_vec.append(b_qcd((i + 1, 0), nf))
    # LO
    if order == 1:
        res_as = exact_lo(ref, beta_vec[0], lmu)
    # NLO
    if order == 2:
        res_as = expanded_nlo(ref, beta_vec[0], beta_vec[1], lmu)
    # NNLO
    if order == 3:
        res_as = expanded_nnlo(ref, beta_vec[0], beta_vec[1], beta_vec[2], lmu)
    # N3LO
    if order == 4:
        res_as = expanded_n3lo(
            ref,
            beta_vec[0],
            beta_vec[1],
            beta_vec[2],
            beta_vec[3],
            lmu,
        )
    return res_as


@nb.njit(cache=True)
def expanded_qed(ref, order, nf, lmu):
    r"""Compute QED expanded solution at a given order.

    Parameters
    ----------
    ref : float
        reference value of the QED coupling
    order : int
        QED order
    nf : int
        number of flavors
    lmu : float
            logarithm of the ratio between target and reference scales

    Returns
    -------
    float
        QED coupling at target scale :math:`a_em(\mu_R^2)`
    """
    res_aem = ref
    beta_vec = [beta_qed((0, 2), nf)]
    for i in range(2, order + 1):
        beta_vec.append(b_qed((0, i + 1), nf))
    # LO
    if order == 1:
        res_aem = exact_lo(ref, beta_vec[0], lmu)
    # NLO
    if order == 2:
        res_aem = expanded_nlo(ref, beta_vec[0], beta_vec[1], lmu)
    return res_aem


@nb.njit(cache=True)
def couplings_expanded_alphaem_running(order, couplings_ref, nf, scale_from, scale_to):
    r"""Compute coupled expanded expression of the couplings for running alphaem.

    Implement Eqs. (17-18) from :cite:`Surguladze:1996hx`

    Parameters
    ----------
    order : tuple(int, int)
        perturbation order
    couplings_ref : numpy.ndarray
        reference alpha_s and alpha
    nf : int
        value of nf for computing the couplings
    scale_from : float
        reference scale
    scale_to : float
        target scale

    Returns
    -------
    numpy.ndarray
        couplings at target scale :math:`a(\mu_R^2)`
    """
    # common vars
    lmu = np.log(scale_to / scale_from)
    res_as = expanded_qcd(couplings_ref[0], order[0], nf, lmu)
    res_aem = expanded_qed(couplings_ref[1], order[1], nf, lmu)
    # if order[0] >= 1 and order[1] >= 1:
    # order[0] is always >=1
    # TODO : implement decoupled running
    # if not decoupled_running
    if order[1] >= 1:
        beta_qcd0 = beta_qcd((2, 0), nf)
        beta_qed0 = beta_qed((0, 2), nf)
        res_as += (
            -couplings_ref[0] ** 2
            * b_qcd((2, 1), nf)
            * np.log(1 + beta_qcd0 * couplings_ref[1] * lmu)
        )
        res_aem += (
            -couplings_ref[1] ** 2
            * b_qed((1, 2), nf)
            * np.log(1 + beta_qed0 * couplings_ref[0] * lmu)
        )
    return np.array([res_as, res_aem])


@nb.njit(cache=True)
def couplings_expanded_fixed_alphaem(order, couplings_ref, nf, scale_from, scale_to):
    r"""Compute coupled expanded expression of the couplings for fixed alphaem.

    Parameters
    ----------
    order : tuple(int, int)
        perturbation order
    couplings_ref : numpy.ndarray
        reference alpha_s and alpha
    nf : int
        value of nf for computing the couplings
    scale_from : float
        reference scale
    scale_to : float
        target scale

    Returns
    -------
    numpy.ndarray
        couplings at target scale :math:`a(\mu_R^2)`
    """
    # common vars
    lmu = np.log(scale_to / scale_from)
    res_as = couplings_ref[0]
    aem = couplings_ref[1]
    beta_qcd0 = beta_qcd((2, 0), nf)
    if order[1] >= 1:
        beta_qcd0 += aem * beta_qcd((2, 1), nf)
    beta_vec = [beta_qcd0]
    for i in range(2, order[0] + 1):
        beta_vec.append(beta_qcd((i + 1, 0), nf) / beta_qcd0)
    # LO
    if order[0] == 1:
        res_as = exact_lo(couplings_ref[0], beta_vec[0], lmu)
    # NLO
    if order[0] == 2:
        res_as = expanded_nlo(couplings_ref[0], beta_vec[0], beta_vec[1], lmu)
    # NNLO
    if order[0] == 3:
        res_as = expanded_nnlo(
            couplings_ref[0], beta_vec[0], beta_vec[1], beta_vec[2], lmu
        )
    # N3LO
    if order[0] == 4:
        res_as = expanded_n3lo(
            couplings_ref[0],
            beta_vec[0],
            beta_vec[1],
            beta_vec[2],
            beta_vec[3],
            lmu,
        )
    return np.array([res_as, aem])


class Couplings:
    r"""Compute the strong and electromagnetic coupling constants :math:`a_s, a_{em}`.

    Note that

    - although, we only provide methods for
      :math:`a_i = \frac{\alpha_i(\mu^2)}{4\pi}` the reference value has to be
      given in terms of :math:`\alpha_i(\mu_0^2)` due to legacy reasons
    - the ``order`` refers to the perturbative order of the beta function, thus
      ``order=(0,0)`` means leading order beta function, means evolution with :math:`\beta_qcd_as2`,
      means running at 1-loop - so there is a natural mismatch between ``order`` and the
      number of loops by one unit

    Normalization is given by :cite:`Herzog:2017ohr`:

    .. math::
        \frac{da_s(\mu^2)}{d\ln\mu^2} = \beta(a_s) \
        = - \sum\limits_{n=0} \beta_n a_s^{n+2}(\mu^2) \quad
        \text{with}~ a_s = \frac{\alpha_s(\mu^2)}{4\pi}

    See :doc:`pQCD ingredients </theory/pQCD>`.

    Parameters
    ----------
    couplings :
        reference configuration
    order :
        Evaluated order of the beta function: ``0`` = LO, ...
    method :
        Applied method to solve the beta function
    masses :
        list with quark masses squared
    hqm_scheme :
        heavy quark mass scheme
    thresholds_ratios :
        list with ratios between the matching scales and the mass squared
    """

    def __init__(
        self,
<<<<<<< HEAD
        couplings_ref,
        scale_ref,
        masses,
        thresholds_ratios,
        order=(1, 0),
        method="exact",
        nf_ref=None,
        max_nf=None,
        hqm_scheme="POLE",
        alphaem_running=False,
    ):
        # Sanity checks
        if couplings_ref[0] <= 0:
            raise ValueError(f"alpha_s_ref has to be positive - got {couplings_ref[0]}")
        if couplings_ref[1] <= 0:
            raise ValueError(
                f"alpha_em_ref has to be positive - got {couplings_ref[1]}"
            )
        if scale_ref <= 0:
            raise ValueError(f"scale_ref has to be positive - got {scale_ref}")
        if order[0] not in [1, 2, 3, 4]:
            raise NotImplementedError(
                "QCD perturbative order must be at least 1 and at most 4"
            )
        if order[1] not in [0, 1, 2]:
            raise NotImplementedError("a_em beyond NLO is not implemented")
        self.order = tuple(order)
        if method not in ["expanded", "exact"]:
            raise ValueError(f"Unknown method {method}")
        self.method = method
        self.alphaem_running = alphaem_running
=======
        couplings: CouplingsRef,
        order: Order,
        method: CouplingEvolutionMethod,
        masses: List[float],
        hqm_scheme: QuarkMassSchemes,
        thresholds_ratios: MatchingScales,
    ):
        # Sanity checks
        def assert_positive(name, var):
            if var <= 0:
                raise ValueError(f"{name} has to be positive - got: {var}")

        assert_positive("alpha_s_ref", couplings.alphas.value)
        assert_positive("alpha_em_ref", couplings.alphaem.value)
        assert_positive("scale_ref", couplings.alphas.scale)
        if order[0] not in [0, 1, 2, 3, 4]:
            raise NotImplementedError("a_s beyond N3LO is not implemented")
        if order[1] not in [0, 1, 2]:
            raise NotImplementedError("a_em beyond NLO is not implemented")
        self.order = tuple(order)
        if method.value not in ["expanded", "exact"]:
            raise ValueError(f"Unknown method {method.value}")
        self.method = method.value

        nf_ref = couplings.num_flavs_ref
        max_nf = couplings.max_num_flavs
        matchings = list(thresholds_ratios)
        scheme_name = hqm_scheme.name
>>>>>>> e266f663

        # create new threshold object
        self.a_ref = np.array(couplings.values) / 4.0 / np.pi  # convert to a_s and a_em
        self.thresholds = thresholds.ThresholdsAtlas(
            masses,
            couplings.alphas.scale**2,
            nf_ref,
            thresholds_ratios=matchings,
            max_nf=max_nf,
        )
        self.hqm_scheme = scheme_name
        logger.info(
            "Strong Coupling: a_s(µ_R^2=%f)%s=%f=%f/(4π)\n"
            "Electromagnetic Coupling: a_em(µ_R^2=%f)%s=%f=%f/(4π)",
            self.q2_ref,
            f"^(nf={nf_ref})" if nf_ref else "",
            self.a_ref[0],
            self.a_ref[0] * 4 * np.pi,
            self.q2_ref,
            f"^(nf={nf_ref})" if nf_ref else "",
            self.a_ref[1],
            self.a_ref[1] * 4 * np.pi,
        )
        # cache
        self.cache = {}

    @property
    def q2_ref(self):
        """Return reference scale."""
        return self.thresholds.q2_ref

<<<<<<< HEAD
    @classmethod
    def from_dict(cls, theory_card, masses=None):
        r"""Create object from theory dictionary.

        Parameters
        ----------
        theory_card : dict
            theory dictionary
        masses : list
            list of |MSbar| masses squared or None if POLE masses are used

        Returns
        -------
        Couplings
            created object
        """
        # read my values
        # TODO cast to a_s here
        alphas_ref = theory_card["alphas"]
        alphaem_ref = theory_card["alphaem"]
        couplings_ref = np.array([alphas_ref, alphaem_ref])
        nf_ref = theory_card["nfref"]
        q2_alpha = pow(theory_card["Qref"], 2)
        order = theory_card["order"]
        method = couplings_mod_ev(theory_card["ModEv"])
        hqm_scheme = theory_card["HQ"]
        if hqm_scheme not in ["MSBAR", "POLE"]:
            raise ValueError(f"{hqm_scheme} is not implemented, choose POLE or MSBAR")
        # adjust factorization scale / renormalization scale
        fact_to_ren = theory_card["fact_to_ren_scale_ratio"]
        heavy_flavors = "cbt"
        if masses is None:
            masses = np.power(
                [theory_card[f"m{q}"] / fact_to_ren for q in heavy_flavors], 2
            )
        else:
            masses = masses / fact_to_ren**2
        thresholds_ratios = np.power(
            [theory_card[f"k{q}Thr"] for q in heavy_flavors], 2
        )
        max_nf = theory_card["MaxNfAs"]
        if order[1] > 0:
            alphaem_running = theory_card["alphaem_running"]
        else:
            alphaem_running = False
        return cls(
            couplings_ref,
            q2_alpha,
            masses,
            thresholds_ratios,
            order,
            method,
            nf_ref,
            max_nf,
            hqm_scheme,
            alphaem_running,
        )

    def unidimensional_exact(self, beta0, b_vec, u, a_ref, method, rtol):
        """Compute single coupling via decoupled |RGE|.

        Parameters
        ----------
        as_ref : float
            reference alpha_s or alpha
        nf : int
            value of nf for computing alpha_i
        scale_from : float
            reference scale
        scale_to : float
            target scale

        Returns
        -------
        float
            coupling at target scale :math:`a(Q^2)`
        """
        if len(b_vec) == 1:
            return exact_lo(a_ref, beta0, u)

        def rge(_t, a, b_vec):
            rge = -(a**2) * (np.sum([a**k * b for k, b in enumerate(b_vec)]))
            return rge

        res = scipy.integrate.solve_ivp(
            rge,
            (0, beta0 * u),
            (a_ref,),
            args=[b_vec],
            method=method,
            rtol=rtol,
        )
        return res.y[0][-1]

    def compute_exact_alphaem_running(self, a_ref, nf, scale_from, scale_to):
        """Compute couplings via |RGE| with running alphaem.
=======
    def compute_exact(self, a_ref, nf, scale_from, scale_to):
        """Compute couplings via |RGE|.
>>>>>>> e266f663

        Parameters
        ----------
        as_ref : numpy.ndarray
            reference alpha_s and alpha
        nf : int
            value of nf for computing alpha_i
        scale_from : float
            reference scale
        scale_to : float
            target scale

        Returns
        -------
        numpy.ndarray
            couplings at target scale :math:`a(Q^2)`
        """
        # in LO fallback to expanded, as this is the full solution
        u = np.log(scale_to / scale_from)

        if self.order == (1, 0):
            return couplings_expanded_fixed_alphaem(
                self.order, a_ref, nf, scale_from, float(scale_to)
            )

        beta_qcd_vec = [beta_qcd((2, 0), nf)]
        beta_qcd_mix = 0
        beta_qed_mix = 0
        # NLO
        if self.order[0] >= 2:
            beta_qcd_vec.append(beta_qcd((3, 0), nf))
            # NNLO
            if self.order[0] >= 3:
                beta_qcd_vec.append(beta_qcd((4, 0), nf))
                # N3LO
                if self.order[0] >= 4:
                    beta_qcd_vec.append(beta_qcd((5, 0), nf))
        if self.order[1] == 0:
            b_qcd_vec = [
                beta_qcd_vec[i] / beta_qcd_vec[0] for i in range(self.order[0])
            ]
            rge_qcd = self.unidimensional_exact(
                beta_qcd_vec[0],
                b_qcd_vec,
                u,
                a_ref[0],
                method="Radau",
                rtol=1e-6,
            )
            # for order = (qcd, 0) with qcd > 1 we return the exact solution for the QCD RGE
            # while aem is constant
            return np.array([rge_qcd, a_ref[1]])
        if self.order[1] >= 1:
            beta_qed_vec = [beta_qed((0, 2), nf)]
            beta_qcd_mix = beta_qcd((2, 1), nf)
<<<<<<< HEAD
            beta_qed_mix = beta_qed((1, 2), nf)  # order[0] is always at least 1
            if self.order[1] >= 2:
                beta_qed_vec.append(beta_qed((0, 3), nf))
=======
            beta_qed_vec.append(beta_qed((0, 3), nf))

>>>>>>> e266f663
        # integration kernel
        def rge(_t, a, beta_qcd_vec, beta_qcd_mix, beta_qed_vec, beta_qed_mix):
            rge_qcd = -(a[0] ** 2) * (
                np.sum([a[0] ** k * b for k, b in enumerate(beta_qcd_vec)])
                + a[1] * beta_qcd_mix
            )
            rge_qed = -(a[1] ** 2) * (
                np.sum([a[1] ** k * b for k, b in enumerate(beta_qed_vec)])
                + a[0] * beta_qed_mix
            )
            res = np.array([rge_qcd, rge_qed])
            return res

        # let scipy solve
        res = scipy.integrate.solve_ivp(
            rge,
            (0, u),
            a_ref,
            args=[beta_qcd_vec, beta_qcd_mix, beta_qed_vec, beta_qed_mix],
            method="Radau",
            rtol=1e-6,
        )
        return np.array([res.y[0][-1], res.y[1][-1]])

    def compute_exact_fixed_alphaem(self, a_ref, nf, scale_from, scale_to):
        """Compute couplings via |RGE| with fixed alphaem.

        Parameters
        ----------
        as_ref : numpy.ndarray
            reference alpha_s and alpha
        nf : int
            value of nf for computing alpha_i
        scale_from : float
            reference scale
        scale_to : float
            target scale

        Returns
        -------
        numpy.ndarray
            couplings at target scale :math:`a(Q^2)`
        """
        u = np.log(scale_to / scale_from)

        if self.order in [(1, 0), (1, 1)]:
            return couplings_expanded_fixed_alphaem(
                self.order, a_ref, nf, scale_from, float(scale_to)
            )

        beta_vec = [beta_qcd((2, 0), nf)]
        # NLO
        if self.order[0] >= 2:
            beta_vec.append(beta_qcd((3, 0), nf))
            # NNLO
            if self.order[0] >= 3:
                beta_vec.append(beta_qcd((4, 0), nf))
                # N3LO
                if self.order[0] >= 4:
                    beta_vec.append(beta_qcd((5, 0), nf))
        if self.order[1] >= 1:
            beta_vec[0] += a_ref[1] * beta_qcd((2, 1), nf)
        b_vec = [i / beta_vec[0] for i in beta_vec]
        rge_qcd = self.unidimensional_exact(
            beta_vec[0],
            b_vec,
            u,
            a_ref[0],
            method="Radau",
            rtol=1e-6,
        )
        return np.array([rge_qcd, a_ref[1]])

    # TODO : implement decoupled running
    # def compute_exact_decoupled_running(self, a_ref, nf, scale_qcd_from, scale_qed_from, scale_to):
    #     """Compute couplings via |RGE| with running alphaem without the mixed terms.

    #     Parameters
    #     ----------
    #     as_ref : numpy.ndarray
    #         reference alpha_s and alpha
    #     nf : int
    #         value of nf for computing alpha_i
    #     scale_from : float
    #         reference scale
    #     scale_to : float
    #         target scale

    #     Returns
    #     -------
    #     numpy.ndarray
    #         couplings at target scale :math:`a(Q^2)`
    #     """
    #     # when we discard the mixed terms the Qref doesn't have to be the same
    #     u_qcd = np.log(scale_to / scale_qcd_from)
    #     u_qed = np.log(scale_to / scale_qed_from)

    #     # in LO fallback to expanded, as this is the full solution
    #     if self.order == (1, 0):
    #         return couplings_expanded_fixed_alphaem(
    #             self.order, a_ref, nf, scale_qcd_from, float(scale_to)
    #         )

    #     beta_qcd_vec = [beta_qcd((2, 0), nf)]
    #     # NLO
    #     if self.order[0] >= 2:
    #         beta_qcd_vec.append(beta_qcd((3, 0), nf))
    #         # NNLO
    #         if self.order[0] >= 3:
    #             beta_qcd_vec.append(beta_qcd((4, 0), nf))
    #             # N3LO
    #             if self.order[0] >= 4:
    #                 beta_qcd_vec.append(beta_qcd((5, 0), nf))
    #     b_qcd_vec = [
    #         beta_qcd_vec[i] / beta_qcd_vec[0] for i in range(self.order[0])
    #     ]
    #     a_s = self.unidimensional_exact(
    #         beta_qcd_vec[0],
    #         b_qcd_vec,
    #         u_qcd,
    #         a_ref[0],
    #         method="Radau",
    #         rtol=1e-6,
    #     )
    #     if self.order[1] == 0:
    #         # for order = (qcd, 0) with qcd > 1 we return the exact solution for the QCD RGE
    #         # while aem is constant
    #         return np.array([a_s, a_ref[1]])
    #     if self.order[1] >= 1:
    #         beta_qed_vec = [beta_qed((0, 2), nf)]
    #         if self.order[1] >= 2:
    #             beta_qed_vec.append(beta_qed((0, 3), nf))
    #     b_qed_vec = [
    #         beta_qed_vec[i] / beta_qed_vec[0] for i in range(self.order[1])
    #     ]
    #     a_em = self.unidimensional_exact(
    #         beta_qed_vec[0],
    #         b_qed_vec,
    #         u_qed,
    #         a_ref[1],
    #         method="Radau",
    #         rtol=1e-6,
    #     )
    #     return np.array([a_s, a_em])

    def compute_aem_as(self, aem_ref, as_from, as_to, nf):
        """Compute :math:`a_{em}` as a function of :math:`a_s`.

        Parameters
        ----------
        as_to : float
            target a_s
        nf : int
            value of nf for computing alpha_i

        Returns
        -------
        float
            a_em at target a_s :math:`a_em(a_s)`
        """
        if not self.alphaem_running:
            return self.a_ref[1]
        beta_qcd_vec = [beta_qcd((2, 0), nf)]
        beta_qed_vec = []
        beta_qcd_mix = 0
        beta_qed_mix = 0
        # NLO
        if self.order[0] >= 2:
            beta_qcd_vec.append(beta_qcd((3, 0), nf))
            # NNLO
            if self.order[0] >= 3:
                beta_qcd_vec.append(beta_qcd((4, 0), nf))
                # N3LO
                if self.order[0] >= 4:
                    beta_qcd_vec.append(beta_qcd((5, 0), nf))
        if self.order[1] >= 1:
            beta_qed_vec = [beta_qed((0, 2), nf)]
            beta_qcd_mix = beta_qcd((2, 1), nf)
            beta_qed_mix = beta_qed((1, 2), nf)  # order[0] is always at least 1
            if self.order[1] >= 2:
                beta_qed_vec.append(beta_qed((0, 3), nf))

        def rge(_as, a_em, beta_qcd_vec, beta_qcd_mix, beta_qed_vec, beta_qed_mix):
            rge_qed = -(a_em**2) * (
                np.sum([a_em**k * b for k, b in enumerate(beta_qed_vec)])
                + beta_qed_mix * _as
            )
            rge_qcd = -(_as**2) * (
                np.sum([_as**k * b for k, b in enumerate(beta_qcd_vec)])
                + beta_qcd_mix * a_em
            )

            return rge_qed / rge_qcd

        res = scipy.integrate.solve_ivp(
            rge,
            (as_from, as_to),
            (aem_ref,),
            args=[beta_qcd_vec, beta_qcd_mix, beta_qed_vec, beta_qed_mix],
            method="Radau",
            rtol=1e-6,
        )
        return res.y[0][-1]

    # TODO : implement decoupled running
    # def compute_aem_as_decoupled(self, aem_ref, as_from, as_to, nf):
    #     """Compute :math:`a_{em}` as a function of :math:`a_s` with no mixing terms.

    #     Parameters
    #     ----------
    #     as_to : float
    #         target a_s
    #     nf : int
    #         value of nf for computing alpha_i

    #     Returns
    #     -------
    #     float
    #         a_em at target a_s :math:`a_em(a_s)`
    #     """
    #     if not self.alphaem_running:
    #         return self.a_ref[1]
    #     beta_qcd_vec = [beta_qcd((2, 0), nf)]
    #     beta_qed_vec = []
    #     # NLO
    #     if self.order[0] >= 2:
    #         beta_qcd_vec.append(beta_qcd((3, 0), nf))
    #         # NNLO
    #         if self.order[0] >= 3:
    #             beta_qcd_vec.append(beta_qcd((4, 0), nf))
    #             # N3LO
    #             if self.order[0] >= 4:
    #                 beta_qcd_vec.append(beta_qcd((5, 0), nf))
    #     if self.order[1] >= 1:
    #         beta_qed_vec = [beta_qed((0, 2), nf)]
    #         if self.order[1] >= 2:
    #             beta_qed_vec.append(beta_qed((0, 3), nf))

    #     def rge(_as, a_em, beta_qcd_vec, beta_qed_vec):
    #         rge_qed = -(a_em**2) * (
    #             np.sum([a_em**k * b for k, b in enumerate(beta_qed_vec)])
    #         )
    #         rge_qcd = -(_as**2) * (
    #             np.sum([_as**k * b for k, b in enumerate(beta_qcd_vec)])
    #         )

    #         return rge_qed / rge_qcd

    #     res = scipy.integrate.solve_ivp(
    #         rge,
    #         (as_from, as_to),
    #         (aem_ref,),
    #         args=[beta_qcd_vec, beta_qed_vec],
    #         method="Radau",
    #         rtol=1e-6,
    #     )
    #     return res.y[0][-1]

    def compute(self, a_ref, nf, scale_from, scale_to):
        """Compute actual couplings.

        This is a wrapper in order to pass the computation to the corresponding method
        (depending on the calculation method).

        Parameters
        ----------
        a_ref : numpy.ndarray
            reference a
        nf : int
            value of nf for computing alpha
        scale_from : float
            reference scale
        scale_to : float
            target scale

        Returns
        -------
        numpy.ndarray
            couplings at target scale :math:`a(Q^2)`
        """
        key = (float(a_ref[0]), float(a_ref[1]), nf, scale_from, float(scale_to))
        try:
            return self.cache[key].copy()
        except KeyError:
            # at the moment everything is expanded - and type has been checked in the constructor
            if self.method == "exact":
                if self.alphaem_running:
                    a_new = self.compute_exact_alphaem_running(
                        a_ref.astype(float), nf, scale_from, scale_to
                    )
                else:
                    a_new = self.compute_exact_fixed_alphaem(
                        a_ref.astype(float), nf, scale_from, scale_to
                    )
            else:
                if self.alphaem_running:
                    a_new = couplings_expanded_alphaem_running(
                        self.order, a_ref.astype(float), nf, scale_from, float(scale_to)
                    )
                else:
                    a_new = couplings_expanded_fixed_alphaem(
                        self.order, a_ref.astype(float), nf, scale_from, float(scale_to)
                    )
            self.cache[key] = a_new.copy()
            return a_new

    def a(
        self,
        scale_to,
        fact_scale=None,
        nf_to=None,
    ):
        r"""Compute couplings :math:`a_i(\mu_R^2) = \frac{\alpha_i(\mu_R^2)}{4\pi}`.

        Parameters
        ----------
        scale_to : float
            final scale to evolve to :math:`\mu_R^2`
        fact_scale : float
            factorization scale (if different from final scale)

        Returns
        -------
        numpy.ndarray
            couplings :math:`a_i(\mu_R^2) = \frac{\alpha_i(\mu_R^2)}{4\pi}`
        """
        # Set up the path to follow in order to go from q2_0 to q2_ref
        final_a = self.a_ref.copy()
        path = self.thresholds.path(scale_to, nf_to)
        is_downward = thresholds.is_downward_path(path)
        shift = thresholds.flavor_shift(is_downward)

        # as a default assume mu_F^2 = mu_R^2
        if fact_scale is None:
            fact_scale = scale_to
        for k, seg in enumerate(path):
            # skip a very short segment, but keep the matching
            if not np.isclose(seg.q2_from, seg.q2_to):
                new_a = self.compute(final_a, seg.nf, seg.q2_from, seg.q2_to)
            else:
                new_a = final_a
            # apply matching conditions: see hep-ph/9706430
            # - if there is yet a step to go
            if k < len(path) - 1:
                # q2_to is the threshold value
                L = np.log(scale_to / fact_scale) + np.log(
                    self.thresholds.thresholds_ratios[seg.nf - shift]
                )
                m_coeffs = (
                    compute_matching_coeffs_down(self.hqm_scheme, seg.nf - 1)
                    if is_downward
                    else compute_matching_coeffs_up(self.hqm_scheme, seg.nf)
                )
                fact = 1.0
                # shift
                for n in range(1, self.order[0]):
                    for l_pow in range(n + 1):
                        fact += new_a[0] ** n * L**l_pow * m_coeffs[n, l_pow]
                new_a[0] *= fact
            final_a = new_a
        return final_a

    def a_s(self, scale_to, fact_scale=None, nf_to=None):
        r"""Compute coupling :math:`a_s(\mu_R^2) = \frac{\alpha_s(\mu_R^2)}{4\pi}`.

        Parameters
        ----------
        scale_to : float
            final scale to evolve to :math:`\mu_R^2`
        fact_scale : float
            factorization scale (if different from final scale)

        Returns
        -------
        a_s : float
            couplings :math:`a_s(\mu_R^2) = \frac{\alpha_s(\mu_R^2)}{4\pi}`
        """
        return self.a(scale_to, fact_scale, nf_to)[0]

    def a_em(self, scale_to, fact_scale=None, nf_to=None):
        r"""Compute coupling :math:`a_em(\mu_R^2) = \frac{\alpha_em(\mu_R^2)}{4\pi}`.

        Parameters
        ----------
        scale_to : float
            final scale to evolve to :math:`\mu_R^2`
        fact_scale : float
            factorization scale (if different from final scale)

        Returns
        -------
        a_em : float
            couplings :math:`a_em(\mu_R^2) = \frac{\alpha_em(\mu_R^2)}{4\pi}`
        """
        return self.a(scale_to, fact_scale, nf_to)[1]


def compute_matching_coeffs_up(mass_scheme, nf):
    r"""Compute the upward matching coefficients.

    The matching coefficients :cite:`Schroder:2005hy,Chetyrkin:2005ia,Vogt:2004ns`
    are normalized at threshold when moving to a regime with *more* flavors.

    We follow notation of :cite:`Vogt:2004ns` (eq 2.43) for POLE masses.

    The *inverse* |MSbar| values instead are given in :cite:`Schroder:2005hy` (eq 3.1)
    multiplied by a factor of 4 (and 4^2 ...).

    .. math::
        a_s^{(n_l+1)} = a_s^{(n_l)} + \sum\limits_{n=1} (a_s^{(n_l)})^n
                                \sum\limits_{k=0}^n c_{nl} \log(\mu_R^2/\mu_F^2)

    Parameters
    ----------
    mass_scheme : str
        Heavy quark mass scheme: "POLE" or "MSBAR"
    nf : int
        number of active flavors in the lower patch

    Returns
    -------
    numpy.ndarray
        forward matching coefficient matrix
    """
    matching_coeffs_up = np.zeros((4, 4))
    if mass_scheme == "MSBAR":
        matching_coeffs_up[2, 0] = -22.0 / 9.0
        matching_coeffs_up[2, 1] = 22.0 / 3.0

        # c30 = -d30
        matching_coeffs_up[3, 0] = -62.2116 + 5.4177 * nf
        # c31 = -d31 + 5 c11 * c20
        matching_coeffs_up[3, 1] = 365.0 / 3.0 - 67.0 / 9.0 * nf
        matching_coeffs_up[3, 2] = 109.0 / 3.0 + 16.0 / 9.0 * nf

    elif mass_scheme == "POLE":
        matching_coeffs_up[2, 0] = 14.0 / 3.0
        matching_coeffs_up[2, 1] = 38.0 / 3.0
        matching_coeffs_up[3, 0] = 340.729 - 16.7981 * nf
        matching_coeffs_up[3, 1] = 8941.0 / 27.0 - 409.0 / 27.0 * nf
        matching_coeffs_up[3, 2] = 511.0 / 9.0

    matching_coeffs_up[1, 1] = 4.0 / 3.0 * constants.TR
    matching_coeffs_up[2, 2] = 4.0 / 9.0
    matching_coeffs_up[3, 3] = 8.0 / 27.0

    return matching_coeffs_up


# inversion of the matching coefficients
def compute_matching_coeffs_down(mass_scheme, nf):
    """Compute the downward matching coefficients.

    This is the inverse function to :meth:`compute_matching_coeffs_up`.

    Parameters
    ----------
    mass_scheme : str
        Heavy quark mass scheme: "POLE" or "MSBAR"
    nf : int
        number of active flavors in the lower patch

    Returns
    -------
    numpy.ndarray
        downward matching coefficient matrix
    """
    c_up = compute_matching_coeffs_up(mass_scheme, nf)
    return invert_matching_coeffs(c_up)


def invert_matching_coeffs(c_up):
    """Compute the perturbative inverse of the matching conditions.

    They can be obtained e.g. via Mathematica by:

    .. code-block:: Mathematica

        Module[{f, g, l, sol},
            f[a_] := a + Sum[d[n, k]*L^k*a^(1 + n), {n, 3}, {k, 0, n}];
            g[a_] := a + Sum[c[n, k]*L^k*a^(1 + n), {n, 3}, {k, 0, n}] /. {c[1, 0] -> 0};
            l = CoefficientList[Normal@Series[f[g[a]], {a, 0, 5}], {a, L}];
            sol = First@
                Solve[{l[[3]] == 0, l[[4]] == 0, l[[5]] == 0},
                Flatten@Table[d[n, k], {n, 3}, {k, 0, n}]];
            Do[Print@r, {r, sol}];
            Print@Series[f[g[a]] /. sol, {a, 0, 5}];
            Print@Series[g[f[a]] /. sol, {a, 0, 5}];
        ]

    Parameters
    ----------
    c_up : numpy.ndarray
        forward matching coefficient matrix

    Returns
    -------
    numpy.ndarray
        downward matching coefficient matrix
    """
    matching_coeffs_down = np.zeros_like(c_up)
    matching_coeffs_down[1, 1] = -c_up[1, 1]
    matching_coeffs_down[2, 0] = -c_up[2, 0]
    matching_coeffs_down[2, 1] = -c_up[2, 1]
    matching_coeffs_down[2, 2] = 2.0 * c_up[1, 1] ** 2 - c_up[2, 2]
    matching_coeffs_down[3, 0] = -c_up[3, 0]
    matching_coeffs_down[3, 1] = 5 * c_up[1, 1] * c_up[2, 0] - c_up[3, 1]
    matching_coeffs_down[3, 2] = 5 * c_up[1, 1] * c_up[2, 1] - c_up[3, 2]
    matching_coeffs_down[3, 3] = (
        -5 * c_up[1, 1] ** 3 + 5 * c_up[1, 1] * c_up[2, 2] - c_up[3, 3]
    )
    return matching_coeffs_down<|MERGE_RESOLUTION|>--- conflicted
+++ resolved
@@ -8,6 +8,7 @@
 
 """
 import logging
+from math import nan
 from typing import List
 
 import numba as nb
@@ -427,39 +428,6 @@
 
     def __init__(
         self,
-<<<<<<< HEAD
-        couplings_ref,
-        scale_ref,
-        masses,
-        thresholds_ratios,
-        order=(1, 0),
-        method="exact",
-        nf_ref=None,
-        max_nf=None,
-        hqm_scheme="POLE",
-        alphaem_running=False,
-    ):
-        # Sanity checks
-        if couplings_ref[0] <= 0:
-            raise ValueError(f"alpha_s_ref has to be positive - got {couplings_ref[0]}")
-        if couplings_ref[1] <= 0:
-            raise ValueError(
-                f"alpha_em_ref has to be positive - got {couplings_ref[1]}"
-            )
-        if scale_ref <= 0:
-            raise ValueError(f"scale_ref has to be positive - got {scale_ref}")
-        if order[0] not in [1, 2, 3, 4]:
-            raise NotImplementedError(
-                "QCD perturbative order must be at least 1 and at most 4"
-            )
-        if order[1] not in [0, 1, 2]:
-            raise NotImplementedError("a_em beyond NLO is not implemented")
-        self.order = tuple(order)
-        if method not in ["expanded", "exact"]:
-            raise ValueError(f"Unknown method {method}")
-        self.method = method
-        self.alphaem_running = alphaem_running
-=======
         couplings: CouplingsRef,
         order: Order,
         method: CouplingEvolutionMethod,
@@ -475,7 +443,7 @@
         assert_positive("alpha_s_ref", couplings.alphas.value)
         assert_positive("alpha_em_ref", couplings.alphaem.value)
         assert_positive("scale_ref", couplings.alphas.scale)
-        if order[0] not in [0, 1, 2, 3, 4]:
+        if order[0] not in [1, 2, 3, 4]:
             raise NotImplementedError("a_s beyond N3LO is not implemented")
         if order[1] not in [0, 1, 2]:
             raise NotImplementedError("a_em beyond NLO is not implemented")
@@ -488,7 +456,7 @@
         max_nf = couplings.max_num_flavs
         matchings = list(thresholds_ratios)
         scheme_name = hqm_scheme.name
->>>>>>> e266f663
+        self.alphaem_running = False if couplings.alphaem.scale is nan else True
 
         # create new threshold object
         self.a_ref = np.array(couplings.values) / 4.0 / np.pi  # convert to a_s and a_em
@@ -520,65 +488,6 @@
         """Return reference scale."""
         return self.thresholds.q2_ref
 
-<<<<<<< HEAD
-    @classmethod
-    def from_dict(cls, theory_card, masses=None):
-        r"""Create object from theory dictionary.
-
-        Parameters
-        ----------
-        theory_card : dict
-            theory dictionary
-        masses : list
-            list of |MSbar| masses squared or None if POLE masses are used
-
-        Returns
-        -------
-        Couplings
-            created object
-        """
-        # read my values
-        # TODO cast to a_s here
-        alphas_ref = theory_card["alphas"]
-        alphaem_ref = theory_card["alphaem"]
-        couplings_ref = np.array([alphas_ref, alphaem_ref])
-        nf_ref = theory_card["nfref"]
-        q2_alpha = pow(theory_card["Qref"], 2)
-        order = theory_card["order"]
-        method = couplings_mod_ev(theory_card["ModEv"])
-        hqm_scheme = theory_card["HQ"]
-        if hqm_scheme not in ["MSBAR", "POLE"]:
-            raise ValueError(f"{hqm_scheme} is not implemented, choose POLE or MSBAR")
-        # adjust factorization scale / renormalization scale
-        fact_to_ren = theory_card["fact_to_ren_scale_ratio"]
-        heavy_flavors = "cbt"
-        if masses is None:
-            masses = np.power(
-                [theory_card[f"m{q}"] / fact_to_ren for q in heavy_flavors], 2
-            )
-        else:
-            masses = masses / fact_to_ren**2
-        thresholds_ratios = np.power(
-            [theory_card[f"k{q}Thr"] for q in heavy_flavors], 2
-        )
-        max_nf = theory_card["MaxNfAs"]
-        if order[1] > 0:
-            alphaem_running = theory_card["alphaem_running"]
-        else:
-            alphaem_running = False
-        return cls(
-            couplings_ref,
-            q2_alpha,
-            masses,
-            thresholds_ratios,
-            order,
-            method,
-            nf_ref,
-            max_nf,
-            hqm_scheme,
-            alphaem_running,
-        )
-
     def unidimensional_exact(self, beta0, b_vec, u, a_ref, method, rtol):
         """Compute single coupling via decoupled |RGE|.
 
@@ -617,10 +526,6 @@
 
     def compute_exact_alphaem_running(self, a_ref, nf, scale_from, scale_to):
         """Compute couplings via |RGE| with running alphaem.
-=======
-    def compute_exact(self, a_ref, nf, scale_from, scale_to):
-        """Compute couplings via |RGE|.
->>>>>>> e266f663
 
         Parameters
         ----------
@@ -676,14 +581,9 @@
         if self.order[1] >= 1:
             beta_qed_vec = [beta_qed((0, 2), nf)]
             beta_qcd_mix = beta_qcd((2, 1), nf)
-<<<<<<< HEAD
             beta_qed_mix = beta_qed((1, 2), nf)  # order[0] is always at least 1
             if self.order[1] >= 2:
                 beta_qed_vec.append(beta_qed((0, 3), nf))
-=======
-            beta_qed_vec.append(beta_qed((0, 3), nf))
-
->>>>>>> e266f663
         # integration kernel
         def rge(_t, a, beta_qcd_vec, beta_qcd_mix, beta_qed_vec, beta_qed_mix):
             rge_qcd = -(a[0] ** 2) * (
