--- conflicted
+++ resolved
@@ -1,9 +1,4 @@
-<<<<<<< HEAD
-# -*- coding: utf-8 -*-
-"""EKO main module.
-=======
-"""Evolution Kernel Operators."""
->>>>>>> ed486023
+"""Evolution Kernel Operators.
 
 Please refer to our documentation for a full overview of the possibilities.
 """
