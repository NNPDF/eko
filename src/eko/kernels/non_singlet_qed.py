--- conflicted
+++ resolved
@@ -9,13 +9,8 @@
 
 
 @nb.njit(cache=True)
-<<<<<<< HEAD
-def as1aem1(gamma_ns, a1, a0, aem, nf, mu2_to, mu2_from):
-    """O(as1aem1) non-singlet exact EKO.
-=======
 def contract_gammas(gamma_ns, aem):
     """Contract anomalous dimension along the QED axis.
->>>>>>> 1d1c1f30
 
     Parameters
     ----------
@@ -36,14 +31,8 @@
 
 
 @nb.njit(cache=True)
-<<<<<<< HEAD
-def as1aem2(gamma_ns, a1, a0, aem, nf, mu2_to, mu2_from):
-    """
-    O(as1aem2) non-singlet exact EKO.
-=======
 def apply_qed(gamma_pure_qed, mu2_from, mu2_to):
     """Apply pure QED evolution to QCD kernel.
->>>>>>> 1d1c1f30
 
     Parameters
     ----------
@@ -89,8 +78,7 @@
 
 
 @nb.njit(cache=True)
-<<<<<<< HEAD
-def as2aem1_expanded(gamma_ns, a1, a0, aem, nf, mu2_to, mu2_from):
+def as2_exact(gamma_ns, a1, a0, beta):
     """O(as2aem1) non-singlet exact EKO.
 
     Parameters
@@ -111,20 +99,37 @@
     e_ns^1 : complex
         O(as2aem1) non-singlet exact EKO
     """
-    return np.exp(
-        (gamma_ns[1, 0] + aem * gamma_ns[1, 1]) * ei.j13_expanded(a1, a0, aem, nf)
-        + gamma_ns[2, 0] * ei.j23_expanded(a1, a0, aem, nf)
-        + aem * gamma_ns[0, 1] * np.log(mu2_from / mu2_to)
-    )
-
-
-@nb.njit(cache=True)
-def as2aem2_exact(gamma_ns, a1, a0, aem, nf, mu2_to, mu2_from):
-    """O(as2aem2) non-singlet exact EKO.
-=======
-def as2_exact(gamma_ns, a1, a0, beta):
+    return ns.nlo_exact(gamma_ns, a1, a0, beta)
+
+
+@nb.njit(cache=True)
+def as3_exact(gamma_ns, a1, a0, beta):
+    """O(as3aem1) non-singlet exact EKO.
+
+    Parameters
+    ----------
+    gamma_ns : numpy.ndarray
+        non-singlet anomalous dimensions
+    a1 : float
+        target coupling value
+    a0 : float
+        initial coupling value
+    aem : float
+            electromagnetic coupling value
+    nf : int
+        number of active flavors
+
+    Returns
+    -------
+    e_ns^2 : complex
+        O(as3aem1) non-singlet exact EKO
+    """
+    return ns.nnlo_exact(gamma_ns, a1, a0, beta)
+
+
+@nb.njit(cache=True)
+def as2_expanded(gamma_ns, a1, a0, beta):
     """O(as2aem1) non-singlet exact EKO.
->>>>>>> 1d1c1f30
 
     Parameters
     ----------
@@ -144,44 +149,11 @@
     e_ns^1 : complex
         O(as2aem1) non-singlet exact EKO
     """
-    return ns.nlo_exact(gamma_ns, a1, a0, beta)
-
-
-@nb.njit(cache=True)
-<<<<<<< HEAD
-def as2aem2_expanded(gamma_ns, a1, a0, aem, nf, mu2_to, mu2_from):
-    """O(as2aem2) non-singlet exact EKO.
-
-    Parameters
-    ----------
-    gamma_ns : numpy.ndarray
-        non-singlet anomalous dimensions
-    a1 : float
-        target coupling value
-    a0 : float
-        initial coupling value
-    aem : float
-        electromagnetic coupling value
-    nf : int
-        number of active flavors
-
-    Returns
-    -------
-    e_ns^1 : complex
-        O(as2aem2) non-singlet exact EKO
-    """
-    return np.exp(
-        (gamma_ns[1, 0] + aem * gamma_ns[1, 1]) * ei.j13_expanded(a1, a0, aem, nf)
-        + gamma_ns[2, 0] * ei.j23_expanded(a1, a0, aem, nf)
-        + (aem * gamma_ns[0, 1] + aem**2 * gamma_ns[0, 2]) * np.log(mu2_from / mu2_to)
-    )
-
-
-@nb.njit(cache=True)
-def as3aem1_exact(gamma_ns, a1, a0, aem, nf, mu2_to, mu2_from):
-=======
-def as3_exact(gamma_ns, a1, a0, beta):
->>>>>>> 1d1c1f30
+    return ns.nlo_expanded(gamma_ns, a1, a0, beta)
+
+
+@nb.njit(cache=True)
+def as3_expanded(gamma_ns, a1, a0, beta):
     """O(as3aem1) non-singlet exact EKO.
 
     Parameters
@@ -202,122 +174,13 @@
     e_ns^2 : complex
         O(as3aem1) non-singlet exact EKO
     """
-<<<<<<< HEAD
-    return np.exp(
-        (gamma_ns[1, 0] + aem * gamma_ns[1, 1]) * ei.j14_exact(a1, a0, aem, nf)
-        + gamma_ns[2, 0] * ei.j24_exact(a1, a0, aem, nf)
-        + gamma_ns[3, 0] * ei.j34_exact(a1, a0, aem, nf)
-        + aem * gamma_ns[0, 1] * np.log(mu2_from / mu2_to)
-    )
-
-
-@nb.njit(cache=True)
-def as3aem1_expanded(gamma_ns, a1, a0, aem, nf, mu2_to, mu2_from):
-    """O(as3aem1) non-singlet exact EKO.
-
-    Parameters
-    ----------
-    gamma_ns : numpy.ndarray
-        non-singlet anomalous dimensions
-    a1 : float
-        target coupling value
-    a0 : float
-        initial coupling value
-    aem : float
-            electromagnetic coupling value
-    nf : int
-        number of active flavors
-
-    Returns
-    -------
-    e_ns^2 : complex
-        O(as3aem1) non-singlet exact EKO
-    """
-    return np.exp(
-        (gamma_ns[1, 0] + aem * gamma_ns[1, 1]) * ei.j14_expanded(a1, a0, aem, nf)
-        + gamma_ns[2, 0] * ei.j24_expanded(a1, a0, aem, nf)
-        + gamma_ns[3, 0] * ei.j34_expanded(a1, a0, aem, nf)
-        + aem * gamma_ns[0, 1] * np.log(mu2_from / mu2_to)
-    )
-
-
-@nb.njit(cache=True)
-def as3aem2_exact(gamma_ns, a1, a0, aem, nf, mu2_to, mu2_from):
-    """
-    O(as3aem2) non-singlet exact EKO.
-
-    Parameters
-    ----------
-    gamma_ns : numpy.ndarray
-        non-singlet anomalous dimensions
-    a1 : float
-        target coupling value
-    a0 : float
-        initial coupling value
-    aem : float
-        electromagnetic coupling value
-    nf : int
-        number of active flavors
-
-    Returns
-    -------
-    e_ns^2 : complex
-        O(as3aem2) non-singlet exact EKO
-    """
-    return np.exp(
-        (gamma_ns[1, 0] + aem * gamma_ns[1, 1]) * ei.j14_exact(a1, a0, aem, nf)
-        + gamma_ns[2, 0] * ei.j24_exact(a1, a0, aem, nf)
-        + gamma_ns[3, 0] * ei.j34_exact(a1, a0, aem, nf)
-        + (aem * gamma_ns[0, 1] + aem**2 * gamma_ns[0, 2]) * np.log(mu2_from / mu2_to)
-    )
-=======
-    return ns.nnlo_exact(gamma_ns, a1, a0, beta)
->>>>>>> 1d1c1f30
-
-
-@nb.njit(cache=True)
-def as3aem2_expanded(gamma_ns, a1, a0, aem, nf, mu2_to, mu2_from):
-    """
-    O(as3aem2) non-singlet exact EKO.
-
-    Parameters
-    ----------
-    gamma_ns : numpy.ndarray
-        non-singlet anomalous dimensions
-    a1 : float
-        target coupling value
-    a0 : float
-        initial coupling value
-    aem : float
-        electromagnetic coupling value
-    nf : int
-        number of active flavors
-
-    Returns
-    -------
-    e_ns^2 : complex
-        O(as3aem2) non-singlet exact EKO
-    """
-    return np.exp(
-        (gamma_ns[1, 0] + aem * gamma_ns[1, 1]) * ei.j14_expanded(a1, a0, aem, nf)
-        + gamma_ns[2, 0] * ei.j24_expanded(a1, a0, aem, nf)
-        + gamma_ns[3, 0] * ei.j34_expanded(a1, a0, aem, nf)
-        + (aem * gamma_ns[0, 1] + aem**2 * gamma_ns[0, 2]) * np.log(mu2_from / mu2_to)
-    )
-
-
-@nb.njit(cache=True)
-def eko_truncated(
-    gamma_ns,
-    a1,
-    a0,
-    nf,
-    order,
-    ev_op_iterations,
-    aem_list,
-    mu2_to,
-    mu2_from,
-):
+    return ns.nnlo_expanded(gamma_ns, a1, a0, beta)
+
+
+# For eko_truncated and eko_ordered_truncated is not sufficient
+# to call the non_singlet ones with the new gamma, but they have to be reimplemented
+@nb.njit(cache=True)
+def eko_truncated(gamma_ns, a1, a0, beta, order, ev_op_iterations):
     """|NLO|, |NNLO| or |N3LO| non-singlet truncated EKO.
 
     Parameters
@@ -341,34 +204,37 @@
         non-singlet truncated EKO
 
     """
-    a_steps = utils.geomspace(a0, a1, 1 + ev_op_iterations)
-    gamma_qcd = gamma_ns[1:, 0]
-    U = U_vec(gamma_qcd, nf, order)
-    e = 1.0
-    al = a_steps[0]
-    fact = U[0]
-    for step in range(1, ev_op_iterations + 1):
-        ah = a_steps[step]
-        aem = aem_list[step - 1]
-        gamma_qed = 0.0
-        for j in range(order[1] + 1):
-            gamma_qed += aem**j * gamma_ns[0, j]
-        e0 = lo_exact(gamma_qcd, ah, al, nf)
-        if order[0] >= 2:
-            fact += U[1] * (ah - al)
-        if order[0] >= 3:
-            fact += +U[2] * ah**2 - ah * al * U[1] ** 2 + al**2 * (U[1] ** 2 - U[2])
-        if order[0] >= 4:
-            fact += (
-                +(ah**3) * U[3]
-                - ah**2 * al * U[2] * U[1]
-                + ah * al**2 * U[1] * (U[1] ** 2 - U[2])
-                - al**3 * (U[1] ** 3 - 2 * U[1] * U[2] + U[3])
-            )
-        fact += gamma_qed * np.log(mu2_from / mu2_to)
-        e *= e0 * fact
-        al = ah
-    return e
+    raise NotImplementedError("eko_truncated for qed is not implemented yet")
+    # return ns.eko_truncated(gamma_ns, a1, a0, beta, order, ev_op_iterations)
+
+
+@nb.njit(cache=True)
+def eko_ordered_truncated(gamma_ns, a1, a0, beta, order, ev_op_iterations):
+    """|NLO|, |NNLO| or |N3LO| non-singlet truncated EKO.
+
+    Parameters
+    ----------
+    gamma_ns : numpy.ndarray
+        non-singlet anomalous dimensions
+    a1 : float
+        target coupling value
+    a0 : float
+        initial coupling value
+    nf : int
+        number of active flavors
+    order : tuple(int,int)
+        perturbative order
+    ev_op_iterations : int
+        number of evolution steps
+
+    Returns
+    -------
+    complex
+        non-singlet truncated EKO
+
+    """
+    raise NotImplementedError("eko_ordered_truncated for qed is not implemented yet")
+    # return ns.eko_ordered_truncated(gamma_ns, a1, a0, beta, order, ev_op_iterations)
 
 
 @nb.njit(cache=True)
@@ -415,23 +281,50 @@
     e_ns : complex
         non-singlet EKO
     """
-    if method == "truncated":
-        return eko_truncated(
-            gamma_ns, a1, a0, nf, order, ev_op_iterations, aem_list, mu2_to, mu2_from
-        )
     if not alphaem_running:
+        aem = aem_list[0]
+        if method == "ordered-truncated":
+            return fixed_alphaem_ordered_truncated(
+                gamma_ns, a1, a0, aem, nf, order, mu2_to, mu2_from, ev_op_iterations
+            )
+        if method == "truncated":
+            return fixed_alphaem_truncated(
+                gamma_ns, a1, a0, aem, nf, order, mu2_to, mu2_from, ev_op_iterations
+            )
         if method in [
             "iterate-expanded",
             "decompose-expanded",
             "perturbative-expanded",
         ]:
             return fixed_alphaem_expanded(
-                order, gamma_ns, a1, a0, aem_list[0], nf, mu2_to, mu2_from
+                order, gamma_ns, a1, a0, aem, nf, mu2_to, mu2_from
             )
-        return fixed_alphaem_exact(
-            order, gamma_ns, a1, a0, aem_list[0], nf, mu2_to, mu2_from
-        )
+        return fixed_alphaem_exact(order, gamma_ns, a1, a0, aem, nf, mu2_to, mu2_from)
     else:
+        if method == "ordered-truncated":
+            return running_alphaem_ordered_truncated(
+                gamma_ns,
+                a1,
+                a0,
+                aem_list,
+                nf,
+                order,
+                mu2_to,
+                mu2_from,
+                ev_op_iterations,
+            )
+        if method == "truncated":
+            return running_alphaem_truncated(
+                gamma_ns,
+                a1,
+                a0,
+                aem_list,
+                nf,
+                order,
+                mu2_to,
+                mu2_from,
+                ev_op_iterations,
+            )
         if method in [
             "iterate-expanded",
             "decompose-expanded",
@@ -477,23 +370,6 @@
     e_ns : complex
         non-singlet EKO
     """
-<<<<<<< HEAD
-    if order[1] == 1:
-        if order[0] == 1:
-            return as1aem1(gamma_ns, a1, a0, aem, nf, mu2_to, mu2_from)
-        if order[0] == 2:
-            return as2aem1_exact(gamma_ns, a1, a0, aem, nf, mu2_to, mu2_from)
-        if order[0] == 3:
-            return as3aem1_exact(gamma_ns, a1, a0, aem, nf, mu2_to, mu2_from)
-    if order[1] == 2:
-        if order[0] == 1:
-            return as1aem2(gamma_ns, a1, a0, aem, nf, mu2_to, mu2_from)
-        if order[0] == 2:
-            return as2aem2_exact(gamma_ns, a1, a0, aem, nf, mu2_to, mu2_from)
-        if order[0] == 3:
-            return as3aem2_exact(gamma_ns, a1, a0, aem, nf, mu2_to, mu2_from)
-    raise NotImplementedError("Selected order is not implemented")
-=======
     betalist = [beta.beta_qcd((2 + i, 0), nf) for i in range(order[0])]
     betalist[0] += aem * beta.beta_qcd((2, 1), nf)
     gamma_ns_list = contract_gammas(gamma_ns, aem)
@@ -506,7 +382,6 @@
     else:
         raise NotImplementedError("Selected order is not implemented")
     return qcd_only * apply_qed(gamma_ns_list[0], mu2_from, mu2_to)
->>>>>>> 1d1c1f30
 
 
 @nb.njit(cache=True)
@@ -533,21 +408,18 @@
     e_ns : complex
         non-singlet EKO
     """
-    if order[1] == 1:
-        if order[0] == 1:
-            return as1aem1(gamma_ns, a1, a0, aem, nf, mu2_to, mu2_from)
-        if order[0] == 2:
-            return as2aem1_expanded(gamma_ns, a1, a0, aem, nf, mu2_to, mu2_from)
-        if order[0] == 3:
-            return as3aem1_expanded(gamma_ns, a1, a0, aem, nf, mu2_to, mu2_from)
-    if order[1] == 2:
-        if order[0] == 1:
-            return as1aem2(gamma_ns, a1, a0, aem, nf, mu2_to, mu2_from)
-        if order[0] == 2:
-            return as2aem2_expanded(gamma_ns, a1, a0, aem, nf, mu2_to, mu2_from)
-        if order[0] == 3:
-            return as3aem2_expanded(gamma_ns, a1, a0, aem, nf, mu2_to, mu2_from)
-    raise NotImplementedError("Selected order is not implemented")
+    betalist = [beta.beta_qcd((2 + i, 0), nf) for i in range(order[0])]
+    betalist[0] += aem * beta.beta_qcd((2, 1), nf)
+    gamma_ns_list = contract_gammas(gamma_ns, aem)
+    if order[0] == 1:
+        qcd_only = as1_exact(gamma_ns_list[1:], a1, a0, betalist)
+    elif order[0] == 2:
+        qcd_only = as2_expanded(gamma_ns_list[1:], a1, a0, betalist)
+    elif order[0] == 3:
+        qcd_only = as3_expanded(gamma_ns_list[1:], a1, a0, betalist)
+    else:
+        raise NotImplementedError("Selected order is not implemented")
+    return qcd_only * apply_qed(gamma_ns_list[0], mu2_from, mu2_to)
 
 
 @nb.njit(cache=True)
@@ -583,192 +455,6 @@
     betalist = [beta.beta_qcd((2 + i, 0), nf) for i in range(order[0])]
     # For the moment implemented in this way to make numba compile it
     # TODO : implement it with np.prod in a way that numba compiles it
-<<<<<<< HEAD
-    if order[1] == 1:
-        if order[0] == 1:
-            for step in range(1, ev_op_iterations + 1):
-                res *= as1aem1(
-                    gamma_ns,
-                    a_steps[step],
-                    a_steps[step - 1],
-                    aem_list[step - 1],
-                    nf,
-                    mu2_to,
-                    mu2_from,
-                )
-            return res
-        if order[0] == 2:
-            for step in range(1, ev_op_iterations + 1):
-                res *= as2aem1_exact(
-                    gamma_ns,
-                    a_steps[step],
-                    a_steps[step - 1],
-                    aem_list[step - 1],
-                    nf,
-                    mu2_to,
-                    mu2_from,
-                )
-            return res
-        if order[0] == 3:
-            for step in range(1, ev_op_iterations + 1):
-                res *= as3aem1_exact(
-                    gamma_ns,
-                    a_steps[step],
-                    a_steps[step - 1],
-                    aem_list[step - 1],
-                    nf,
-                    mu2_to,
-                    mu2_from,
-                )
-            return res
-    if order[1] == 2:
-        if order[0] == 1:
-            for step in range(1, ev_op_iterations + 1):
-                res *= as1aem2(
-                    gamma_ns,
-                    a_steps[step],
-                    a_steps[step - 1],
-                    aem_list[step - 1],
-                    nf,
-                    mu2_to,
-                    mu2_from,
-                )
-            return res
-        if order[0] == 2:
-            for step in range(1, ev_op_iterations + 1):
-                res *= as2aem2_exact(
-                    gamma_ns,
-                    a_steps[step],
-                    a_steps[step - 1],
-                    aem_list[step - 1],
-                    nf,
-                    mu2_to,
-                    mu2_from,
-                )
-            return res
-        if order[0] == 3:
-            for step in range(1, ev_op_iterations + 1):
-                res *= as3aem2_exact(
-                    gamma_ns,
-                    a_steps[step],
-                    a_steps[step - 1],
-                    aem_list[step - 1],
-                    nf,
-                    mu2_to,
-                    mu2_from,
-                )
-            return res
-    raise NotImplementedError("Selected order is not implemented")
-
-
-@nb.njit(cache=True)
-def running_alphaem_expanded(
-    order, gamma_ns, a1, a0, aem_list, nf, ev_op_iterations, mu2_to, mu2_from
-):
-    """Compute exact solution for running alphaem.
-
-    Parameters
-    ----------
-    order : tuple(int,int)
-        perturbation order
-    gamma_ns : numpy.ndarray
-        non-singlet anomalous dimensions
-    a1 : float
-        target coupling value
-    a0 : float
-        initial coupling value
-    aem_list : numpy.ndarray
-        electromagnetic coupling values
-    nf : int
-        number of active flavors
-    ev_op_iterations : int
-        number of evolution steps
-
-    Returns
-    -------
-    e_ns : complex
-        non-singlet EKO
-    """
-    a_steps = utils.geomspace(a0, a1, 1 + ev_op_iterations)
-    res = 1.0
-    # For the moment implemented in this way to make numba compile it
-    # TODO : implement it with np.prod in a way that numba compiles it
-    if order[1] == 1:
-        if order[0] == 1:
-            for step in range(1, ev_op_iterations + 1):
-                res *= as1aem1(
-                    gamma_ns,
-                    a_steps[step],
-                    a_steps[step - 1],
-                    aem_list[step - 1],
-                    nf,
-                    mu2_to,
-                    mu2_from,
-                )
-            return res
-        if order[0] == 2:
-            for step in range(1, ev_op_iterations + 1):
-                res *= as2aem1_expanded(
-                    gamma_ns,
-                    a_steps[step],
-                    a_steps[step - 1],
-                    aem_list[step - 1],
-                    nf,
-                    mu2_to,
-                    mu2_from,
-                )
-            return res
-        if order[0] == 3:
-            for step in range(1, ev_op_iterations + 1):
-                res *= as3aem1_expanded(
-                    gamma_ns,
-                    a_steps[step],
-                    a_steps[step - 1],
-                    aem_list[step - 1],
-                    nf,
-                    mu2_to,
-                    mu2_from,
-                )
-            return res
-    if order[1] == 2:
-        if order[0] == 1:
-            for step in range(1, ev_op_iterations + 1):
-                res *= as1aem2(
-                    gamma_ns,
-                    a_steps[step],
-                    a_steps[step - 1],
-                    aem_list[step - 1],
-                    nf,
-                    mu2_to,
-                    mu2_from,
-                )
-            return res
-        if order[0] == 2:
-            for step in range(1, ev_op_iterations + 1):
-                res *= as2aem2_expanded(
-                    gamma_ns,
-                    a_steps[step],
-                    a_steps[step - 1],
-                    aem_list[step - 1],
-                    nf,
-                    mu2_to,
-                    mu2_from,
-                )
-            return res
-        if order[0] == 3:
-            for step in range(1, ev_op_iterations + 1):
-                res *= as3aem2_expanded(
-                    gamma_ns,
-                    a_steps[step],
-                    a_steps[step - 1],
-                    aem_list[step - 1],
-                    nf,
-                    mu2_to,
-                    mu2_from,
-                )
-            return res
-    raise NotImplementedError("Selected order is not implemented")
-=======
     for step in range(1, ev_op_iterations + 1):
         aem = aem_list[step - 1]
         a1 = a_steps[step]
@@ -785,4 +471,212 @@
             raise NotImplementedError("Selected order is not implemented")
         res *= apply_qed(gamma_ns_list[0], mu2_from, mu2_to)
     return res
->>>>>>> 1d1c1f30
+
+
+@nb.njit(cache=True)
+def running_alphaem_expanded(
+    order, gamma_ns, a1, a0, aem_list, nf, ev_op_iterations, mu2_to, mu2_from
+):
+    """Compute exact solution for running alphaem.
+
+    Parameters
+    ----------
+    order : tuple(int,int)
+        perturbation order
+    gamma_ns : numpy.ndarray
+        non-singlet anomalous dimensions
+    a1 : float
+        target coupling value
+    a0 : float
+        initial coupling value
+    aem_list : numpy.ndarray
+        electromagnetic coupling values
+    nf : int
+        number of active flavors
+    ev_op_iterations : int
+        number of evolution steps
+
+    Returns
+    -------
+    e_ns : complex
+        non-singlet EKO
+    """
+    a_steps = utils.geomspace(a0, a1, 1 + ev_op_iterations)
+    res = 1.0
+    betalist = [beta.beta_qcd((2 + i, 0), nf) for i in range(order[0])]
+    # For the moment implemented in this way to make numba compile it
+    # TODO : implement it with np.prod in a way that numba compiles it
+    for step in range(1, ev_op_iterations + 1):
+        aem = aem_list[step - 1]
+        a1 = a_steps[step]
+        a0 = a_steps[step - 1]
+        betalist[0] += aem * beta.beta_qcd((2, 1), nf)
+        gamma_ns_list = contract_gammas(gamma_ns, aem)
+        if order[0] == 1:
+            res *= as1_exact(gamma_ns_list[1:], a1, a0, betalist)
+        elif order[0] == 2:
+            res *= as2_expanded(gamma_ns_list[1:], a1, a0, betalist)
+        elif order[0] == 3:
+            res *= as3_expanded(gamma_ns_list[1:], a1, a0, betalist)
+        else:
+            raise NotImplementedError("Selected order is not implemented")
+        res *= apply_qed(gamma_ns_list[0], mu2_from, mu2_to)
+    return res
+
+
+@nb.njit(cache=True)
+def fixed_alphaem_truncated(
+    gamma_ns, a1, a0, aem, nf, order, mu2_to, mu2_from, ev_op_iterations
+):
+    """Compute truncated solution for fixed alphaem.
+
+    Parameters
+    ----------
+    order : tuple(int,int)
+        perturbation order
+    gamma_ns : numpy.ndarray
+        non-singlet anomalous dimensions
+    a1 : float
+        target coupling value
+    a0 : float
+        initial coupling value
+    aem_list : numpy.ndarray
+        electromagnetic coupling values
+    nf : int
+        number of active flavors
+    ev_op_iterations : int
+        number of evolution steps
+
+    Returns
+    -------
+    e_ns : complex
+        non-singlet EKO
+    """
+    betalist = [beta.beta_qcd((2 + i, 0), nf) for i in range(order[0])]
+    betalist[0] += aem * beta.beta_qcd((2, 1), nf)
+    gamma_ns_list = contract_gammas(gamma_ns, aem)
+    qcd_only = eko_truncated(gamma_ns, a1, a0, beta, order, ev_op_iterations)
+    return qcd_only * apply_qed(gamma_ns_list[0], mu2_from, mu2_to)
+
+
+@nb.njit(cache=True)
+def running_alphaem_truncated(
+    gamma_ns, a1, a0, aem_list, nf, order, mu2_to, mu2_from, ev_op_iterations
+):
+    """Compute truncated solution for running alphaem.
+
+    Parameters
+    ----------
+    order : tuple(int,int)
+        perturbation order
+    gamma_ns : numpy.ndarray
+        non-singlet anomalous dimensions
+    a1 : float
+        target coupling value
+    a0 : float
+        initial coupling value
+    aem_list : numpy.ndarray
+        electromagnetic coupling values
+    nf : int
+        number of active flavors
+    ev_op_iterations : int
+        number of evolution steps
+
+    Returns
+    -------
+    e_ns : complex
+        non-singlet EKO
+    """
+    a_steps = utils.geomspace(a0, a1, 1 + ev_op_iterations)
+    res = 1.0
+    betalist = [beta.beta_qcd((2 + i, 0), nf) for i in range(order[0])]
+    # For the moment implemented in this way to make numba compile it
+    # TODO : implement it with np.prod in a way that numba compiles it
+    for step in range(1, ev_op_iterations + 1):
+        aem = aem_list[step - 1]
+        a1 = a_steps[step]
+        a0 = a_steps[step - 1]
+        betalist[0] += aem * beta.beta_qcd((2, 1), nf)
+        gamma_ns_list = contract_gammas(gamma_ns, aem)
+        res *= eko_truncated(gamma_ns, a1, a0, beta, order, ev_op_iterations)
+        res *= apply_qed(gamma_ns_list[0], mu2_from, mu2_to)
+    return res
+
+
+@nb.njit(cache=True)
+def fixed_alphaem_ordered_truncated(
+    gamma_ns, a1, a0, aem, nf, order, mu2_to, mu2_from, ev_op_iterations
+):
+    """Compute ordered-truncated solution for fixed alphaem.
+
+    Parameters
+    ----------
+    order : tuple(int,int)
+        perturbation order
+    gamma_ns : numpy.ndarray
+        non-singlet anomalous dimensions
+    a1 : float
+        target coupling value
+    a0 : float
+        initial coupling value
+    aem_list : numpy.ndarray
+        electromagnetic coupling values
+    nf : int
+        number of active flavors
+    ev_op_iterations : int
+        number of evolution steps
+
+    Returns
+    -------
+    e_ns : complex
+        non-singlet EKO
+    """
+    betalist = [beta.beta_qcd((2 + i, 0), nf) for i in range(order[0])]
+    betalist[0] += aem * beta.beta_qcd((2, 1), nf)
+    gamma_ns_list = contract_gammas(gamma_ns, aem)
+    qcd_only = eko_ordered_truncated(gamma_ns, a1, a0, beta, order, ev_op_iterations)
+    return qcd_only * apply_qed(gamma_ns_list[0], mu2_from, mu2_to)
+
+
+@nb.njit(cache=True)
+def running_alphaem_ordered_truncated(
+    gamma_ns, a1, a0, aem_list, nf, order, mu2_to, mu2_from, ev_op_iterations
+):
+    """Compute ordered-truncated solution for running alphaem.
+
+    Parameters
+    ----------
+    order : tuple(int,int)
+        perturbation order
+    gamma_ns : numpy.ndarray
+        non-singlet anomalous dimensions
+    a1 : float
+        target coupling value
+    a0 : float
+        initial coupling value
+    aem_list : numpy.ndarray
+        electromagnetic coupling values
+    nf : int
+        number of active flavors
+    ev_op_iterations : int
+        number of evolution steps
+
+    Returns
+    -------
+    e_ns : complex
+        non-singlet EKO
+    """
+    a_steps = utils.geomspace(a0, a1, 1 + ev_op_iterations)
+    res = 1.0
+    betalist = [beta.beta_qcd((2 + i, 0), nf) for i in range(order[0])]
+    # For the moment implemented in this way to make numba compile it
+    # TODO : implement it with np.prod in a way that numba compiles it
+    for step in range(1, ev_op_iterations + 1):
+        aem = aem_list[step - 1]
+        a1 = a_steps[step]
+        a0 = a_steps[step - 1]
+        betalist[0] += aem * beta.beta_qcd((2, 1), nf)
+        gamma_ns_list = contract_gammas(gamma_ns, aem)
+        res *= eko_ordered_truncated(gamma_ns, a1, a0, beta, order, ev_op_iterations)
+        res *= apply_qed(gamma_ns_list[0], mu2_from, mu2_to)
+    return res