--- conflicted
+++ resolved
@@ -30,6 +30,28 @@
 
 
 @nb.njit(cache=True)
+def apply_qed(gamma_pure_qed, mu2_from, mu2_to):
+    """Apply pure QED evolution to QCD kernel.
+
+    Parameters
+    ----------
+    gamma_ns : float
+        pure QED part of the AD
+    mu2_from : float
+        initial value of mu2
+    mu2_from : float
+        final value of mu2
+
+    Returns
+    -------
+    exp : float
+        pure QED evolution kernel
+
+    """
+    return np.exp(gamma_pure_qed * np.log(mu2_from / mu2_to))
+
+
+@nb.njit(cache=True)
 def as0_exact(gamma_pure_qed, mu2_from, mu2_to):
     """Apply pure QED evolution to QCD kernel.
 
@@ -52,8 +74,6 @@
 
 
 @nb.njit(cache=True)
-<<<<<<< HEAD
-=======
 def as1_exact(gamma_ns, a1, a0, beta):
     """O(as1aem1) non-singlet exact EKO.
 
@@ -100,6 +120,29 @@
 
 
 @nb.njit(cache=True)
+def as2_expanded(gamma_ns, a1, a0, beta):
+    """O(as2aem1) non-singlet exact EKO.
+
+    Parameters
+    ----------
+    gamma_ns : numpy.ndarray
+        non-singlet anomalous dimensions
+    a1 : float
+        target coupling value
+    a0 : float
+        initial coupling value
+    beta : list
+        list of the values of the beta functions
+
+    Returns
+    -------
+    e_ns^1 : complex
+        O(as2aem1) non-singlet exact EKO
+    """
+    return ns.nlo_expanded(gamma_ns, a1, a0, beta)
+
+
+@nb.njit(cache=True)
 def as3_exact(gamma_ns, a1, a0, beta):
     """O(as3aem1) non-singlet exact EKO.
 
@@ -123,7 +166,29 @@
 
 
 @nb.njit(cache=True)
->>>>>>> 96ef6fdd
+def as3_expanded(gamma_ns, a1, a0, beta):
+    """O(as3aem1) non-singlet exact EKO.
+
+    Parameters
+    ----------
+    gamma_ns : numpy.ndarray
+        non-singlet anomalous dimensions
+    a1 : float
+        target coupling value
+    a0 : float
+        initial coupling value
+    beta : list
+        list of the values of the beta functions
+
+    Returns
+    -------
+    e_ns^2 : complex
+        O(as3aem1) non-singlet exact EKO
+    """
+    return ns.nnlo_expanded(gamma_ns, a1, a0, beta)
+
+
+@nb.njit(cache=True)
 def dispatcher(
     order,
     method,
@@ -170,30 +235,6 @@
     e_ns : complex
         non-singlet EKO
     """
-<<<<<<< HEAD
-    aem_steps = 1 if not alphaem_running else ev_op_iterations
-    a_steps = utils.geomspace(a0, a1, 1 + aem_steps)
-    res = 1.0
-    betalist = [beta.beta_qcd((2 + i, 0), nf) for i in range(order[0])]
-    for step in range(1, aem_steps + 1):
-        aem = aem_list[step - 1]
-        a1 = a_steps[step]
-        a0 = a_steps[step - 1]
-        betalist[0] += aem * beta.beta_qcd((2, 1), nf)
-        gamma_ns_list = contract_gammas(gamma_ns, aem)
-        # Observe that in this way ordered_truncated and truncated are correct only in the case of
-        # aem fixed. In order to handle also aem running, they have to be reimplemented in a similar
-        # way w.r.t. the function eko_iterate in singlet_qed (the reason is that they involve an iteration
-        # on an object that is aem dependent)
-        res *= choose_method_qcd(
-            gamma_ns_list[1:], a1, a0, betalist, order, ev_op_iterations, method
-        )
-    # TODO : we should divide also the mu_integral in steps in order to attach the
-    # QED solution with aem running. For the moment we use the last value of aem.
-    # For aem fixed nothing changes.
-    res *= as0_exact(gamma_ns_list[0], mu2_from, mu2_to)
-    return res
-=======
     return exact(
         order,
         gamma_ns,
@@ -204,11 +245,94 @@
         mu2_to,
         mu2_from,
     )
->>>>>>> 96ef6fdd
-
-
-@nb.njit(cache=True)
-def exact(order, gamma_ns, a1, a0, beta):
+
+
+@nb.njit(cache=True)
+def fixed_alphaem_exact(order, gamma_ns, a1, a0, aem, nf, mu2_to, mu2_from):
+    """Compute exact solution for fixed alphaem.
+
+    Parameters
+    ----------
+    order : tuple(int,int)
+        perturbation order
+    gamma_ns : numpy.ndarray
+        non-singlet anomalous dimensions
+    a1 : float
+        target coupling value
+    a0 : float
+        initial coupling value
+    aem : float
+        electromagnetic coupling value
+    nf : int
+        number of active flavors
+    mu2_from : float
+        initial value of mu2
+    mu2_from : float
+        final value of mu2
+
+    Returns
+    -------
+    e_ns : complex
+        non-singlet EKO
+    """
+    betalist = [beta.beta_qcd((2 + i, 0), nf) for i in range(order[0])]
+    betalist[0] += aem * beta.beta_qcd((2, 1), nf)
+    gamma_ns_list = contract_gammas(gamma_ns, aem)
+    if order[0] == 1:
+        qcd_only = as1_exact(gamma_ns_list[1:], a1, a0, betalist)
+    elif order[0] == 2:
+        qcd_only = as2_exact(gamma_ns_list[1:], a1, a0, betalist)
+    elif order[0] == 3:
+        qcd_only = as3_exact(gamma_ns_list[1:], a1, a0, betalist)
+    else:
+        raise NotImplementedError("Selected order is not implemented")
+    return qcd_only * apply_qed(gamma_ns_list[0], mu2_from, mu2_to)
+
+
+@nb.njit(cache=True)
+def fixed_alphaem_expanded(order, gamma_ns, a1, a0, aem, nf, mu2_to, mu2_from):
+    """Compute exact solution for fixed alphaem.
+
+    Parameters
+    ----------
+    order : tuple(int,int)
+        perturbation order
+    gamma_ns : numpy.ndarray
+        non-singlet anomalous dimensions
+    a1 : float
+        target coupling value
+    a0 : float
+        initial coupling value
+    aem : float
+        electromagnetic coupling value
+    nf : int
+        number of active flavors
+    mu2_from : float
+        initial value of mu2
+    mu2_from : float
+        final value of mu2
+
+    Returns
+    -------
+    e_ns : complex
+        non-singlet EKO
+    """
+    betalist = [beta.beta_qcd((2 + i, 0), nf) for i in range(order[0])]
+    betalist[0] += aem * beta.beta_qcd((2, 1), nf)
+    gamma_ns_list = contract_gammas(gamma_ns, aem)
+    if order[0] == 1:
+        qcd_only = as1_exact(gamma_ns_list[1:], a1, a0, betalist)
+    elif order[0] == 2:
+        qcd_only = as2_expanded(gamma_ns_list[1:], a1, a0, betalist)
+    elif order[0] == 3:
+        qcd_only = as3_expanded(gamma_ns_list[1:], a1, a0, betalist)
+    else:
+        raise NotImplementedError("Selected order is not implemented")
+    return qcd_only * apply_qed(gamma_ns_list[0], mu2_from, mu2_to)
+
+
+@nb.njit(cache=True)
+def exact(order, gamma_ns, as_list, aem_half, nf, ev_op_iterations, mu2_to, mu2_from):
     """Compute exact solution for running alphaem.
 
     Parameters
@@ -225,114 +349,18 @@
         electromagnetic coupling values
     nf : int
         number of active flavors
-<<<<<<< HEAD
     ev_op_iterations : int
         number of evolution steps
-=======
-    mu2_from : float
-        initial value of mu2
-    mu2_from : float
-        final value of mu2
->>>>>>> 96ef6fdd
-
-    Returns
-    -------
-    e_ns : complex
-        non-singlet EKO
-    """
-    if order[0] == 1:
-        return ns.lo_exact(gamma_ns, a1, a0, beta)
-    elif order[0] == 2:
-        return ns.nlo_exact(gamma_ns, a1, a0, beta)
-    elif order[0] == 3:
-        return ns.nnlo_exact(gamma_ns, a1, a0, beta)
-    else:
-        raise NotImplementedError("Selected order is not implemented")
-
-
-@nb.njit(cache=True)
-<<<<<<< HEAD
-def expanded(order, gamma_ns, a1, a0, beta):
-=======
-def exact(order, gamma_ns, as_list, aem_half, nf, ev_op_iterations, mu2_to, mu2_from):
->>>>>>> 96ef6fdd
-    """Compute exact solution for running alphaem.
-
-    Parameters
-    ----------
-    order : tuple(int,int)
-        perturbation order
-    gamma_ns : numpy.ndarray
-        non-singlet anomalous dimensions
-    a1 : float
-        target coupling value
-    a0 : float
-        initial coupling value
-    aem_list : numpy.ndarray
-        electromagnetic coupling values
-    nf : int
-        number of active flavors
-    ev_op_iterations : int
-        number of evolution steps
-    mu2_from : float
-        initial value of mu2
-    mu2_from : float
-        final value of mu2
-
-    Returns
-    -------
-    e_ns : complex
-        non-singlet EKO
-    """
-<<<<<<< HEAD
-    if order[0] == 1:
-        return ns.lo_exact(gamma_ns, a1, a0, beta)
-    elif order[0] == 2:
-        return ns.nlo_expanded(gamma_ns, a1, a0, beta)
-    elif order[0] == 3:
-        return ns.nnlo_expanded(gamma_ns, a1, a0, beta)
-    else:
-        raise NotImplementedError("Selected order is not implemented")
-
-
-@nb.njit(cache=True)
-def choose_method_qcd(gamma_ns, a1, a0, beta, order, ev_op_iterations, method):
-    """Select method to compute the QCD part.
-
-    Parameters
-    ----------
-    order : tuple(int,int)
-        perturbation order
-    gamma_ns : numpy.ndarray
-        non-singlet anomalous dimensions
-    a1 : float
-        target coupling value
-    a0 : float
-        initial coupling value
-    aem_list : numpy.ndarray
-        electromagnetic coupling values
-    nf : int
-        number of active flavors
-    ev_op_iterations : int
-        number of evolution steps
-
-    Returns
-    -------
-    e_ns : complex
-        non-singlet EKO
-    """
-    if method == "ordered-truncated":
-        return ns.eko_ordered_truncated(gamma_ns, a1, a0, beta, order, ev_op_iterations)
-    if method == "truncated":
-        return ns.eko_truncated(gamma_ns, a1, a0, beta, order, ev_op_iterations)
-    if method in [
-        "iterate-expanded",
-        "decompose-expanded",
-        "perturbative-expanded",
-    ]:
-        return expanded(order, gamma_ns, a1, a0, beta)
-    return exact(order, gamma_ns, a1, a0, beta)
-=======
+    mu2_from : float
+        initial value of mu2
+    mu2_from : float
+        final value of mu2
+
+    Returns
+    -------
+    e_ns : complex
+        non-singlet EKO
+    """
     mu2_steps = utils.geomspace(mu2_from, mu2_to, 1 + ev_op_iterations)
     res = 1.0
     for step in range(1, ev_op_iterations + 1):
@@ -343,4 +371,92 @@
         mu2_to = mu2_steps[step]
         res *= fixed_alphaem_exact(order, gamma_ns, a1, a0, aem, nf, mu2_to, mu2_from)
     return res
->>>>>>> 96ef6fdd
+
+
+@nb.njit(cache=True)
+def expanded(
+    order, gamma_ns, as_list, aem_half, nf, ev_op_iterations, mu2_to, mu2_from
+):
+    """Compute exact solution for running alphaem.
+
+    Parameters
+    ----------
+    order : tuple(int,int)
+        perturbation order
+    gamma_ns : numpy.ndarray
+        non-singlet anomalous dimensions
+    a1 : float
+        target coupling value
+    a0 : float
+        initial coupling value
+    aem_list : numpy.ndarray
+        electromagnetic coupling values
+    nf : int
+        number of active flavors
+    ev_op_iterations : int
+        number of evolution steps
+    mu2_from : float
+        initial value of mu2
+    mu2_from : float
+        final value of mu2
+
+    Returns
+    -------
+    e_ns : complex
+        non-singlet EKO
+    """
+    mu2_steps = utils.geomspace(mu2_from, mu2_to, 1 + ev_op_iterations)
+    res = 1.0
+    for step in range(1, ev_op_iterations + 1):
+        aem = aem_half[step - 1]
+        a1 = as_list[step]
+        a0 = as_list[step - 1]
+        mu2_from = mu2_steps[step - 1]
+        mu2_to = mu2_steps[step]
+        res *= fixed_alphaem_expanded(
+            order, gamma_ns, a1, a0, aem, nf, mu2_to, mu2_from
+        )
+    return res
+
+
+@nb.njit(cache=True)
+def choose_method_fixed_alphaem(
+    gamma_ns, a1, a0, aem, nf, mu2_to, mu2_from, beta, order, ev_op_iterations, method
+):
+    """Select method to compute the QCD part.
+
+    Parameters
+    ----------
+    order : tuple(int,int)
+        perturbation order
+    gamma_ns : numpy.ndarray
+        non-singlet anomalous dimensions
+    a1 : float
+        target coupling value
+    a0 : float
+        initial coupling value
+    aem_list : numpy.ndarray
+        electromagnetic coupling values
+    nf : int
+        number of active flavors
+    ev_op_iterations : int
+        number of evolution steps
+
+    Returns
+    -------
+    e_ns : complex
+        non-singlet EKO
+    """
+    if method == "ordered-truncated":
+        return ns.eko_ordered_truncated(gamma_ns, a1, a0, beta, order, ev_op_iterations)
+    if method == "truncated":
+        return ns.eko_truncated(gamma_ns, a1, a0, beta, order, ev_op_iterations)
+    if method in [
+        "iterate-expanded",
+        "decompose-expanded",
+        "perturbative-expanded",
+    ]:
+        return fixed_alphaem_expanded(
+            order, gamma_ns, a1, a0, aem, nf, mu2_to, mu2_from
+        )
+    return fixed_alphaem_exact(order, gamma_ns, a1, a0, aem, nf, mu2_to, mu2_from)