# -*- coding: utf-8 -*-
"""
Collection of non-singlet EKOs.
"""

import numba as nb
import numpy as np

from .. import beta
from . import as4_evolution_integrals as as4_ei
from . import evolution_integrals as ei
from . import utils


@nb.njit(cache=True)
def U_vec(gamma_ns, nf, order):
    r"""Compute the elements of the non-singlet U vector.

    Parameters
    ----------
    gamma_ns : numpy.ndarray
        non-singlet anomalous dimension
    nf : int
        number of active flavors
    order : int
        perturbative order

    Returns
    -------
    np.ndarray
        U vector

    """
    U = np.zeros(order + 1, dtype=np.complex_)
    beta0 = beta.beta(0, nf)
    R0 = gamma_ns[0] / beta0
    U[0] = 1.0
    if order >= 1:
        b1 = beta.b(1, nf)
        R1 = gamma_ns[1] / beta0 - b1 * R0
        U[1] = R1
    if order >= 2:
        b2 = beta.b(2, nf)
        R2 = gamma_ns[2] / beta0 - b1 * R1 - b2 * R0
        U[2] = 0.5 * (R2 + U[1] * R1)
    if order == 3:
        b3 = beta.b(3, nf)
        R3 = gamma_ns[3] / beta0 - b1 * R2 - b2 * R1 - b3 * R0
        U[3] = 1 / 3 * (R3 + R2 * U[1] + R1 * U[2])
    return U


@nb.njit(cache=True)
def lo_exact(gamma_ns, a1, a0, nf):
    """
    |LO| non-singlet exact EKO

    Parameters
    ----------
        gamma_ns : numpy.ndarray
            non-singlet anomalous dimensions
        a1 : float
            target coupling value
        a0 : float
            initial coupling value
        nf : int
            number of active flavors

    Returns
    -------
        e_ns^0 : complex
            |LO| non-singlet exact EKO
    """
    return np.exp(gamma_ns[0] * ei.j00(a1, a0, nf))


@nb.njit(cache=True)
def nlo_exact(gamma_ns, a1, a0, nf):
    """
    |NLO| non-singlet exact EKO

    Parameters
    ----------
        gamma_ns : numpy.ndarray
            non-singlet anomalous dimensions
        a1 : float
            target coupling value
        a0 : float
            initial coupling value
        nf : int
            number of active flavors

    Returns
    -------
        e_ns^1 : complex
            |NLO| non-singlet exact EKO
    """
    return np.exp(
        gamma_ns[0] * ei.j01_exact(a1, a0, nf) + gamma_ns[1] * ei.j11_exact(a1, a0, nf)
    )


@nb.njit(cache=True)
def nlo_expanded(gamma_ns, a1, a0, nf):
    """
    |NLO| non-singlet expanded EKO

    Parameters
    ----------
        gamma_ns : numpy.ndarray
            non-singlet anomalous dimensions
        a1 : float
            target coupling value
        a0 : float
            initial coupling value
        nf : int
            number of active flavors

    Returns
    -------
        e_ns^1 : complex
            |NLO| non-singlet expanded EKO
    """
    return np.exp(
        gamma_ns[0] * ei.j01_expanded(a1, a0, nf)
        + gamma_ns[1] * ei.j11_expanded(a1, a0, nf)
    )


@nb.njit(cache=True)
def nnlo_exact(gamma_ns, a1, a0, nf):
    """
    |NNLO| non-singlet exact EKO

    Parameters
    ----------
        gamma_ns : numpy.ndarray
            non-singlet anomalous dimensions
        a1 : float
            target coupling value
        a0 : float
            initial coupling value
        nf : int
            number of active flavors

    Returns
    -------
        e_ns^2 : complex
            |NNLO| non-singlet exact EKO
    """
<<<<<<< HEAD
    return np.exp(
        gamma_ns[0] * ei.j02_exact(a1, a0, nf)
        + gamma_ns[1] * ei.j12_exact(a1, a0, nf)
        + gamma_ns[2] * ei.j22_exact(a1, a0, nf)
    )
=======
    a_steps = utils.geomspace(a0, a1, 1 + ev_op_iterations)
    b1 = beta.b_qcd((3, 0), nf)
    e = 1.0
    al = a_steps[0]
    for ah in a_steps[1:]:
        e0 = lo_exact(gamma_ns, ah, al, nf)
        e *= e0 * (1.0 + ei.j11_expanded(ah, al, nf) * (gamma_ns[1] - b1 * gamma_ns[0]))
        al = ah
    return e
>>>>>>> d6d80eef


@nb.njit(cache=True)
def nnlo_expanded(gamma_ns, a1, a0, nf):
    """
    |NNLO| non-singlet expanded EKO

    Parameters
    ----------
        gamma_ns : numpy.ndarray
            non-singlet anomalous dimensions
        a1 : float
            target coupling value
        a0 : float
            initial coupling value
        nf : int
            number of active flavors

    Returns
    -------
        e_ns^2 : complex
            |NNLO| non-singlet expanded EKO
    """
<<<<<<< HEAD
    return np.exp(
        gamma_ns[0] * ei.j02_expanded(a1, a0, nf)
        + gamma_ns[1] * ei.j12_expanded(a1, a0, nf)
        + gamma_ns[2] * ei.j22_expanded(a1, a0, nf)
    )
=======
    a_steps = utils.geomspace(a0, a1, 1 + ev_op_iterations)
    beta0 = beta.beta_qcd((2, 0), nf)
    b1 = beta.b_qcd((3, 0), nf)
    e = 1.0
    al = a_steps[0]
    for ah in a_steps[1:]:
        e0 = lo_exact(gamma_ns, ah, al, nf)
        e *= (
            e0
            * (1.0 + ah / beta0 * (gamma_ns[1] - b1 * gamma_ns[0]))
            / (1.0 + al / beta0 * (gamma_ns[1] - b1 * gamma_ns[0]))
        )
        al = ah
    return e
>>>>>>> d6d80eef


@nb.njit(cache=True)
def n3lo_expanded(gamma_ns, a1, a0, nf):
    """|N3LO| non-singlet expanded EKO

    Parameters
    ----------
    gamma_ns : numpy.ndarray
        non-singlet anomalous dimensions
    a1 : float
        target coupling value
    a0 : float
        initial coupling value
    nf : int
        number of active flavors

    Returns
    -------
    complex
        |N3LO| non-singlet expanded EKO

    """
    beta0 = beta.beta(0, nf)
    b_list = [
        beta.b(1, nf),
        beta.b(2, nf),
        beta.b(3, nf),
    ]
    j00 = ei.j00(a1, a0, nf)
    j13 = as4_ei.j13_expanded(a1, a0, beta0, b_list)
    j23 = as4_ei.j23_expanded(a1, a0, beta0, b_list)
    j33 = as4_ei.j33_expanded(a1, a0, beta0)
    return np.exp(
        gamma_ns[0] * as4_ei.j03_expanded(j00, j13, j23, j33, b_list)
        + gamma_ns[1] * j13
        + gamma_ns[2] * j23
        + gamma_ns[3] * j33
    )


@nb.njit(cache=True)
def n3lo_exact(gamma_ns, a1, a0, nf):
    """|N3LO| non-singlet exact EKO

    Parameters
    ----------
    gamma_ns : numpy.ndarray
        non-singlet anomalous dimensions
    a1 : float
        target coupling value
    a0 : float
        initial coupling value
    nf : int
        number of active flavors

    Returns
    -------
    complex
        |N3LO| non-singlet exact EKO

    """
    beta0 = beta.beta(0, nf)
    b_list = [
        beta.b(1, nf),
        beta.b(2, nf),
        beta.b(3, nf),
    ]
    roots = as4_ei.roots(b_list)
    j00 = ei.j00(a1, a0, nf)
    j13 = as4_ei.j13_exact(a1, a0, beta0, b_list, roots)
    j23 = as4_ei.j23_exact(a1, a0, beta0, b_list, roots)
    j33 = as4_ei.j33_exact(a1, a0, beta0, b_list, roots)
    return np.exp(
        gamma_ns[0] * as4_ei.j03_exact(j00, j13, j23, j33, b_list)
        + gamma_ns[1] * j13
        + gamma_ns[2] * j23
        + gamma_ns[3] * j33
    )


@nb.njit(cache=True)
def eko_ordered_truncated(gamma_ns, a1, a0, nf, order, ev_op_iterations):
    """|NLO|, |NNLO| or |N3LO| non-singlet ordered truncated EKO

    Parameters
    ----------
    gamma_ns : numpy.ndarray
        non-singlet anomalous dimensions
    a1 : float
        target coupling value
    a0 : float
        initial coupling value
    nf : int
        number of active flavors
    order : int
        perturbative order
    ev_op_iterations : int
        number of evolution steps

    Returns
    -------
    complex
        non-singlet ordered truncated EKO

    """
    a_steps = utils.geomspace(a0, a1, 1 + ev_op_iterations)
<<<<<<< HEAD
    U = U_vec(gamma_ns, nf, order)
=======
    b1 = beta.b_qcd((3, 0), nf)
    b2 = beta.b_qcd((4, 0), nf)
    beta0 = beta.beta_qcd((2, 0), nf)
    # U1 = R1
    U1 = 1.0 / beta0 * (gamma_ns[1] - b1 * gamma_ns[0])
    R2 = gamma_ns[2] / beta0 - b1 * U1 - b2 * gamma_ns[0] / beta0
    U2 = 0.5 * (U1**2 + R2)
>>>>>>> d6d80eef
    e = 1.0
    al = a_steps[0]
    for ah in a_steps[1:]:
        e0 = lo_exact(gamma_ns, ah, al, nf)
        num, den = 0, 0
        for i in range(order + 1):
            num += U[i] * ah**i
            den += U[i] * al**i
        e *= e0 * num / den
        al = ah
    return e


@nb.njit(cache=True)
def eko_truncated(gamma_ns, a1, a0, nf, order, ev_op_iterations):
    """|NLO|, |NNLO| or |N3LO| non-singlet truncated EKO

    Parameters
    ----------
    gamma_ns : numpy.ndarray
        non-singlet anomalous dimensions
    a1 : float
        target coupling value
    a0 : float
        initial coupling value
    nf : int
        number of active flavors
    order : int
        perturbative order
    ev_op_iterations : int
        number of evolution steps

    Returns
    -------
    complex
        non-singlet truncated EKO

    """
    a_steps = utils.geomspace(a0, a1, 1 + ev_op_iterations)
<<<<<<< HEAD
    U = U_vec(gamma_ns, nf, order)
=======
    b1 = beta.b_qcd((3, 0), nf)
    b2 = beta.b_qcd((4, 0), nf)
    beta0 = beta.beta_qcd((2, 0), nf)
    # U1 = R1
    U1 = 1.0 / beta0 * (gamma_ns[1] - b1 * gamma_ns[0])
    R2 = gamma_ns[2] / beta0 - b1 * U1 - b2 * gamma_ns[0] / beta0
    U2 = 0.5 * (U1**2 + R2)
>>>>>>> d6d80eef
    e = 1.0
    al = a_steps[0]
    fact = U[0]
    for ah in a_steps[1:]:
        e0 = lo_exact(gamma_ns, ah, al, nf)
        if order >= 1:
            fact += U[1] * (ah - al)
        if order >= 2:
            fact += +U[2] * ah**2 - ah * al * U[1] ** 2 + al**2 * (U[1] ** 2 - U[2])
        if order >= 3:
            fact += (
                +(ah**3) * U[3]
                - ah**2 * al * U[2] * U[1]
                + ah * al**2 * U[1] * (U[1] ** 2 - U[2])
                - al**3 * (U[1] ** 3 - 2 * U[1] * U[2] + U[3])
            )
        e *= e0 * fact
        al = ah
    return e


@nb.njit(cache=True)
def dispatcher(
    order, method, gamma_ns, a1, a0, nf, ev_op_iterations
):  # pylint: disable=too-many-return-statements
    """Determine used kernel and call it.

    In LO we always use the exact solution.

    Parameters
    ----------
<<<<<<< HEAD
    order : int
        perturbation order
    method : str
        method
    gamma_ns : numpy.ndarray
        non-singlet anomalous dimensions
    a1 : float
        target coupling value
    a0 : float
        initial coupling value
    nf : int
        number of active flavors
    ev_op_iterations : int
        number of evolution steps
=======
        order : tuple(int,int)
            perturbation order
        method : str
            method
        gamma_ns : numpy.ndarray
            non-singlet anomalous dimensions
        a1 : float
            target coupling value
        a0 : float
            initial coupling value
        nf : int
            number of active flavors
        ev_op_iterations : int
            number of evolution steps
>>>>>>> d6d80eef

    Returns
    -------
    complex
        non-singlet EKO

    """
    # use always exact in LO
    if order[0] == 1:
        return lo_exact(gamma_ns, a1, a0, nf)
    if method == "ordered-truncated":
        return eko_ordered_truncated(gamma_ns, a1, a0, nf, order, ev_op_iterations)
    if method == "truncated":
        return eko_truncated(gamma_ns, a1, a0, nf, order, ev_op_iterations)

    # NLO
    if order[0] == 2:
        if method in [
            "iterate-expanded",
            "decompose-expanded",
            "perturbative-expanded",
        ]:
            return nlo_expanded(gamma_ns, a1, a0, nf)
        # if method in ["iterate-exact", "decompose-exact", "perturbative-exact"]:
        return nlo_exact(gamma_ns, a1, a0, nf)
    # NNLO
    if order[0] == 3:
        if method in [
            "iterate-expanded",
            "decompose-expanded",
            "perturbative-expanded",
        ]:
            return nnlo_expanded(gamma_ns, a1, a0, nf)
        return nnlo_exact(gamma_ns, a1, a0, nf)
    # N3LO
    if order == 3:
        if method in [
            "iterate-expanded",
            "decompose-expanded",
            "perturbative-expanded",
        ]:
            return n3lo_expanded(gamma_ns, a1, a0, nf)
        return n3lo_exact(gamma_ns, a1, a0, nf)
    raise NotImplementedError("Selected order is not implemented")<|MERGE_RESOLUTION|>--- conflicted
+++ resolved
@@ -31,20 +31,20 @@
         U vector
 
     """
-    U = np.zeros(order + 1, dtype=np.complex_)
-    beta0 = beta.beta(0, nf)
+    U = np.zeros(order[0] + 1, dtype=np.complex_)
+    beta0 = beta.beta_qcd((2, 0), nf)
     R0 = gamma_ns[0] / beta0
     U[0] = 1.0
-    if order >= 1:
-        b1 = beta.b(1, nf)
+    if order[0] >= 2:
+        b1 = beta.b_qcd((3, 0), nf)
         R1 = gamma_ns[1] / beta0 - b1 * R0
         U[1] = R1
-    if order >= 2:
-        b2 = beta.b(2, nf)
+    if order[0] >= 3:
+        b2 = beta.b_qcd((4, 0), nf)
         R2 = gamma_ns[2] / beta0 - b1 * R1 - b2 * R0
         U[2] = 0.5 * (R2 + U[1] * R1)
-    if order == 3:
-        b3 = beta.b(3, nf)
+    if order[0] >= 4:
+        b3 = beta.b_qcd((5, 0), nf)
         R3 = gamma_ns[3] / beta0 - b1 * R2 - b2 * R1 - b3 * R0
         U[3] = 1 / 3 * (R3 + R2 * U[1] + R1 * U[2])
     return U
@@ -148,23 +148,11 @@
         e_ns^2 : complex
             |NNLO| non-singlet exact EKO
     """
-<<<<<<< HEAD
     return np.exp(
         gamma_ns[0] * ei.j02_exact(a1, a0, nf)
         + gamma_ns[1] * ei.j12_exact(a1, a0, nf)
         + gamma_ns[2] * ei.j22_exact(a1, a0, nf)
     )
-=======
-    a_steps = utils.geomspace(a0, a1, 1 + ev_op_iterations)
-    b1 = beta.b_qcd((3, 0), nf)
-    e = 1.0
-    al = a_steps[0]
-    for ah in a_steps[1:]:
-        e0 = lo_exact(gamma_ns, ah, al, nf)
-        e *= e0 * (1.0 + ei.j11_expanded(ah, al, nf) * (gamma_ns[1] - b1 * gamma_ns[0]))
-        al = ah
-    return e
->>>>>>> d6d80eef
 
 
 @nb.njit(cache=True)
@@ -188,28 +176,11 @@
         e_ns^2 : complex
             |NNLO| non-singlet expanded EKO
     """
-<<<<<<< HEAD
     return np.exp(
         gamma_ns[0] * ei.j02_expanded(a1, a0, nf)
         + gamma_ns[1] * ei.j12_expanded(a1, a0, nf)
         + gamma_ns[2] * ei.j22_expanded(a1, a0, nf)
     )
-=======
-    a_steps = utils.geomspace(a0, a1, 1 + ev_op_iterations)
-    beta0 = beta.beta_qcd((2, 0), nf)
-    b1 = beta.b_qcd((3, 0), nf)
-    e = 1.0
-    al = a_steps[0]
-    for ah in a_steps[1:]:
-        e0 = lo_exact(gamma_ns, ah, al, nf)
-        e *= (
-            e0
-            * (1.0 + ah / beta0 * (gamma_ns[1] - b1 * gamma_ns[0]))
-            / (1.0 + al / beta0 * (gamma_ns[1] - b1 * gamma_ns[0]))
-        )
-        al = ah
-    return e
->>>>>>> d6d80eef
 
 
 @nb.njit(cache=True)
@@ -233,11 +204,11 @@
         |N3LO| non-singlet expanded EKO
 
     """
-    beta0 = beta.beta(0, nf)
+    beta0 = beta.beta_qcd((2, 0), nf)
     b_list = [
-        beta.b(1, nf),
-        beta.b(2, nf),
-        beta.b(3, nf),
+        beta.b_qcd((3, 0), nf),
+        beta.b_qcd((4, 0), nf),
+        beta.b_qcd((5, 0), nf),
     ]
     j00 = ei.j00(a1, a0, nf)
     j13 = as4_ei.j13_expanded(a1, a0, beta0, b_list)
@@ -272,11 +243,11 @@
         |N3LO| non-singlet exact EKO
 
     """
-    beta0 = beta.beta(0, nf)
+    beta0 = beta.beta_qcd((2, 0), nf)
     b_list = [
-        beta.b(1, nf),
-        beta.b(2, nf),
-        beta.b(3, nf),
+        beta.b_qcd((3, 0), nf),
+        beta.b_qcd((4, 0), nf),
+        beta.b_qcd((5, 0), nf),
     ]
     roots = as4_ei.roots(b_list)
     j00 = ei.j00(a1, a0, nf)
@@ -305,7 +276,7 @@
         initial coupling value
     nf : int
         number of active flavors
-    order : int
+    order : tuple(int,int)
         perturbative order
     ev_op_iterations : int
         number of evolution steps
@@ -317,23 +288,13 @@
 
     """
     a_steps = utils.geomspace(a0, a1, 1 + ev_op_iterations)
-<<<<<<< HEAD
     U = U_vec(gamma_ns, nf, order)
-=======
-    b1 = beta.b_qcd((3, 0), nf)
-    b2 = beta.b_qcd((4, 0), nf)
-    beta0 = beta.beta_qcd((2, 0), nf)
-    # U1 = R1
-    U1 = 1.0 / beta0 * (gamma_ns[1] - b1 * gamma_ns[0])
-    R2 = gamma_ns[2] / beta0 - b1 * U1 - b2 * gamma_ns[0] / beta0
-    U2 = 0.5 * (U1**2 + R2)
->>>>>>> d6d80eef
     e = 1.0
     al = a_steps[0]
     for ah in a_steps[1:]:
         e0 = lo_exact(gamma_ns, ah, al, nf)
         num, den = 0, 0
-        for i in range(order + 1):
+        for i in range(order[0] + 1):
             num += U[i] * ah**i
             den += U[i] * al**i
         e *= e0 * num / den
@@ -355,7 +316,7 @@
         initial coupling value
     nf : int
         number of active flavors
-    order : int
+    order : tuple(int,int)
         perturbative order
     ev_op_iterations : int
         number of evolution steps
@@ -367,27 +328,17 @@
 
     """
     a_steps = utils.geomspace(a0, a1, 1 + ev_op_iterations)
-<<<<<<< HEAD
     U = U_vec(gamma_ns, nf, order)
-=======
-    b1 = beta.b_qcd((3, 0), nf)
-    b2 = beta.b_qcd((4, 0), nf)
-    beta0 = beta.beta_qcd((2, 0), nf)
-    # U1 = R1
-    U1 = 1.0 / beta0 * (gamma_ns[1] - b1 * gamma_ns[0])
-    R2 = gamma_ns[2] / beta0 - b1 * U1 - b2 * gamma_ns[0] / beta0
-    U2 = 0.5 * (U1**2 + R2)
->>>>>>> d6d80eef
     e = 1.0
     al = a_steps[0]
     fact = U[0]
     for ah in a_steps[1:]:
         e0 = lo_exact(gamma_ns, ah, al, nf)
-        if order >= 1:
+        if order[0] >= 2:
             fact += U[1] * (ah - al)
-        if order >= 2:
+        if order[0] >= 3:
             fact += +U[2] * ah**2 - ah * al * U[1] ** 2 + al**2 * (U[1] ** 2 - U[2])
-        if order >= 3:
+        if order[0] >= 4:
             fact += (
                 +(ah**3) * U[3]
                 - ah**2 * al * U[2] * U[1]
@@ -409,8 +360,7 @@
 
     Parameters
     ----------
-<<<<<<< HEAD
-    order : int
+    order : tuple(int,int)
         perturbation order
     method : str
         method
@@ -424,22 +374,6 @@
         number of active flavors
     ev_op_iterations : int
         number of evolution steps
-=======
-        order : tuple(int,int)
-            perturbation order
-        method : str
-            method
-        gamma_ns : numpy.ndarray
-            non-singlet anomalous dimensions
-        a1 : float
-            target coupling value
-        a0 : float
-            initial coupling value
-        nf : int
-            number of active flavors
-        ev_op_iterations : int
-            number of evolution steps
->>>>>>> d6d80eef
 
     Returns
     -------
@@ -475,7 +409,7 @@
             return nnlo_expanded(gamma_ns, a1, a0, nf)
         return nnlo_exact(gamma_ns, a1, a0, nf)
     # N3LO
-    if order == 3:
+    if order[0] == 4:
         if method in [
             "iterate-expanded",
             "decompose-expanded",
