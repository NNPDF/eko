# -*- coding: utf-8 -*-
<<<<<<< HEAD
"""Transform the theory_card in order to be compatible with EKO."""
=======
"""Compatibility functions.

Upgrade old input (NNPDF jargon compatible) to the native one.

"""
>>>>>>> 2f2755c9
import copy
from typing import Optional


def update(theory: dict, operators: Optional[dict]):
    """Upgrade the legacy theory and observable runcards with the new settings.

    Parameters
    ----------
    theory : dict
        theory runcard
    observables : dict or None
        observable runcard (default: `None`)

    Returns
    -------
    new_theory : dict
        upgraded theory runcard
    new_obs : dict
        upgraded observable runcard

    """
    new_theory = copy.deepcopy(theory)
    new_operators = copy.deepcopy(operators) if operators is not None else {}

    if "alphaqed" in new_theory:
        new_theory["alphaem"] = new_theory.pop("alphaqed")
    if "QED" in new_theory:
<<<<<<< HEAD
        new_theory["order"] = (new_theory.pop("PTO") + 1, new_theory.pop("QED"))
    if "alphaem_running" not in new_theory:
        new_theory["alphaem_running"] = False
        # TODO : add alphaem_running to the runcard
    if operators is not None:
        if isinstance(new_operators["ev_op_max_order"], int):
            new_operators["ev_op_max_order"] = (
                new_operators["ev_op_max_order"],
=======
        new_theory["order"] = [new_theory.pop("PTO") + 1, new_theory.pop("QED")]

    if operators is not None and "configs" not in operators:
        new_operators["configs"] = {}
        for k in (
            "interpolation_polynomial_degree",
            "interpolation_is_log",
            "ev_op_iterations",
            "backward_inversion",
            "n_integration_cores",
        ):
            new_operators["configs"][k] = operators[k]
        new_operators["rotations"] = {}
        new_operators["debug"] = {}
        for k in ("debug_skip_non_singlet", "debug_skip_singlet"):
            new_operators["debug"][k[len("debug_") :]] = operators[k]

        max_order = operators["ev_op_max_order"]
        if isinstance(max_order, int):
            new_operators["configs"]["ev_op_max_order"] = [
                max_order,
>>>>>>> 2f2755c9
                new_theory["order"][1],
            ]

        new_operators["rotations"]["xgrid"] = operators["interpolation_xgrid"]
        for basis in ("inputgrid", "targetgrid", "inputpids", "targetpids"):
            new_operators["rotations"][f"{basis}"] = operators[basis]
        new_operators["Q0"] = new_theory["Q0"]

    return new_theory, new_operators


def update_theory(theory: dict):
    """Upgrade the legacy theory runcards with the new settings.

    Parameters
    ----------
    theory : dict
        theory runcard

    Returns
    -------
    new_theory : dict
        upgraded theory runcard

    """
    return update(theory, None)[0]<|MERGE_RESOLUTION|>--- conflicted
+++ resolved
@@ -1,13 +1,9 @@
 # -*- coding: utf-8 -*-
-<<<<<<< HEAD
-"""Transform the theory_card in order to be compatible with EKO."""
-=======
 """Compatibility functions.
 
 Upgrade old input (NNPDF jargon compatible) to the native one.
 
 """
->>>>>>> 2f2755c9
 import copy
 from typing import Optional
 
@@ -36,17 +32,10 @@
     if "alphaqed" in new_theory:
         new_theory["alphaem"] = new_theory.pop("alphaqed")
     if "QED" in new_theory:
-<<<<<<< HEAD
-        new_theory["order"] = (new_theory.pop("PTO") + 1, new_theory.pop("QED"))
+        new_theory["order"] = [new_theory.pop("PTO") + 1, new_theory.pop("QED")]
     if "alphaem_running" not in new_theory:
         new_theory["alphaem_running"] = False
         # TODO : add alphaem_running to the runcard
-    if operators is not None:
-        if isinstance(new_operators["ev_op_max_order"], int):
-            new_operators["ev_op_max_order"] = (
-                new_operators["ev_op_max_order"],
-=======
-        new_theory["order"] = [new_theory.pop("PTO") + 1, new_theory.pop("QED")]
 
     if operators is not None and "configs" not in operators:
         new_operators["configs"] = {}
@@ -67,7 +56,6 @@
         if isinstance(max_order, int):
             new_operators["configs"]["ev_op_max_order"] = [
                 max_order,
->>>>>>> 2f2755c9
                 new_theory["order"][1],
             ]
 
