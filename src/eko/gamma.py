--- conflicted
+++ resolved
@@ -46,7 +46,6 @@
 
 @nb.njit("f8(u1)", cache=True)
 def gamma_2(nf):
-<<<<<<< HEAD
     """
     Computes the third coefficient of the QCD gamma function.
 
@@ -62,10 +61,7 @@
         gamma_2 : float
             third coefficient of the QCD gamma function :math:`\\gamma_{m,2}^{n_f}`
     """
-    return 1249.0 - (2216.0 / 27.0 + 160.0 / 3.0 * zeta3) * nf - 140.0 / 81.0 * nf ** 2
-=======
     return 1249.0 - (2216.0 / 27.0 + 160.0 / 3.0 * zeta3) * nf - 140.0 / 81.0 * nf**2
->>>>>>> 782da64c
 
 
 @nb.njit("f8(u1)", cache=True)
