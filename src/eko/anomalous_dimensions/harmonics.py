--- conflicted
+++ resolved
@@ -14,10 +14,7 @@
 zeta3 = scipy.special.zeta(3)
 zeta4 = scipy.special.zeta(4)
 zeta5 = scipy.special.zeta(5)
-<<<<<<< HEAD
-=======
-
->>>>>>> c8a52c18
+
 
 @nb.njit("c16(c16,u1)", cache=True)
 def cern_polygamma(Z, K):  # pylint: disable=all
