<<<<<<< HEAD
# -*- coding: utf-8 -*-
r"""The anomalous dimension :math:`\\gamma_{ns,+}^{(3)}`."""
=======
"""This module contains the anomalous dimension :math:`\\gamma_{ns,+}^{(3)}`

"""
>>>>>>> 6d5ffc14
import numba as nb

from ...harmonics.log_functions import lm11m1, lm12m1, lm13m1
from .gnsm import gamma_ns_nf3


@nb.njit(cache=True)
def gamma_nsp_nf2(n, sx):
    r"""Implement the parametrized singlet-like non-singlet part proportional to :math:`nf^2`.

    Parameters
    ----------
    n : complex
        Mellin moment
    sx : list
        harmonic sums cache

    Returns
    -------
    g_nsp_nf2 : complex
        |N3LO| singlet-like non-singlet anomalous dimension :math:`\\gamma_{ns,+}^{(3)}|_{nf^2}`

    """
    S1 = sx[0][0]
    Lm11m1 = lm11m1(n, S1)
    Lm12m1 = lm12m1(n, S1, sx[1][0])
    Lm13m1 = lm13m1(n, S1, sx[1][0], sx[2][0])
    return (
        -193.862483821757
        - 18.962962962962962 / n**5
        + 99.1604938271605 / n**4
        - 226.44075306899038 / n**3
        + 395.60497732877303 / n**2
        + 278.2205375565073 / n
        + 59.46630017646719 / (1.0 + n) ** 3
        - 152.70402416764668 / (1.0 + n) ** 2
        - 94.57207315818547 / (2.0 + n)
        + 195.5772257829161 * S1
        - (517.9354004395117 * S1) / n**2
        + (26.68861454046639 * S1) / n
        + 1.5006487633206929 * Lm11m1
        + 113.48340560825889 * Lm12m1
        + 13.865450025251006 * Lm13m1
    )


@nb.njit(cache=True)
def gamma_nsp_nf1(n, sx):
    r"""Implement the parametrized singlet-like non-singlet part proportional to :math:`nf^1`.

    Parameters
    ----------
    n : complex
        Mellin moment
    sx : list
        harmonic sums cache

    Returns
    -------
    g_nsp_nf1 : complex
        |N3LO| singlet-like non-singlet anomalous dimension :math:`\\gamma_{ns,+}^{(3)}|_{nf^1}`

    """
    S1 = sx[0][0]
    Lm11m1 = lm11m1(n, S1)
    Lm12m1 = lm12m1(n, S1, sx[1][0])
    Lm13m1 = lm13m1(n, S1, sx[1][0], sx[2][0])
    return (
        5550.285178175209
        - 126.41975308641975 / n**6
        + 752.1975308641976 / n**5
        - 2253.1105700880144 / n**4
        + 5247.1769880520205 / n**3
        - 8769.153217295072 / n**2
        - 5834.355552528428 / n
        + 537.8609133198307 / (1.0 + n) ** 3
        - 718.3874592628895 / (1.0 + n) ** 2
        + 2487.96294221855 / (2.0 + n)
        - 5171.916129085788 * S1
        + (12894.65275887218 * S1) / n**2
        - (2741.830025124657 * S1) / n
        - 849.8232086542307 * Lm11m1
        - 3106.3285877376907 * Lm12m1
        - 399.22204467960154 * Lm13m1
    )


@nb.njit(cache=True)
def gamma_nsp_nf0(n, sx):
    r"""Implement the parametrized singlet-like non-singlet part proportional to :math:`nf^0`.

    Parameters
    ----------
    n : complex
        Mellin moment
    sx : list
        harmonic sums cache

    Returns
    -------
    g_nsp_nf0 : complex
        |N3LO| singlet-like non-singlet anomalous dimension :math:`\\gamma_{ns,+}^{(3)}|_{nf^0}`

    """
    S1 = sx[0][0]
    Lm11m1 = lm11m1(n, S1)
    Lm12m1 = lm12m1(n, S1, sx[1][0])
    Lm13m1 = lm13m1(n, S1, sx[1][0], sx[2][0])
    return (
        -23391.315223909038
        - 252.8395061728395 / n**7
        + 1580.2469135802469 / n**6
        - 5806.800104704373 / n**5
        + 14899.91711929902 / n**4
        - 28546.38768506619 / n**3
        + 50759.65541232588 / n**2
        + 21477.757730073346 / n
        + 47399.00434062458 / (1.0 + n) ** 3
        - 15176.296853013831 / (1.0 + n) ** 2
        - 11103.411980157494 / (2.0 + n)
        + 20702.353028966703 * S1
        - (73498.98594171858 * S1) / n**2
        + (16950.937339235086 * S1) / n
        - 43731.12143482942 * Lm11m1
        - 2518.9090401926924 * Lm12m1
        - 973.3270027901576 * Lm13m1
    )


@nb.njit(cache=True)
def gamma_nsp(n, nf, sx):
    r"""Compute the |N3LO| singlet-like non-singlet anomalous dimension.

    Parameters
    ----------
    n : complex
        Mellin moment
    nf : int
        Number of active flavors
    sx : list
        harmonic sums cache

    Returns
    -------
    gamma_nsp : complex
        |N3LO| singlet-like non-singlet anomalous dimension
        :math:`\\gamma_{ns,+}^{(3)}(N)`

    See Also
    --------
    gamma_nsp_nf0: :math:`\\gamma_{ns,+}^{(3)}|_{nf^0}`
    gamma_nsp_nf1: :math:`\\gamma_{ns,+}^{(3)}|_{nf^1}`
    gamma_nsp_nf2: :math:`\\gamma_{ns,+}^{(3)}|_{nf^2}`
    gamma_ns_nf3: :math:`\\gamma_{ns}^{(3)}|_{nf^3}`

    """
    return (
        gamma_nsp_nf0(n, sx)
        + nf * gamma_nsp_nf1(n, sx)
        + nf**2 * gamma_nsp_nf2(n, sx)
        + nf**3 * gamma_ns_nf3(n, sx)
    )<|MERGE_RESOLUTION|>--- conflicted
+++ resolved
@@ -1,11 +1,4 @@
-<<<<<<< HEAD
-# -*- coding: utf-8 -*-
 r"""The anomalous dimension :math:`\\gamma_{ns,+}^{(3)}`."""
-=======
-"""This module contains the anomalous dimension :math:`\\gamma_{ns,+}^{(3)}`
-
-"""
->>>>>>> 6d5ffc14
 import numba as nb
 
 from ...harmonics.log_functions import lm11m1, lm12m1, lm13m1
