--- conflicted
+++ resolved
@@ -4,16 +4,15 @@
 For further documentation see :doc:`N3LO anomalous dimensions <../../../theory/N3LO_ad>`
 
 """
-<<<<<<< HEAD
 import numba as nb
 import numpy as np
 
 from .ggg import gamma_gg
 from .ggq import gamma_gq
-from .gNSm import gamma_nsm
-from .gNSp import gamma_nsp
-from .gNSv import gamma_nsv
-from .gPS import gamma_ps
+from .gnsm import gamma_nsm
+from .gnsp import gamma_nsp
+from .gnsv import gamma_nsv
+from .gps import gamma_ps
 from .gqg import gamma_qg
 
 
@@ -56,9 +55,4 @@
         [[gamma_qq, gamma_qg(N, nf, sx)], [gamma_gq(N, nf, sx), gamma_gg(N, nf, sx)]],
         np.complex_,
     )
-    return gamma_S_0
-=======
-from .gnsm import gamma_nsm
-from .gnsp import gamma_nsp
-from .gnsv import gamma_nsv
->>>>>>> 7e9a2583
+    return gamma_S_0