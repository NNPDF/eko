--- conflicted
+++ resolved
@@ -109,12 +109,7 @@
     gamma_ns = np.zeros(order[0], np.complex_)
     gamma_ns[0] = as1.gamma_ns(n, sx[0])
     # NLO and beyond
-<<<<<<< HEAD
     if order[0] >= 2:
-        # TODO: pass the necessary harmonics to nlo gammas
-=======
-    if order >= 1:
->>>>>>> e625bfb3
         if mode == 10101:
             gamma_ns_1 = as2.gamma_nsp(n, nf, sx)
         # To fill the full valence vector in NNLO we need to add gamma_ns^1 explicitly here
@@ -124,13 +119,7 @@
             raise NotImplementedError("Non-singlet sector is not implemented")
         gamma_ns[1] = gamma_ns_1
     # NNLO and beyond
-<<<<<<< HEAD
     if order[0] >= 3:
-        sx = np.append(sx, harmonics.harmonic_S2(n))
-        sx = np.append(sx, harmonics.harmonic_S3(n))
-=======
-    if order >= 2:
->>>>>>> e625bfb3
         if mode == 10101:
             gamma_ns_2 = -as3.gamma_nsp(n, nf, sx)
         elif mode == 10201:
@@ -167,28 +156,12 @@
         eko.anomalous_dimensions.as3.gamma_singlet : :math:`\gamma_{S}^{(2)}(N)`
     """
     # cache the s-es
-<<<<<<< HEAD
-    sx = np.full(1, harmonics.harmonic_S1(n))
-    if order[0] >= 2:
-        sx = np.append(sx, harmonics.harmonic_S2(n))
-        sx = np.append(sx, harmonics.harmonic_S3(n))
-
-    gamma_singlet = np.zeros((order[0], 2, 2), np.complex_)
-    gamma_singlet[0] = as1.gamma_singlet(n, sx[0], nf)
-    if order[0] >= 2:
-        gamma_singlet[1] = as2.gamma_singlet(n, nf)
-    if order[0] == 3:
-        sx = np.append(sx, harmonics.harmonic_S4(n))
-        gamma_singlet[2] = -as3.gamma_singlet(n, nf, sx)
-    return gamma_singlet
-=======
-    sx = harmonics.sx(n, max_weight=order + 1)
+    sx = harmonics.sx(n, max_weight=order[0] + 1)
     gamma_s = np.zeros((order + 1, 2, 2), np.complex_)
     gamma_s[0] = as1.gamma_singlet(n, sx[0], nf)
-    if order >= 1:
+    if order[0] >= 2:
         gamma_s[1] = as2.gamma_singlet(n, nf, sx)
-    if order == 2:
+    if order[0] == 3:
         sx = np.append(sx, harmonics.S4(n))
         gamma_s[2] = -as3.gamma_singlet(n, nf, sx)
-    return gamma_s
->>>>>>> e625bfb3
+    return gamma_s