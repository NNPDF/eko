--- conflicted
+++ resolved
@@ -1,10 +1,4 @@
-<<<<<<< HEAD
-# -*- coding: utf-8 -*-
 r"""The Altarelli-Parisi splitting kernels.
-=======
-r"""
-This module contains the Altarelli-Parisi splitting kernels.
->>>>>>> 6d5ffc14
 
 Normalization is given by
 
