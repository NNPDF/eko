r"""
Contains the Altarelli-Parisi splitting kernels.

Normalization is given by

.. math::
    \mathbf{P}(x) = \sum\limits_{j=0} a_s^{j+1} \mathbf P^{(j)}(x)

with :math:`a_s = \frac{\alpha_S(\mu^2)}{4\pi}`.
The 3-loop references for the non-singlet :cite:`Moch:2004pa`
and singlet :cite:`Vogt:2004mw` case contain also the lower
order results. The results are also determined in Mellin space in
terms of the anomalous dimensions (note the additional sign!)

.. math::
    \gamma(N) = - \mathcal{M}[\mathbf{P}(x)](N)
"""

import numba as nb
import numpy as np

from .. import basis_rotation as br
from .. import constants, harmonics
from . import aem1, aem2, as1, as1aem1, as2, as3, as4


@nb.njit(cache=True)
def exp_matrix_2D(gamma):
    r"""
    Compute the exponential and the eigensystem of a 2D matrix.

    Parameters
    ----------
        gamma : numpy.ndarray
            2D matrix

    Returns
    -------
        exp : numpy.ndarray
            exponential of the 2D matrix :math:`\gamma(N)`
        lambda_p : complex
            positive eigenvalue of the 2D matrix
            :math:`\gamma(N)`
        lambda_m : complex
            negative eigenvalue of the 2D matrix
            :math:`\gamma(N)`
        e_p : numpy.ndarray
            projector for the positive eigenvalue of the 2D matrix :math:`\gamma(N)`
        e_m : numpy.ndarray
            projector for the negative eigenvalue of the 2D matrix :math:`\gamma(N)`

    See Also
    --------
        eko.anomalous_dimensions.as1.gamma_singlet : :math:`\gamma_{S}^{(0)}(N)`
        eko.anomalous_dimensions.as2.gamma_singlet : :math:`\gamma_{S}^{(1)}(N)`
        eko.anomalous_dimensions.as3.gamma_singlet : :math:`\gamma_{S}^{(2)}(N)`
    """
    # compute eigenvalues
    det = np.sqrt(
        np.power(gamma[0, 0] - gamma[1, 1], 2) + 4.0 * gamma[0, 1] * gamma[1, 0]
    )
    lambda_p = 1.0 / 2.0 * (gamma[0, 0] + gamma[1, 1] + det)
    lambda_m = 1.0 / 2.0 * (gamma[0, 0] + gamma[1, 1] - det)
    # compute projectors
    identity = np.identity(2, np.complex_)
    c = 1.0 / det
    e_p = +c * (gamma - lambda_m * identity)
    e_m = -c * (gamma - lambda_p * identity)
    exp = e_m * np.exp(lambda_m) + e_p * np.exp(lambda_p)
    return exp, lambda_p, lambda_m, e_p, e_m


@nb.njit(cache=True)
def exp_matrix(gamma):
    r"""
    Compute the exponential and the eigensystem of a matrix.

    Parameters
    ----------
        gamma : numpy.ndarray
            input matrix

    Returns
    -------
        exp : numpy.ndarray
            exponential of the matrix gamma :math:`\gamma(N)`
        w : numpy.ndarray
            array of the eigenvalues of the matrix lambda
        e : numpy.ndarray
            projectors on the eigenspaces of the matrix gamma :math:`\gamma(N)`
    """
    w, v = np.linalg.eig(gamma)
    v_inv = np.linalg.inv(v)
    dim = gamma.shape[0]
    e = np.zeros((dim, dim, dim), np.complex_)
    exp = np.zeros((dim, dim), np.complex_)
    for i in range(dim):
        e[i] = np.outer(v[:, i], v_inv[i])
        exp += e[i] * np.exp(w[i])
    return exp, w, e


@nb.njit(cache=True)
def gamma_ns(order, mode, n, nf):
    r"""Compute the tower of the non-singlet anomalous dimensions.

    Parameters
    ----------
    order : tuple(int,int)
        perturbative orders
    mode : 10201 | 10101 | 10200
        sector identifier
    n : complex
        Mellin variable
    nf : int
        Number of active flavors

    Returns
    -------
    numpy.ndarray
        non-singlet anomalous dimensions

    See Also
    --------
    eko.anomalous_dimensions.as1.gamma_ns : :math:`\gamma_{ns}^{(0)}(N)`
    eko.anomalous_dimensions.as2.gamma_nsp : :math:`\gamma_{ns,+}^{(1)}(N)`
    eko.anomalous_dimensions.as2.gamma_nsm : :math:`\gamma_{ns,-}^{(1)}(N)`
    eko.anomalous_dimensions.as3.gamma_nsp : :math:`\gamma_{ns,+}^{(2)}(N)`
    eko.anomalous_dimensions.as3.gamma_nsm : :math:`\gamma_{ns,-}^{(2)}(N)`
    eko.anomalous_dimensions.as3.gamma_nsv : :math:`\gamma_{ns,v}^{(2)}(N)`
    eko.anomalous_dimensions.as4.gamma_nsp : :math:`\gamma_{ns,+}^{(3)}(N)`
    eko.anomalous_dimensions.as4.gamma_nsm : :math:`\gamma_{ns,-}^{(3)}(N)`
    eko.anomalous_dimensions.as4.gamma_nsv : :math:`\gamma_{ns,v}^{(3)}(N)`

    """
    # cache the s-es
    if order[0] >= 4:
        full_sx_cache = harmonics.compute_cache(
            n, 5, is_singlet=False, additional=True, qed=False
        )
        sx = np.array(
            [
                full_sx_cache[0][0],
                full_sx_cache[1][0],
                full_sx_cache[2][0],
                full_sx_cache[3][0],
            ]
        )
        sx_new = full_sx_cache[-1]
    else:
        sx = harmonics.sx(n, max_weight=order[0] + 1)
        sx_new = harmonics.compute_additional_sx_cache(n, False, False, sx)
    # now combine
    gamma_ns = np.zeros(order[0], np.complex_)
    gamma_ns[0] = as1.gamma_ns(n, sx[0])
    # NLO and beyond
    if order[0] >= 2:
        if mode == 10101:
            gamma_ns_1 = as2.gamma_nsp(n, nf, sx, sx_new)
        # To fill the full valence vector in NNLO we need to add gamma_ns^1 explicitly here
        elif mode in [10201, 10200]:
            gamma_ns_1 = as2.gamma_nsm(n, nf, sx, sx_new)
        else:
            raise NotImplementedError("Non-singlet sector is not implemented")
        gamma_ns[1] = gamma_ns_1
    # NNLO and beyond
    if order[0] >= 3:
        if mode == 10101:
            gamma_ns_2 = as3.gamma_nsp(n, nf, sx)
        elif mode == 10201:
            gamma_ns_2 = as3.gamma_nsm(n, nf, sx)
        elif mode == 10200:
            gamma_ns_2 = as3.gamma_nsv(n, nf, sx)
        gamma_ns[2] = gamma_ns_2
    # N3LO
    if order[0] >= 4:
        if mode == 10101:
            gamma_ns_3 = as4.gamma_nsp(n, nf, full_sx_cache)
        elif mode == 10201:
            gamma_ns_3 = as4.gamma_nsm(n, nf, full_sx_cache)
        elif mode == 10200:
            gamma_ns_3 = as4.gamma_nsv(n, nf, full_sx_cache)
        gamma_ns[3] = gamma_ns_3
    return gamma_ns


@nb.njit(cache=True)
def gamma_singlet(order, n, nf):
    r"""Compute the tower of the singlet anomalous dimensions matrices.

    Parameters
    ----------
    order : tuple(int,int)
        perturbative orders
    n : complex
        Mellin variable
    nf : int
        Number of active flavors

    Returns
    -------
    numpy.ndarray
        singlet anomalous dimensions matrices

    See Also
    --------
    eko.anomalous_dimensions.as1.gamma_singlet : :math:`\gamma_{S}^{(0)}(N)`
    eko.anomalous_dimensions.as2.gamma_singlet : :math:`\gamma_{S}^{(1)}(N)`
    eko.anomalous_dimensions.as3.gamma_singlet : :math:`\gamma_{S}^{(2)}(N)`
    eko.anomalous_dimensions.as4.gamma_singlet : :math:`\gamma_{S}^{(3)}(N)`

    """
    # cache the s-es
    if order[0] >= 4:
        full_sx_cache = harmonics.compute_cache(
            n, 5, is_singlet=False, additional=True, qed=False
        )
        sx = np.array(
            [
                full_sx_cache[0][0],
                full_sx_cache[1][0],
                full_sx_cache[2][0],
                full_sx_cache[3][0],
            ]
        )
        sx_new = full_sx_cache[-1]
    elif order[0] >= 3:
        # here we need only S1,S2,S3,S4
        sx = harmonics.sx(n, max_weight=order[0] + 1)
        sx_new = harmonics.compute_additional_sx_cache(n, True, False, sx)
    else:
        sx = harmonics.sx(n, max_weight=order[0])
        sx_new = harmonics.compute_additional_sx_cache(n, True, False, sx)
    gamma_s = np.zeros((order[0], 2, 2), np.complex_)
    gamma_s[0] = as1.gamma_singlet(n, sx[0], nf)
    if order[0] >= 2:
        gamma_s[1] = as2.gamma_singlet(n, nf, sx, sx_new)
    if order[0] >= 3:
        gamma_s[2] = as3.gamma_singlet(n, nf, sx)
    if order[0] >= 4:
        gamma_s[3] = as4.gamma_singlet(n, nf, full_sx_cache)
    return gamma_s


@nb.njit(cache=True)
def gamma_ns_qed(order, mode, n, nf):
    r"""
    Compute the grid of the QED non-singlet anomalous dimensions.

    Parameters
    ----------
        order : tuple(int,int)
            perturbative orders
        mode : 10102 | 10103 | 10202 | 10203
            sector identifier
        n : complex
            Mellin variable
        nf : int
            Number of active flavors

    Returns
    -------
        gamma_ns : numpy.ndarray
            non-singlet QED anomalous dimensions

    See Also
    --------
        eko.anomalous_dimensions.as1.gamma_ns : :math:`\gamma_{ns}^{(0)}(N)`
        eko.anomalous_dimensions.as2.gamma_nsp : :math:`\gamma_{ns,+}^{(1)}(N)`
        eko.anomalous_dimensions.as2.gamma_nsm : :math:`\gamma_{ns,-}^{(1)}(N)`
        eko.anomalous_dimensions.as3.gamma_nsp : :math:`\gamma_{ns,+}^{(2)}(N)`
        eko.anomalous_dimensions.as3.gamma_nsm : :math:`\gamma_{ns,-}^{(2)}(N)`
        eko.anomalous_dimensions.as3.gamma_nsv : :math:`\gamma_{ns,v}^{(2)}(N)`
        eko.anomalous_dimensions.aem1.gamma_ns : :math:`\gamma_{ns}^{(0,1)}(N)`
        eko.anomalous_dimensions.aem1.gamma_ns : :math:`\gamma_{ns,v}^{(0,1)}(N)`
        eko.anomalous_dimensions.as1aem1.gamma_nsp : :math:`\gamma_{ns,p}^{(1,1)}(N)`
        eko.anomalous_dimensions.as1aem1.gamma_nsm : :math:`\gamma_{ns,m}^{(1,1)}(N)`
        eko.anomalous_dimensions.aem2.gamma_nspu : :math:`\gamma_{ns,pu}^{(0,2)}(N)`
        eko.anomalous_dimensions.aem2.gamma_nsmu : :math:`\gamma_{ns,mu}^{(0,2)}(N)`
        eko.anomalous_dimensions.aem2.gamma_nspd : :math:`\gamma_{ns,pd}^{(0,2)}(N)`
        eko.anomalous_dimensions.aem2.gamma_nsmd : :math:`\gamma_{ns,md}^{(0,2)}(N)`
    """
    # cache the s-es
    max_weight = max(order)
    if max_weight >= 3:
        # here we need only S1,S2,S3,S4
        sx = harmonics.sx(n, max_weight=max_weight + 1)
    else:
        sx = harmonics.sx(n, max_weight=3)
    sx_new = harmonics.compute_additional_sx_cache(n, False, True, sx)
    # now combine
    gamma_ns = np.zeros((order[0] + 1, order[1] + 1), np.complex_)
<<<<<<< HEAD
    if order[0] >= 1:
        gamma_ns[1, 0] = as1.gamma_ns(n, sx[0])
    if order[1] >= 1:
        gamma_ns[0, 1] = choose_ns_ad_aem1(mode, n, sx)
    if order[0] >= 1 and order[1] >= 1:
        gamma_ns[1, 1] = choose_ns_ad_as1aem1(mode, n, sx, sx_new)
=======
    gamma_ns[1, 0] = as1.gamma_ns(n, sx[0])
    gamma_ns[0, 1] = choose_ns_ad_aem1(mode, n, sx)
    gamma_ns[1, 1] = choose_ns_ad_as1aem1(mode, n, sx, sx_ns_qed)
>>>>>>> 1e56cbfe
    # NLO and beyond
    if order[0] >= 2:
        if mode in [10102, 10103]:
            gamma_ns[2, 0] = as2.gamma_nsp(n, nf, sx, sx_new)
        # To fill the full valence vector in NNLO we need to add gamma_ns^1 explicitly here
<<<<<<< HEAD
        elif mode in [10202, 10203]:
            gamma_ns[2, 0] = as2.gamma_nsm(n, nf, sx, sx_new)
=======
>>>>>>> 1e56cbfe
        else:
            gamma_ns[2, 0] = as2.gamma_nsm(n, nf, sx)
    if order[1] >= 2:
        gamma_ns[0, 2] = choose_ns_ad_aem2(mode, n, nf, sx, sx_new)
    # NNLO and beyond
    if order[0] >= 3:
        if mode in [10102, 10103]:
            gamma_ns[3, 0] = as3.gamma_nsp(n, nf, sx)
        elif mode in [10202, 10203]:
            gamma_ns[3, 0] = as3.gamma_nsm(n, nf, sx)
    return gamma_ns


@nb.njit(cache=True)
def choose_ns_ad_aem1(mode, n, sx):
    r"""
    Select the non-singlet anomalous dimension at O(aem1) with the correct charge factor.

    Parameters
    ----------
        mode : 10102 | 10202 | 10103 | 10203
            sector identifier
        n : complex
            Mellin variable
        nf : int
            Number of active flavors

    Returns
    -------
        gamma_ns : numpy.ndarray
            non-singlet anomalous dimensions
    """
    if mode in [10102, 10202]:
        return constants.eu2 * aem1.gamma_ns(n, sx)
    elif mode in [10103, 10203]:
        return constants.ed2 * aem1.gamma_ns(n, sx)
    else:
        raise NotImplementedError("Non-singlet sector is not implemented")


@nb.njit(cache=True)
def choose_ns_ad_as1aem1(mode, n, sx, sx_new):
    r"""
    Select the non-singlet anomalous dimension at O(as1aem1) with the correct charge factor.

    Parameters
    ----------
        mode : 10102 | 10202 | 10103 | 10203
            sector identifier
        n : complex
            Mellin variable
        nf : int
            Number of active flavors

    Returns
    -------
        gamma_ns : numpy.ndarray
            non-singlet anomalous dimensions
    """
    if mode == 10102:
        return constants.eu2 * as1aem1.gamma_nsp(n, sx, sx_new)
    elif mode == 10103:
        return constants.ed2 * as1aem1.gamma_nsp(n, sx, sx_new)
    elif mode == 10202:
        return constants.eu2 * as1aem1.gamma_nsm(n, sx, sx_new)
    elif mode == 10203:
        return constants.ed2 * as1aem1.gamma_nsm(n, sx, sx_new)


@nb.njit(cache=True)
def choose_ns_ad_aem2(mode, n, nf, sx, sx_new):
    r"""
    Select the non-singlet anomalous dimension at O(aem2) with the correct charge factor.

    Parameters
    ----------
        mode : 10102 | 10202 | 10103 | 10203
            sector identifier
        n : complex
            Mellin variable
        nf : int
            Number of active flavors

    Returns
    -------
        gamma_ns : numpy.ndarray
            non-singlet anomalous dimensions
    """
    if mode == 10102:
        return constants.eu2 * aem2.gamma_nspu(n, nf, sx, sx_new)
    elif mode == 10103:
        return constants.ed2 * aem2.gamma_nspd(n, nf, sx, sx_new)
    elif mode == 10202:
        return constants.eu2 * aem2.gamma_nsmu(n, nf, sx, sx_new)
    elif mode == 10203:
        return constants.ed2 * aem2.gamma_nsmd(n, nf, sx, sx_new)


@nb.njit(cache=True)
def gamma_singlet_qed(order, n, nf):
    r"""
    Compute the grid of the QED singlet anomalous dimensions matrices.

    Parameters
    ----------
        order : tuple(int,int)
            perturbative orders
        n : complex
            Mellin variable
        nf : int
            Number of active flavors

    Returns
    -------
        gamma_singlet : numpy.ndarray
            singlet anomalous dimensions matrices

    See Also
    --------
        eko.anomalous_dimensions.as1.gamma_singlet_qed : :math:`\gamma_{S}^{(0)}(N)`
        eko.anomalous_dimensions.as2.gamma_singlet_qed : :math:`\gamma_{S}^{(1)}(N)`
        eko.anomalous_dimensions.as3.gamma_singlet_qed : :math:`\gamma_{S}^{(2)}(N)`
        eko.anomalous_dimensions.aem1.gamma_singlet : :math:`\gamma_{S}^{(0,1)}(N)`
        eko.anomalous_dimensions.as1aem1.gamma_singlet : :math:`\gamma_{S}^{(1,1)}(N)`
        eko.anomalous_dimensions.aem2.gamma_singlet : :math:`\gamma_{S}^{(0,2)}(N)`
    """
    # cache the s-es
    max_weight = max(order)
    if max_weight >= 3:
        # here we need only S1,S2,S3,S4
        sx = harmonics.sx(n, max_weight=max_weight + 1)
    else:
        sx = harmonics.sx(n, max_weight=3)
    sx_new = harmonics.compute_additional_sx_cache(n, False, True, sx)
    gamma_s = np.zeros((order[0] + 1, order[1] + 1, 4, 4), np.complex_)
<<<<<<< HEAD
    if order[0] >= 1:
        gamma_s[1, 0] = as1.gamma_singlet_qed(n, sx[0], nf)
    if order[1] >= 1:
        gamma_s[0, 1] = aem1.gamma_singlet(n, nf, sx)
    if order[0] >= 1 and order[1] >= 1:
        gamma_s[1, 1] = as1aem1.gamma_singlet(n, nf, sx, sx_new)
=======
    gamma_s[1, 0] = as1.gamma_singlet_qed(n, sx[0], nf)
    gamma_s[0, 1] = aem1.gamma_singlet(n, nf, sx)
    gamma_s[1, 1] = as1aem1.gamma_singlet(n, nf, sx, sx_ns_qed)
>>>>>>> 1e56cbfe
    if order[0] >= 2:
        gamma_s[2, 0] = as2.gamma_singlet_qed(n, nf, sx, sx_new)
    if order[1] >= 2:
        gamma_s[0, 2] = aem2.gamma_singlet(n, nf, sx, sx_new)
    if order[0] >= 3:
        gamma_s[3, 0] = as3.gamma_singlet_qed(n, nf, sx)
    return gamma_s


@nb.njit(cache=True)
def gamma_valence_qed(order, n, nf):
    r"""
    Compute the grid of the QED valence anomalous dimensions matrices.

    Parameters
    ----------
        order : tuple(int,int)
            perturbative orders
        n : complex
            Mellin variable
        nf : int
            Number of active flavors

    Returns
    -------
        gamma_valence : numpy.ndarray
            valence anomalous dimensions matrices

    See Also
    --------
        eko.anomalous_dimensions.as1.gamma_valence_qed : :math:`\gamma_{V}^{(0)}(N)`
        eko.anomalous_dimensions.as2.gamma_valence_qed : :math:`\gamma_{V}^{(1)}(N)`
        eko.anomalous_dimensions.as3.gamma_valence_qed : :math:`\gamma_{V}^{(2)}(N)`
        eko.anomalous_dimensions.aem1.gamma_valence : :math:`\gamma_{V}^{(0,1)}(N)`
        eko.anomalous_dimensions.as1aem1.gamma_valence : :math:`\gamma_{V}^{(1,1)}(N)`
        eko.anomalous_dimensions.aem2.gamma_valence : :math:`\gamma_{V}^{(0,2)}(N)`
    """
    # cache the s-es
    max_weight = max(order)
    if max_weight >= 3:
        # here we need only S1,S2,S3,S4
        sx = harmonics.sx(n, max_weight=max_weight + 1)
    else:
        sx = harmonics.sx(n, max_weight=3)
    sx_new = harmonics.compute_additional_sx_cache(n, False, True, sx)
    gamma_v = np.zeros((order[0] + 1, order[1] + 1, 2, 2), np.complex_)
<<<<<<< HEAD
    if order[0] >= 1:
        gamma_v[1, 0] = as1.gamma_valence_qed(n, sx[0])
    if order[1] >= 1:
        gamma_v[0, 1] = aem1.gamma_valence(n, nf, sx)
    if order[0] >= 1 and order[1] >= 1:
        gamma_v[1, 1] = as1aem1.gamma_valence(n, nf, sx, sx_new)
=======
    gamma_v[1, 0] = as1.gamma_valence_qed(n, sx[0])
    gamma_v[0, 1] = aem1.gamma_valence(n, nf, sx)
    gamma_v[1, 1] = as1aem1.gamma_valence(n, nf, sx, sx_ns_qed)
>>>>>>> 1e56cbfe
    if order[0] >= 2:
        gamma_v[2, 0] = as2.gamma_valence_qed(n, nf, sx, sx_new)
    if order[1] >= 2:
        gamma_v[0, 2] = aem2.gamma_valence(n, nf, sx, sx_new)
    if order[0] >= 3:
        gamma_v[3, 0] = as3.gamma_valence_qed(n, nf, sx)
    return gamma_v<|MERGE_RESOLUTION|>--- conflicted
+++ resolved
@@ -290,30 +290,16 @@
     sx_new = harmonics.compute_additional_sx_cache(n, False, True, sx)
     # now combine
     gamma_ns = np.zeros((order[0] + 1, order[1] + 1), np.complex_)
-<<<<<<< HEAD
-    if order[0] >= 1:
-        gamma_ns[1, 0] = as1.gamma_ns(n, sx[0])
-    if order[1] >= 1:
-        gamma_ns[0, 1] = choose_ns_ad_aem1(mode, n, sx)
-    if order[0] >= 1 and order[1] >= 1:
-        gamma_ns[1, 1] = choose_ns_ad_as1aem1(mode, n, sx, sx_new)
-=======
     gamma_ns[1, 0] = as1.gamma_ns(n, sx[0])
     gamma_ns[0, 1] = choose_ns_ad_aem1(mode, n, sx)
-    gamma_ns[1, 1] = choose_ns_ad_as1aem1(mode, n, sx, sx_ns_qed)
->>>>>>> 1e56cbfe
+    gamma_ns[1, 1] = choose_ns_ad_as1aem1(mode, n, sx, sx_new)
     # NLO and beyond
     if order[0] >= 2:
         if mode in [10102, 10103]:
             gamma_ns[2, 0] = as2.gamma_nsp(n, nf, sx, sx_new)
         # To fill the full valence vector in NNLO we need to add gamma_ns^1 explicitly here
-<<<<<<< HEAD
-        elif mode in [10202, 10203]:
+        else:
             gamma_ns[2, 0] = as2.gamma_nsm(n, nf, sx, sx_new)
-=======
->>>>>>> 1e56cbfe
-        else:
-            gamma_ns[2, 0] = as2.gamma_nsm(n, nf, sx)
     if order[1] >= 2:
         gamma_ns[0, 2] = choose_ns_ad_aem2(mode, n, nf, sx, sx_new)
     # NNLO and beyond
@@ -447,18 +433,9 @@
         sx = harmonics.sx(n, max_weight=3)
     sx_new = harmonics.compute_additional_sx_cache(n, False, True, sx)
     gamma_s = np.zeros((order[0] + 1, order[1] + 1, 4, 4), np.complex_)
-<<<<<<< HEAD
-    if order[0] >= 1:
-        gamma_s[1, 0] = as1.gamma_singlet_qed(n, sx[0], nf)
-    if order[1] >= 1:
-        gamma_s[0, 1] = aem1.gamma_singlet(n, nf, sx)
-    if order[0] >= 1 and order[1] >= 1:
-        gamma_s[1, 1] = as1aem1.gamma_singlet(n, nf, sx, sx_new)
-=======
     gamma_s[1, 0] = as1.gamma_singlet_qed(n, sx[0], nf)
     gamma_s[0, 1] = aem1.gamma_singlet(n, nf, sx)
-    gamma_s[1, 1] = as1aem1.gamma_singlet(n, nf, sx, sx_ns_qed)
->>>>>>> 1e56cbfe
+    gamma_s[1, 1] = as1aem1.gamma_singlet(n, nf, sx, sx_new)
     if order[0] >= 2:
         gamma_s[2, 0] = as2.gamma_singlet_qed(n, nf, sx, sx_new)
     if order[1] >= 2:
@@ -505,18 +482,9 @@
         sx = harmonics.sx(n, max_weight=3)
     sx_new = harmonics.compute_additional_sx_cache(n, False, True, sx)
     gamma_v = np.zeros((order[0] + 1, order[1] + 1, 2, 2), np.complex_)
-<<<<<<< HEAD
-    if order[0] >= 1:
-        gamma_v[1, 0] = as1.gamma_valence_qed(n, sx[0])
-    if order[1] >= 1:
-        gamma_v[0, 1] = aem1.gamma_valence(n, nf, sx)
-    if order[0] >= 1 and order[1] >= 1:
-        gamma_v[1, 1] = as1aem1.gamma_valence(n, nf, sx, sx_new)
-=======
     gamma_v[1, 0] = as1.gamma_valence_qed(n, sx[0])
     gamma_v[0, 1] = aem1.gamma_valence(n, nf, sx)
-    gamma_v[1, 1] = as1aem1.gamma_valence(n, nf, sx, sx_ns_qed)
->>>>>>> 1e56cbfe
+    gamma_v[1, 1] = as1aem1.gamma_valence(n, nf, sx, sx_new)
     if order[0] >= 2:
         gamma_v[2, 0] = as2.gamma_valence_qed(n, nf, sx, sx_new)
     if order[1] >= 2:
