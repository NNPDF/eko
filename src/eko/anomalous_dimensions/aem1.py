--- conflicted
+++ resolved
@@ -1,11 +1,4 @@
-<<<<<<< HEAD
-# -*- coding: utf-8 -*-
 """Contains the O(aem1) Altarelli-Parisi splitting kernels."""
-=======
-"""
-This file contains the O(aem1) Altarelli-Parisi splitting kernels.
-"""
->>>>>>> fe94dd1f
 
 import numba as nb
 import numpy as np
