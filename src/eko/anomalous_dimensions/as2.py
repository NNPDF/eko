"""Compute the |NLO| Altarelli-Parisi splitting kernels.

These expression have been obtained using the procedure described in the
`wiki <https://github.com/N3PDF/eko/wiki/Parse-NLO-expressions>`_
involving ``FormGet`` :cite:`Hahn:2016ebn`.
"""

import numba as nb
import numpy as np

from .. import constants, harmonics
from ..harmonics.constants import log2, zeta2, zeta3


@nb.njit(cache=True)
<<<<<<< HEAD
def gamma_nsm(n, nf, sx, sx_new):
    r"""
    Compute the |NLO| valence-like non-singlet anomalous dimension.
=======
def gamma_nsm(n, nf, sx):
    r"""Compute the |NLO| valence-like non-singlet anomalous dimension.
>>>>>>> 99772ee2

    Implements Eq. (3.5) of :cite:`Moch:2004pa`.

    Parameters
    ----------
    n : complex
        Mellin moment
    nf : int
        Number of active flavors
    sx : numpy.ndarray
        List of harmonic sums: :math:`S_{1},S_{2}`

    Returns
    -------
    gamma_nsm : complex
        |NLO| valence-like non-singlet anomalous dimension
        :math:`\\gamma_{ns,-}^{(1)}(N)`
    """
    S1 = sx[0]
    S2 = sx[1]
    # Here, Sp refers to S' ("s-prime") (german: "s-strich" or in Pegasus language: SSTR)
    # of :cite:`Gluck:1989ze` and NOT to the Spence function a.k.a. dilogarithm
<<<<<<< HEAD
    g3n = sx_new[3]
    Sp1m = sx_new[4]
    Sp2m = sx_new[5]
    Sp3m = sx_new[6]
=======
    # TODO : these harmonic sums are computed also for the QED sector then we can use
    # the ones that are passed to the O(as1aem1) anomalous dimensions
    Sp1m = harmonics.S1((n - 1) / 2)
    Sp2m = harmonics.S2((n - 1) / 2)
    Sp3m = harmonics.S3((n - 1) / 2)
    g3n = harmonics.g_functions.mellin_g3(n, S1)
>>>>>>> 99772ee2
    # fmt: off
    gqq1m_cfca = 16*g3n - (144 + n*(1 + n)*(156 + n*(340 + n*(655 + 51*n*(2 + n)))))/(18.*np.power(n,3)*np.power(1 + n,3)) + (-14.666666666666666 + 8/n - 8/(1 + n))*S2 - (4*Sp2m)/(n + np.power(n,2)) + S1*(29.77777777777778 + 16/np.power(n,2) - 16*S2 + 8*Sp2m) + 2*Sp3m + 10*zeta3 + zeta2*(16*S1 - 16*Sp1m - (16*(1 + n*log2))/n) # pylint: disable=line-too-long
    gqq1m_cfcf = -32*g3n + (24 - n*(-32 + 3*n*(-8 + n*(3 + n)*(3 + np.power(n,2)))))/(2.*np.power(n,3)*np.power(1 + n,3)) + (12 - 8/n + 8/(1 + n))*S2 + S1*(-24/np.power(n,2) - 8/np.power(1 + n,2) + 16*S2 - 16*Sp2m) + (8*Sp2m)/(n + np.power(n,2)) - 4*Sp3m - 20*zeta3 + zeta2*(-32*S1 + 32*Sp1m + 32*(1/n + log2)) # pylint: disable=line-too-long
    gqq1m_cfnf = (-12 + n*(20 + n*(47 + 3*n*(2 + n))))/(9.*np.power(n,2)*np.power(1 + n,2)) - (40*S1)/9. + (8*S2)/3. # pylint: disable=line-too-long
    # fmt: on
    result = constants.CF * (
        (constants.CA * gqq1m_cfca)
        + (constants.CF * gqq1m_cfcf)
        + (2.0 * constants.TR * nf * gqq1m_cfnf)
    )
    return result


@nb.njit(cache=True)
<<<<<<< HEAD
def gamma_nsp(n, nf, sx, sx_new):
    r"""
    Compute the |NLO| singlet-like non-singlet anomalous dimension.
=======
def gamma_nsp(n, nf, sx):
    r"""Compute the |NLO| singlet-like non-singlet anomalous dimension.
>>>>>>> 99772ee2

    Implements Eq. (3.5) of :cite:`Moch:2004pa`.

    Parameters
    ----------
    n : complex
        Mellin moment
    nf : int
        Number of active flavors
    sx : numpy.ndarray
        List of harmonic sums: :math:`S_{1},S_{2}`

    Returns
    -------
    gamma_nsp : complex
        |NLO| singlet-like non-singlet anomalous dimension
        :math:`\\gamma_{ns,+}^{(1)}(N)`
    """
    S1 = sx[0]
    S2 = sx[1]
    Sp1p = sx_new[0]
    Sp2p = sx_new[1]
    Sp3p = sx_new[2]
    g3n = sx_new[3]
    # fmt: off
    gqq1p_cfca = -16*g3n + (132 - n*(340 + n*(655 + 51*n*(2 + n))))/(18.*np.power(n,2)*np.power(1 + n,2)) + (-14.666666666666666 + 8/n - 8/(1 + n))*S2 - (4*Sp2p)/(n + np.power(n,2)) + S1*(29.77777777777778 - 16/np.power(n,2) - 16*S2 + 8*Sp2p) + 2*Sp3p + 10*zeta3 + zeta2*(16*S1 - 16*Sp1p + 16*(1/n - log2)) # pylint: disable=line-too-long
    gqq1p_cfcf = 32*g3n - (8 + n*(32 + n*(40 + 3*n*(3 + n)*(3 + np.power(n,2)))))/(2.*np.power(n,3)*np.power(1 + n,3)) + (12 - 8/n + 8/(1 + n))*S2 + S1*(40/np.power(n,2) - 8/np.power(1 + n,2) + 16*S2 - 16*Sp2p) + (8*Sp2p)/(n + np.power(n,2)) - 4*Sp3p - 20*zeta3 + zeta2*(-32*S1 + 32*Sp1p + 32*(-(1/n) + log2)) # pylint: disable=line-too-long
    gqq1p_cfnf = (-12 + n*(20 + n*(47 + 3*n*(2 + n))))/(9.*np.power(n,2)*np.power(1 + n,2)) - (40*S1)/9. + (8*S2)/3. # pylint: disable=line-too-long
    # fmt: on
    result = constants.CF * (
        (constants.CA * gqq1p_cfca)
        + (constants.CF * gqq1p_cfcf)
        + (2.0 * constants.TR * nf * gqq1p_cfnf)
    )
    return result


@nb.njit(cache=True)
def gamma_ps(n, nf):
    r"""Compute the |NLO| pure-singlet quark-quark anomalous dimension.

    Implements Eq. (3.6) of :cite:`Vogt:2004mw`.

    Parameters
    ----------
    n : complex
        Mellin moment
    nf : int
        Number of active flavors

    Returns
    -------
    gamma_ps : complex
        |NLO| pure-singlet quark-quark anomalous dimension
        :math:`\\gamma_{ps}^{(1)}(N)`
    """
    # fmt: off
    gqqps1_nfcf = (-4*(2 + n*(5 + n))*(4 + n*(4 + n*(7 + 5*n))))/((-1 + n)*np.power(n,3)*np.power(1 + n,3)*np.power(2 + n,2)) # pylint: disable=line-too-long
    # fmt: on
    result = 2.0 * constants.TR * nf * constants.CF * gqqps1_nfcf
    return result


@nb.njit(cache=True)
<<<<<<< HEAD
def gamma_qg(n, nf, sx, sx_new):
    r"""
    Compute the |NLO| quark-gluon singlet anomalous dimension.
=======
def gamma_qg(n, nf, sx):
    r"""Compute the |NLO| quark-gluon singlet anomalous dimension.
>>>>>>> 99772ee2

    Implements Eq. (3.7) of :cite:`Vogt:2004mw`.

    Parameters
    ----------
    n : complex
        Mellin moment
    nf : int
        Number of active flavors
    sx : numpy.ndarray
        List of harmonic sums: :math:`S_{1},S_{2}`

    Returns
    -------
    gamma_qg : complex
        |NLO| quark-gluon singlet anomalous dimension
        :math:`\\gamma_{qg}^{(1)}(N)`
    """
    S1 = sx[0]
    S2 = sx[1]
    Sp2p = sx_new[1]
    # fmt: off
    gqg1_nfca = (-4*(16 + n*(64 + n*(104 + n*(128 + n*(85 + n*(36 + n*(25 + n*(15 + n*(6 + n))))))))))/((-1 + n)*np.power(n,3)*np.power(1 + n,3)*np.power(2 + n,3)) - (16*(3 + 2*n)*S1)/np.power(2 + 3*n + np.power(n,2),2) + (4*(2 + n + np.power(n,2))*np.power(S1,2))/(n*(2 + 3*n + np.power(n,2))) - (4*(2 + n + np.power(n,2))*S2)/(n*(2 + 3*n + np.power(n,2))) + (4*(2 + n + np.power(n,2))*Sp2p)/(n*(2 + 3*n + np.power(n,2))) # pylint: disable=line-too-long
    gqg1_nfcf = (-2*(4 + n*(8 + n*(1 + n)*(25 + n*(26 + 5*n*(2 + n))))))/(np.power(n,3)*np.power(1 + n,3)*(2 + n)) + (8*S1)/np.power(n,2) - (4*(2 + n + np.power(n,2))*np.power(S1,2))/(n*(2 + 3*n + np.power(n,2))) + (4*(2 + n + np.power(n,2))*S2)/(n*(2 + 3*n + np.power(n,2))) # pylint: disable=line-too-long
    # fmt: on
    result = (
        2.0 * constants.TR * nf * (constants.CA * gqg1_nfca + constants.CF * gqg1_nfcf)
    )
    return result


@nb.njit(cache=True)
<<<<<<< HEAD
def gamma_gq(n, nf, sx, sx_new):
    r"""
    Compute the |NLO| gluon-quark singlet anomalous dimension.
=======
def gamma_gq(n, nf, sx):
    r"""Compute the |NLO| gluon-quark singlet anomalous dimension.
>>>>>>> 99772ee2

    Implements Eq. (3.8) of :cite:`Vogt:2004mw`.

    Parameters
    ----------
    n : complex
        Mellin moment
    nf : int
        Number of active flavors
    sx : numpy.ndarray
        List of harmonic sums: :math:`S_{1},S_{2}`

    Returns
    -------
    gamma_gq : complex
        |NLO| gluon-quark singlet anomalous dimension
        :math:`\\gamma_{gq}^{(1)}(N)`
    """
    S1 = sx[0]
    S2 = sx[1]
    Sp2p = sx_new[1]
    # fmt: off
    ggq1_cfcf = (-8 + 2*n*(-12 + n*(-1 + n*(28 + n*(43 + 6*n*(5 + 2*n))))))/((-1 + n)*np.power(n,3)*np.power(1 + n,3)) - (4*(10 + n*(17 + n*(8 + 5*n)))*S1)/((-1 + n)*n*np.power(1 + n,2)) + (4*(2 + n + np.power(n,2))*np.power(S1,2))/(n*(-1 + np.power(n,2))) + (4*(2 + n + np.power(n,2))*S2)/(n*(-1 + np.power(n,2))) # pylint: disable=line-too-long
    ggq1_cfca = (-4*(144 + n*(432 + n*(-152 + n*(-1304 + n*(-1031 + n*(695 + n*(1678 + n*(1400 + n*(621 + 109*n))))))))))/(9.*np.power(n,3)*np.power(1 + n,3)*np.power(-2 + n + np.power(n,2),2)) + (4*(-12 + n*(-22 + 41*n + 17*np.power(n,3)))*S1)/(3.*np.power(-1 + n,2)*np.power(n,2)*(1 + n)) + ((8 + 4*n + 4*np.power(n,2))*np.power(S1,2))/(n - np.power(n,3)) + ((8 + 4*n + 4*np.power(n,2))*S2)/(n - np.power(n,3)) + (4*(2 + n + np.power(n,2))*Sp2p)/(n*(-1 + np.power(n,2))) # pylint: disable=line-too-long
    ggq1_cfnf = (8*(16 + n*(27 + n*(13 + 8*n))))/(9.*(-1 + n)*n*np.power(1 + n,2)) - (8*(2 + n + np.power(n,2))*S1)/(3.*n*(-1 + np.power(n,2))) # pylint: disable=line-too-long
    # fmt: on
    result = constants.CF * (
        (constants.CA * ggq1_cfca)
        + (constants.CF * ggq1_cfcf)
        + (2.0 * constants.TR * nf * ggq1_cfnf)
    )
    return result


@nb.njit(cache=True)
<<<<<<< HEAD
def gamma_gg(n, nf, sx, sx_new):
    r"""
    Compute the |NLO| gluon-gluon singlet anomalous dimension.
=======
def gamma_gg(n, nf, sx):
    r"""Compute the |NLO| gluon-gluon singlet anomalous dimension.
>>>>>>> 99772ee2

    Implements Eq. (3.9) of :cite:`Vogt:2004mw`.

    Parameters
    ----------
    n : complex
        Mellin moment
    nf : int
        Number of active flavors
    sx : numpy.ndarray
        List of harmonic sums: :math:`S_{1},S_{2}`

    Returns
    -------
    gamma_gg : complex
        |NLO| gluon-gluon singlet anomalous dimension
        :math:`\\gamma_{gg}^{(1)}(N)`
    """
    S1 = sx[0]
    Sp1p = sx_new[0]
    Sp2p = sx_new[1]
    Sp3p = sx_new[2]
    g3n = sx_new[3]
    # fmt: off
    ggg1_caca = 16*g3n - (2*(576 + n*(1488 + n*(560 + n*(-1248 + n*(-1384 + n*(1663 + n*(4514 + n*(4744 + n*(3030 + n*(1225 + 48*n*(7 + n))))))))))))/(9.*np.power(-1 + n,2)*np.power(n,3)*np.power(1 + n,3)*np.power(2 + n,3)) + S1*(29.77777777777778 + 16/np.power(-1 + n,2) + 16/np.power(1 + n,2) - 16/np.power(2 + n,2) - 8*Sp2p) + (16*(1 + n + np.power(n,2))*Sp2p)/(n*(1 + n)*(-2 + n + np.power(n,2))) - 2*Sp3p - 10*zeta3 + zeta2*(-16*S1 + 16*Sp1p + 16*(-(1/n) + log2)) # pylint: disable=line-too-long
    ggg1_canf = (8*(6 + n*(1 + n)*(28 + n*(1 + n)*(13 + 3*n*(1 + n)))))/(9.*np.power(n,2)*np.power(1 + n,2)*(-2 + n + np.power(n,2))) - (40*S1)/9. # pylint: disable=line-too-long
    ggg1_cfnf = (2*(-8 + n*(-8 + n*(-10 + n*(-22 + n*(-3 + n*(6 + n*(8 + n*(4 + n)))))))))/(np.power(n,3)*np.power(1 + n,3)*(-2 + n + np.power(n,2))) # pylint: disable=line-too-long
    # fmt: on
    result = constants.CA * constants.CA * ggg1_caca + 2.0 * constants.TR * nf * (
        constants.CA * ggg1_canf + constants.CF * ggg1_cfnf
    )
    return result


@nb.njit(cache=True)
<<<<<<< HEAD
def gamma_singlet(n, nf, sx, sx_new):
    r"""
    Compute the next-leading-order singlet anomalous dimension matrix.
=======
def gamma_singlet(n, nf, sx):
    r"""Compute the next-leading-order singlet anomalous dimension matrix.
>>>>>>> 99772ee2

    .. math::
        \\gamma_S^{(1)} = \\left(\begin{array}{cc}
        \\gamma_{qq}^{(1)} & \\gamma_{qg}^{(1)}\\
        \\gamma_{gq}^{(1)} & \\gamma_{gg}^{(1)}
        \\end{array}\right)

    Parameters
    ----------
    N : complex
        Mellin moment
    sx : numpy.ndarray
        List of harmonic sums: :math:`S_{1},S_{2}`
    nf : int
        Number of active flavors

    Returns
    -------
    gamma_S_1 : numpy.ndarray
        |NLO| singlet anomalous dimension matrix :math:`\\gamma_{S}^{(1)}(N)`

    See Also
    --------
    gamma_nsp : :math:`\\gamma_{qq}^{(1)}`
    gamma_ps : :math:`\\gamma_{qq}^{(1)}`
    gamma_qg : :math:`\\gamma_{qg}^{(1)}`
    gamma_gq : :math:`\\gamma_{gq}^{(1)}`
    gamma_gg : :math:`\\gamma_{gg}^{(1)}`
    """
    gamma_qq = gamma_nsp(n, nf, sx, sx_new) + gamma_ps(n, nf)
    gamma_S_0 = np.array(
        [
            [gamma_qq, gamma_qg(n, nf, sx, sx_new)],
            [gamma_gq(n, nf, sx, sx_new), gamma_gg(n, nf, sx, sx_new)],
        ],
        np.complex_,
    )
    return gamma_S_0


@nb.njit(cache=True)
<<<<<<< HEAD
def gamma_singlet_qed(N, nf, sx, sx_new):
    r"""
    Compute the leading-order singlet anomalous dimension matrix.
=======
def gamma_singlet_qed(N, nf, sx):
    r"""Compute the leading-order singlet anomalous dimension matrix.
>>>>>>> 99772ee2

    .. math::
        \\gamma_S^{(2,0)} = \\left(\begin{array}{cccc}
        \\gamma_{gg}^{(2,0)} & 0 & \\gamma_{gq}^{(2,0)} & 0\\
        0 & 0 & 0 & 0 \\
        \\gamma_{qg}^{(2,0)} & 0 & \\gamma_{qq}^{(2,0)} & 0 \\
        0 & 0 & 0 & \\gamma_{qq}^{(2,0)} \\
        \\end{array}\right)

    Parameters
    ----------
    N : complex
        Mellin moment
    nf : int
        Number of active flavors
    s1 : complex
        harmonic sum :math:`S_{1}`

    Returns
    -------
    gamma_S_0 : numpy.ndarray
        Leading-order singlet anomalous dimension matrix :math:`\\gamma_{S}^{(0)}(N)`

    See Also
    --------
    gamma_ns : :math:`\\gamma_{qq}^{(0)}`
    gamma_qg : :math:`\\gamma_{qg}^{(0)}`
    gamma_gq : :math:`\\gamma_{gq}^{(0)}`
    gamma_gg : :math:`\\gamma_{gg}^{(0)}`
    """
    gamma_ns_p = gamma_nsp(N, nf, sx, sx_new)
    gamma_qq = gamma_ns_p + gamma_ps(N, nf)
    gamma_S = np.array(
        [
            [
                gamma_gg(N, nf, sx, sx_new),
                0.0 + 0.0j,
                gamma_gq(N, nf, sx, sx_new),
                0.0 + 0.0j,
            ],
            [0.0 + 0.0j, 0.0 + 0.0j, 0.0 + 0.0j, 0.0 + 0.0j],
            [gamma_qg(N, nf, sx, sx_new), 0.0 + 0.0j, gamma_qq, 0.0 + 0.0j],
            [0.0 + 0.0j, 0.0 + 0.0j, 0.0 + 0.0j, gamma_ns_p],
        ],
        np.complex_,
    )
    return gamma_S


@nb.njit(cache=True)
<<<<<<< HEAD
def gamma_valence_qed(N, nf, sx, sx_new):
    r"""
    Compute the leading-order valence anomalous dimension matrix.
=======
def gamma_valence_qed(N, nf, sx):
    r"""Compute the leading-order valence anomalous dimension matrix.
>>>>>>> 99772ee2

    .. math::
        \\gamma_V^{(2,0)} = \\left(\begin{array}{cc}
        \\gamma_{ns-}^{(2,0)} & 0\\
        0 & \\gamma_{ns-}^{(2,0)}
        \\end{array}\right)

    Parameters
    ----------
    N : complex
        Mellin moment
    nf : int
        Number of active flavors
    s1 : complex
        harmonic sum :math:`S_{1}`

    Returns
    -------
    gamma_S_0 : numpy.ndarray
        Leading-order singlet anomalous dimension matrix :math:`\\gamma_{S}^{(0)}(N)`

    See Also
    --------
    gamma_ns : :math:`\\gamma_{qq}^{(0)}`
    gamma_qg : :math:`\\gamma_{qg}^{(0)}`
    gamma_gq : :math:`\\gamma_{gq}^{(0)}`
    gamma_gg : :math:`\\gamma_{gg}^{(0)}`
    """
    gamma_V = np.array(
        [
            [1.0, 0.0],
            [0.0, 1.0],
        ],
        np.complex_,
    )
    return gamma_V * gamma_nsm(N, nf, sx, sx_new)<|MERGE_RESOLUTION|>--- conflicted
+++ resolved
@@ -13,14 +13,8 @@
 
 
 @nb.njit(cache=True)
-<<<<<<< HEAD
 def gamma_nsm(n, nf, sx, sx_new):
-    r"""
-    Compute the |NLO| valence-like non-singlet anomalous dimension.
-=======
-def gamma_nsm(n, nf, sx):
     r"""Compute the |NLO| valence-like non-singlet anomalous dimension.
->>>>>>> 99772ee2
 
     Implements Eq. (3.5) of :cite:`Moch:2004pa`.
 
@@ -43,19 +37,10 @@
     S2 = sx[1]
     # Here, Sp refers to S' ("s-prime") (german: "s-strich" or in Pegasus language: SSTR)
     # of :cite:`Gluck:1989ze` and NOT to the Spence function a.k.a. dilogarithm
-<<<<<<< HEAD
     g3n = sx_new[3]
     Sp1m = sx_new[4]
     Sp2m = sx_new[5]
     Sp3m = sx_new[6]
-=======
-    # TODO : these harmonic sums are computed also for the QED sector then we can use
-    # the ones that are passed to the O(as1aem1) anomalous dimensions
-    Sp1m = harmonics.S1((n - 1) / 2)
-    Sp2m = harmonics.S2((n - 1) / 2)
-    Sp3m = harmonics.S3((n - 1) / 2)
-    g3n = harmonics.g_functions.mellin_g3(n, S1)
->>>>>>> 99772ee2
     # fmt: off
     gqq1m_cfca = 16*g3n - (144 + n*(1 + n)*(156 + n*(340 + n*(655 + 51*n*(2 + n)))))/(18.*np.power(n,3)*np.power(1 + n,3)) + (-14.666666666666666 + 8/n - 8/(1 + n))*S2 - (4*Sp2m)/(n + np.power(n,2)) + S1*(29.77777777777778 + 16/np.power(n,2) - 16*S2 + 8*Sp2m) + 2*Sp3m + 10*zeta3 + zeta2*(16*S1 - 16*Sp1m - (16*(1 + n*log2))/n) # pylint: disable=line-too-long
     gqq1m_cfcf = -32*g3n + (24 - n*(-32 + 3*n*(-8 + n*(3 + n)*(3 + np.power(n,2)))))/(2.*np.power(n,3)*np.power(1 + n,3)) + (12 - 8/n + 8/(1 + n))*S2 + S1*(-24/np.power(n,2) - 8/np.power(1 + n,2) + 16*S2 - 16*Sp2m) + (8*Sp2m)/(n + np.power(n,2)) - 4*Sp3m - 20*zeta3 + zeta2*(-32*S1 + 32*Sp1m + 32*(1/n + log2)) # pylint: disable=line-too-long
@@ -70,14 +55,8 @@
 
 
 @nb.njit(cache=True)
-<<<<<<< HEAD
 def gamma_nsp(n, nf, sx, sx_new):
-    r"""
-    Compute the |NLO| singlet-like non-singlet anomalous dimension.
-=======
-def gamma_nsp(n, nf, sx):
     r"""Compute the |NLO| singlet-like non-singlet anomalous dimension.
->>>>>>> 99772ee2
 
     Implements Eq. (3.5) of :cite:`Moch:2004pa`.
 
@@ -142,14 +121,8 @@
 
 
 @nb.njit(cache=True)
-<<<<<<< HEAD
 def gamma_qg(n, nf, sx, sx_new):
-    r"""
-    Compute the |NLO| quark-gluon singlet anomalous dimension.
-=======
-def gamma_qg(n, nf, sx):
     r"""Compute the |NLO| quark-gluon singlet anomalous dimension.
->>>>>>> 99772ee2
 
     Implements Eq. (3.7) of :cite:`Vogt:2004mw`.
 
@@ -182,14 +155,8 @@
 
 
 @nb.njit(cache=True)
-<<<<<<< HEAD
 def gamma_gq(n, nf, sx, sx_new):
-    r"""
-    Compute the |NLO| gluon-quark singlet anomalous dimension.
-=======
-def gamma_gq(n, nf, sx):
     r"""Compute the |NLO| gluon-quark singlet anomalous dimension.
->>>>>>> 99772ee2
 
     Implements Eq. (3.8) of :cite:`Vogt:2004mw`.
 
@@ -225,14 +192,8 @@
 
 
 @nb.njit(cache=True)
-<<<<<<< HEAD
 def gamma_gg(n, nf, sx, sx_new):
-    r"""
-    Compute the |NLO| gluon-gluon singlet anomalous dimension.
-=======
-def gamma_gg(n, nf, sx):
     r"""Compute the |NLO| gluon-gluon singlet anomalous dimension.
->>>>>>> 99772ee2
 
     Implements Eq. (3.9) of :cite:`Vogt:2004mw`.
 
@@ -268,14 +229,8 @@
 
 
 @nb.njit(cache=True)
-<<<<<<< HEAD
 def gamma_singlet(n, nf, sx, sx_new):
-    r"""
-    Compute the next-leading-order singlet anomalous dimension matrix.
-=======
-def gamma_singlet(n, nf, sx):
     r"""Compute the next-leading-order singlet anomalous dimension matrix.
->>>>>>> 99772ee2
 
     .. math::
         \\gamma_S^{(1)} = \\left(\begin{array}{cc}
@@ -317,14 +272,8 @@
 
 
 @nb.njit(cache=True)
-<<<<<<< HEAD
 def gamma_singlet_qed(N, nf, sx, sx_new):
-    r"""
-    Compute the leading-order singlet anomalous dimension matrix.
-=======
-def gamma_singlet_qed(N, nf, sx):
     r"""Compute the leading-order singlet anomalous dimension matrix.
->>>>>>> 99772ee2
 
     .. math::
         \\gamma_S^{(2,0)} = \\left(\begin{array}{cccc}
@@ -375,14 +324,8 @@
 
 
 @nb.njit(cache=True)
-<<<<<<< HEAD
 def gamma_valence_qed(N, nf, sx, sx_new):
-    r"""
-    Compute the leading-order valence anomalous dimension matrix.
-=======
-def gamma_valence_qed(N, nf, sx):
     r"""Compute the leading-order valence anomalous dimension matrix.
->>>>>>> 99772ee2
 
     .. math::
         \\gamma_V^{(2,0)} = \\left(\begin{array}{cc}
