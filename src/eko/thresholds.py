--- conflicted
+++ resolved
@@ -70,12 +70,6 @@
         thresholds_ratios=None,
         max_nf=None,
     ):
-<<<<<<< HEAD
-        # Initial values
-        self.q2_ref = q2_ref
-        self.nf_ref = nf_ref
-=======
->>>>>>> f070369f
         masses = list(masses)
         if masses != sorted(masses):
             raise ValueError("masses need to be sorted")
