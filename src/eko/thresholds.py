--- conflicted
+++ resolved
@@ -185,15 +185,12 @@
         max_nf = theory_card[max_nf_name]
         # preset ref scale
         q2_ref = pow(theory_card["Q0"], 2)
-<<<<<<< HEAD
 
         # MSbar or Pole masses
         hqm_scheme = theory_card["HQ"]
         if hqm_scheme not in ["MSBAR", "POLE"]:
             raise ValueError(f"{hqm_scheme} is not implemented, choose POLE or MSBAR")
-=======
         nf_ref = theory_card["nf0"]
->>>>>>> 4f963e88
         return cls(
             masses,
             q2_ref,
