"""Structures to hold runcards information.

All energy scales in the runcards should be saved linearly, not the squared
value, for consistency.
Squares are consistenly taken inside.

"""
from dataclasses import dataclass
from math import nan
from typing import Optional, Union

import numpy as np
import numpy.typing as npt

from .. import basis_rotation as br
from .. import interpolation
from .. import version as vmod
from .dictlike import DictLike
from .types import (
    CouplingsRef,
    EvolutionMethod,
    FlavorsNumber,
    HeavyQuarkMasses,
    IntrinsicFlavors,
    InversionMethod,
    MatchingScales,
    Order,
    QuarkMassSchemes,
    RawCard,
    ScaleVariationsMethod,
    T,
)


@dataclass
class TheoryCard(DictLike):
    """Represent theory card content."""

    order: Order
    """Perturbative order tuple, ``(QCD, QED)``."""
    couplings: CouplingsRef
    """Couplings configuration."""
    num_flavs_init: Optional[FlavorsNumber]
    r"""Number of active flavors at fitting scale.

    I.e. :math:`n_{f,\text{ref}}(\mu^2_0)`, formerly called ``nf0``.

    """
    num_flavs_max_pdf: FlavorsNumber
    """Maximum number of quark PDFs."""
    intrinsic_flavors: IntrinsicFlavors
    """List of intrinsic quark PDFs."""
    quark_masses: HeavyQuarkMasses
    """List of heavy quark masses."""
    quark_masses_scheme: QuarkMassSchemes
    """Scheme used to specify heavy quark masses."""
    matching: MatchingScales
    """Matching scale of heavy quark masses"""
    xif: float
    """Ratio between factorization scale and process scale."""


@dataclass
class Debug(DictLike):
    """Debug configurations."""

    skip_singlet: bool = False
    """Whether to skip QCD singlet computation."""
    skip_non_singlet: bool = False
    """Whether to skip QCD non-singlet computation."""


@dataclass
class Configs(DictLike):
    """Solution specific configurations."""

    evolution_method: EvolutionMethod
    """Evolution mode."""
    ev_op_max_order: Order
    """Maximum order to use in U matrices expansion.
    Used only in ``perturbative`` solutions.
    """
    ev_op_iterations: int
    """Number of intervals in which to break the global path."""
    interpolation_polynomial_degree: int
    """Degree of elements of the intepolation polynomial basis."""
    interpolation_is_log: bool
    r"""Whether to use polynomials in :math:`\log(x)`.
    If `false`, polynomials are in :math:`x`.
    """
    polarized: bool
    """If `true` do polarized evolution."""
<<<<<<< HEAD
=======
    time_like: bool
    """If `true` do time-like evolution."""
>>>>>>> 7a74ddbf
    scvar_method: Optional[ScaleVariationsMethod]
    """"""
    inversion_method: Optional[InversionMethod]
    """Which method to use for backward matching conditions."""
    n_integration_cores: int = 1
    """Number of cores used to parallelize integration."""


@dataclass
class Rotations(DictLike):
    """Rotations related configurations.

    Here "Rotation" is intended in a broad sense: it includes both rotations in
    flavor space (labeled with suffix `pids`) and in :math:`x`-space (labeled
    with suffix `grid`).
    Rotations in :math:`x`-space correspond to reinterpolate the result on a
    different basis of polynomials.

    """

    xgrid: interpolation.XGrid
    """Momentum fraction internal grid."""
    pids: npt.NDArray
    """Array of integers, corresponding to internal PIDs."""
    _targetgrid: Optional[interpolation.XGrid] = None
    _inputgrid: Optional[interpolation.XGrid] = None
    _targetpids: Optional[npt.NDArray] = None
    _inputpids: Optional[npt.NDArray] = None

    def __post_init__(self):
        """Adjust types when loaded from serialized object."""
        for attr in ("xgrid", "_inputgrid", "_targetgrid"):
            value = getattr(self, attr)
            if value is None:
                continue
            if isinstance(value, (np.ndarray, list)):
                setattr(self, attr, interpolation.XGrid(value))
            elif not isinstance(value, interpolation.XGrid):
                setattr(self, attr, interpolation.XGrid.load(value))

    @property
    def inputpids(self) -> npt.NDArray:
        """Provide pids expected on the input PDF."""
        if self._inputpids is None:
            return self.pids
        return self._inputpids

    @inputpids.setter
    def inputpids(self, value):
        self._inputpids = value

    @property
    def targetpids(self) -> npt.NDArray:
        """Provide pids corresponding to the output PDF."""
        if self._targetpids is None:
            return self.pids
        return self._targetpids

    @targetpids.setter
    def targetpids(self, value):
        self._targetpids = value

    @property
    def inputgrid(self) -> interpolation.XGrid:
        """Provide :math:`x`-grid expected on the input PDF."""
        if self._inputgrid is None:
            return self.xgrid
        return self._inputgrid

    @inputgrid.setter
    def inputgrid(self, value: interpolation.XGrid):
        self._inputgrid = value

    @property
    def targetgrid(self) -> interpolation.XGrid:
        """Provide :math:`x`-grid corresponding to the output PDF."""
        if self._targetgrid is None:
            return self.xgrid
        return self._targetgrid

    @targetgrid.setter
    def targetgrid(self, value: interpolation.XGrid):
        self._targetgrid = value


@dataclass
class OperatorCard(DictLike):
    """Operator Card info."""

    mu0: float
    """Initial scale."""

    # collections
    configs: Configs
    """Specific configuration to be used during the calculation of these operators."""
    debug: Debug
    """Debug configurations."""
    rotations: Rotations
    """Rotations configurations.

    The operator card will only contain the interpolation xgrid and the pids.

    """

    # TODO: drop legacy compatibility, only linear scales in runcards, such
    # that we will always avoid taking square roots, and we are consistent with
    # the other scales
    _mugrid: Optional[npt.NDArray] = None
    _mu2grid: Optional[npt.NDArray] = None
    """Array of final scales."""

    # optional
    eko_version: str = vmod.__version__
    """Version of EKO package first used for generation."""

    # a few properties, for ease of use and compatibility
    @property
    def mu20(self):
        """Squared value of initial scale."""
        return self.mu0**2

    @property
    def mugrid(self):
        """Only setter enabled, access only to :attr:`mu2grid`."""
        raise ValueError("Use mu2grid")

    @mugrid.setter
    def mugrid(self, value):
        """Set scale grid with linear values."""
        self._mugrid = value
        self._mu2grid = None

    @property
    def mu2grid(self):
        """Grid of squared final scales."""
        if self._mugrid is not None:
            return self._mugrid**2
        if self._mu2grid is not None:
            return self._mu2grid

        raise RuntimeError("Mu2 grid has not been initialized")

    @mu2grid.setter
    def mu2grid(self, value):
        """Set scale grid with quadratic values."""
        self._mugrid = None
        self._mu2grid = value


Card = Union[TheoryCard, OperatorCard]


@dataclass
class Legacy:
    """Upgrade legacy runcards."""

    theory: RawCard
    operator: RawCard

    MOD_EV2METHOD = {
        "EXA": "iterate-exact",
        "EXP": "iterate-expanded",
        "TRN": "truncated",
    }
    HEAVY = "cbt"

    @staticmethod
    def fallback(*args: T, default: Optional[T] = None) -> T:
        """Return the first not None argument."""
        for arg in args:
            if arg is not None:
                return arg

        if default is None:
            return args[-1]
        return default

    @property
    def new_theory(self):
        """Build new format theory runcard."""
        old = self.theory
        new = {}

        def heavies(pattern: str):
            return {q: old[pattern % q] for q in self.HEAVY}

        new["order"] = [old["PTO"] + 1, old["QED"]]
        alphaem = self.fallback(old.get("alphaqed"), old.get("alphaem"), default=0.0)
        new["couplings"] = dict(
            alphas=(old["alphas"], old["Qref"]),
            alphaem=(alphaem, nan),
            num_flavs_ref=old["nfref"],
            max_num_flavs=old["MaxNfAs"],
        )
        new["num_flavs_init"] = old["nf0"]
        new["num_flavs_max_pdf"] = old["MaxNfPdf"]
        intrinsic = []
        for idx, q in enumerate(self.HEAVY):
            if old.get(f"i{q}".upper()) == 1:
                intrinsic.append(idx + 4)
        new["intrinsic_flavors"] = intrinsic
        new["matching"] = heavies("k%sThr")
        new["quark_masses_scheme"] = old["HQ"]
        ms = heavies("m%s")
        mus = heavies("Qm%s")
        if old["HQ"] == "POLE":
            new["quark_masses"] = {q: (ms[q], nan) for q in self.HEAVY}
        elif old["HQ"] == "MSBAR":
            new["quark_masses"] = {q: (ms[q], mus[q]) for q in self.HEAVY}
        else:
            raise ValueError()

        new["xif"] = old["fact_to_ren_scale_ratio"]

        return TheoryCard.from_dict(new)

    @property
    def new_operator(self):
        """Build new format operator runcard."""
        old = self.operator
        old_th = self.theory
        new = {}

        new["mu0"] = old_th["Q0"]
        new["_mu2grid"] = old["Q2grid"]

        new["configs"] = {}
        evmod = old_th["ModEv"]
        new["configs"]["evolution_method"] = self.MOD_EV2METHOD.get(evmod, evmod)
        new["configs"]["inversion_method"] = old_th.get(
            "backward_inversion", "expanded"
        )
        new["configs"]["scvar_method"] = old_th.get("ModSV", "expanded")
        for k in (
            "interpolation_polynomial_degree",
            "interpolation_is_log",
            "ev_op_iterations",
            "n_integration_cores",
            "polarized",
        ):
            new["configs"][k] = old[k]
        max_order = old["ev_op_max_order"]
        if isinstance(max_order, int):
            new["configs"]["ev_op_max_order"] = [max_order, old_th["QED"]]

        new["debug"] = {}
        lpref = len("debug_")
        for k in ("debug_skip_non_singlet", "debug_skip_singlet"):
            new["debug"][k[lpref:]] = old[k]

        new["rotations"] = {}
        new["rotations"]["pids"] = old.get("pids", br.flavor_basis_pids)
        new["rotations"]["xgrid"] = old["interpolation_xgrid"]
        for basis in ("inputgrid", "targetgrid", "inputpids", "targetpids"):
            new["rotations"][f"_{basis}"] = old[basis]

        return OperatorCard.from_dict(new)


def update(theory: Union[RawCard, TheoryCard], operator: Union[RawCard, OperatorCard]):
    """Update legacy runcards.

    This function is mainly defined for compatibility with the old interface.
    Prefer direct usage of :class:`Legacy` in new code.

    Consecutive applications of this function yield identical results::

        cards = update(theory, operator)
        assert update(*cards) == cards

    """
    if isinstance(theory, TheoryCard) or isinstance(operator, OperatorCard):
        # if one is not a dict, both have to be new cards
        assert isinstance(theory, TheoryCard)
        assert isinstance(operator, OperatorCard)
        return theory, operator

    cards = Legacy(theory, operator)
    return cards.new_theory, cards.new_operator<|MERGE_RESOLUTION|>--- conflicted
+++ resolved
@@ -90,11 +90,8 @@
     """
     polarized: bool
     """If `true` do polarized evolution."""
-<<<<<<< HEAD
-=======
     time_like: bool
     """If `true` do time-like evolution."""
->>>>>>> 7a74ddbf
     scvar_method: Optional[ScaleVariationsMethod]
     """"""
     inversion_method: Optional[InversionMethod]
