"""Structures to hold runcards information.

All energy scales in the runcards should be saved linearly, not the squared
value, for consistency.
Squares are consistenly taken inside.

"""
from dataclasses import dataclass
from math import nan
from typing import List, Optional, Union

import numpy as np
import numpy.typing as npt

from .. import basis_rotation as br
from .. import interpolation, msbar_masses
from .. import version as vmod
from ..couplings import couplings_mod_ev
from ..matchings import Atlas, nf_default
from ..quantities import heavy_quarks as hq
from ..quantities.couplings import CouplingsInfo
from ..quantities.heavy_quarks import HeavyInfo, QuarkMassScheme
from .dictlike import DictLike
from .types import EvolutionMethod
from .types import EvolutionPoint as EPoint
from .types import (
    InversionMethod,
    N3LOAdVariation,
    Order,
    RawCard,
    ScaleVariationsMethod,
    SquaredScale,
    T,
)


# TODO: add frozen
@dataclass
class TheoryCard(DictLike):
    """Represent theory card content."""

    order: Order
    """Perturbative order tuple, ``(QCD, QED)``."""
    couplings: CouplingsInfo
    """Couplings configuration."""
    heavy: HeavyInfo
    """Heavy quarks related information."""
    xif: float
    """Ratio between factorization scale and process scale."""
    n3lo_ad_variation: N3LOAdVariation
<<<<<<< HEAD
    """|N3LO| anomalous dimension variation: ``(gg_var, gq_var, qg_var, qq_var, nsp_var, nsm_var, nsv_var)``."""
    use_fhmv: bool
    """If True use the Falcioni Herzog Moch Vogt N3LO anomalous dimensions"""
=======
    """|N3LO| anomalous dimension variation: ``(gg_var, gq_var, qg_var, qq_var)``."""
    matching_order: Order
    """Matching conditions perturbative order tuple, ``(QCD, QED)``."""
>>>>>>> e8a00796


@dataclass
class Debug(DictLike):
    """Debug configurations."""

    skip_singlet: bool = False
    """Whether to skip QCD singlet computation."""
    skip_non_singlet: bool = False
    """Whether to skip QCD non-singlet computation."""


@dataclass
class Configs(DictLike):
    """Solution specific configurations."""

    evolution_method: EvolutionMethod
    """Evolution mode."""
    ev_op_max_order: Order
    """Maximum order to use in U matrices expansion.
    Used only in ``perturbative`` solutions.
    """
    ev_op_iterations: int
    """Number of intervals in which to break the global path."""
    scvar_method: Optional[ScaleVariationsMethod]
    """Scale variation method."""
    inversion_method: Optional[InversionMethod]
    """Which method to use for backward matching conditions."""
    interpolation_polynomial_degree: int
    """Degree of elements of the intepolation polynomial basis."""
    interpolation_is_log: bool
    r"""Whether to use polynomials in :math:`\log(x)`.
    If `false`, polynomials are in :math:`x`.
    """
    polarized: bool
    """If `true` do polarized evolution."""
    time_like: bool
    """If `true` do time-like evolution."""
    n_integration_cores: int = 1
    """Number of cores used to parallelize integration."""


@dataclass
class OperatorCard(DictLike):
    """Operator Card info."""

    mu0: float
    """Initial scale."""
    mugrid: List[EPoint]
    xgrid: interpolation.XGrid
    """Momentum fraction internal grid."""

    # collections
    configs: Configs
    """Specific configuration to be used during the calculation of these operators."""
    debug: Debug
    """Debug configurations."""

    # optional
    eko_version: str = vmod.__version__
    """Version of EKO package first used for generation."""

    # a few properties, for ease of use and compatibility
    @property
    def mu20(self):
        """Squared value of initial scale."""
        return self.mu0**2

    @property
    def mu2grid(self) -> npt.NDArray:
        """Grid of squared final scales."""
        return np.array([mu for mu, _ in self.mugrid]) ** 2

    @property
    def evolgrid(self) -> List[EPoint]:
        """Grid of squared final scales."""
        return [(mu**2, nf) for mu, nf in self.mugrid]

    @property
    def pids(self):
        """Internal flavor basis, used for computation."""
        return np.array(br.flavor_basis_pids)


Card = Union[TheoryCard, OperatorCard]


@dataclass
class Legacy:
    """Upgrade legacy runcards."""

    theory: RawCard
    operator: RawCard

    MOD_EV2METHOD = {
        "EXA": "iterate-exact",
        "EXP": "iterate-expanded",
        "TRN": "truncated",
    }

    @staticmethod
    def heavies(pattern: str, old_th: dict):
        """Retrieve a set of values for all heavy flavors."""
        return [old_th[pattern % q] for q in hq.FLAVORS]

    @staticmethod
    def fallback(*args: T, default: Optional[T] = None) -> T:
        """Return the first not None argument."""
        for arg in args:
            if arg is not None:
                return arg

        if default is None:
            return args[-1]
        return default

    @property
    def new_theory(self):
        """Build new format theory runcard."""
        old = self.theory
        new = {}

        new["order"] = [old["PTO"] + 1, old["QED"]]
        alphaem = self.fallback(old.get("alphaqed"), old.get("alphaem"), default=0.0)
        if "Qedref" in old:
            em_running = bool(np.isclose(old["Qedref"], old["Qref"]))
        else:
            em_running = False
        ms = self.heavies("m%s", old)
        ks = self.heavies("k%sThr", old)
        new["couplings"] = dict(
            alphas=old["alphas"],
            alphaem=alphaem,
            em_running=em_running,
            scale=old["Qref"],
            num_flavs_ref=old["nfref"],
            max_num_flavs=old["MaxNfAs"],
        )
        new["heavy"] = {
            "num_flavs_init": nf_default(old["Q0"] ** 2.0, default_atlas(ms, ks))
            if old["nf0"] is None
            else old["nf0"],
            "num_flavs_max_pdf": old["MaxNfPdf"],
            "matching_ratios": self.heavies("k%sThr", old),
            "masses_scheme": old["HQ"],
        }
        intrinsic = []
        for idx, q in enumerate(hq.FLAVORS):
            if old.get(f"i{q}".upper()) == 1:
                intrinsic.append(idx + 4)
        new["heavy"]["intrinsic_flavors"] = intrinsic
        if old["HQ"] == "POLE":
            new["heavy"]["masses"] = [[m, nan] for m in ms]
        elif old["HQ"] == "MSBAR":
            mus = self.heavies("Qm%s", old)
            new["heavy"]["masses"] = [[m, mu] for m, mu in zip(ms, mus)]
        else:
            raise ValueError(f"Unknown mass scheme '{old['HQ']}'")

        new["xif"] = old["XIF"]
<<<<<<< HEAD
        new["n3lo_ad_variation"] = old.get("n3lo_ad_variation", (0, 0, 0, 0, 0, 0, 0))
        new["use_fhmv"] = old.get("use_fhmv", False)
=======
        new["n3lo_ad_variation"] = old.get("n3lo_ad_variation", (0, 0, 0, 0))
        # here PTO: 0 means truly LO
        new["matching_order"] = old.get("PTO_matching", [old["PTO"], old["QED"]])
>>>>>>> e8a00796

        return TheoryCard.from_dict(new)

    @property
    def new_operator(self):
        """Build new format operator runcard."""
        old = self.operator
        old_th = self.theory
        new = {}

        new["mu0"] = old_th["Q0"]
        if "mugrid" in old:
            mugrid = old["mugrid"]
        else:
            mu2grid = old["Q2grid"] if "Q2grid" in old else old["mu2grid"]
            mugrid = np.sqrt(mu2grid).tolist()
        new["mugrid"] = flavored_mugrid(
            mugrid,
            list(self.heavies("m%s", old_th)),
            list(self.heavies("k%sThr", old_th)),
        )

        new["configs"] = {}
        evmod = old_th["ModEv"]
        new["configs"]["evolution_method"] = self.MOD_EV2METHOD.get(evmod, evmod)
        new["configs"]["inversion_method"] = old_th.get(
            "backward_inversion", "expanded"
        )
        new["configs"]["scvar_method"] = old_th.get("ModSV", "expanded")
        for k in (
            "interpolation_polynomial_degree",
            "interpolation_is_log",
            "ev_op_iterations",
            "n_integration_cores",
            "polarized",
            "time_like",
        ):
            new["configs"][k] = old[k]
        max_order = old["ev_op_max_order"]
        if isinstance(max_order, int):
            new["configs"]["ev_op_max_order"] = [max_order, old_th["QED"]]

        new["debug"] = {}
        lpref = len("debug_")
        for k in ("debug_skip_non_singlet", "debug_skip_singlet"):
            new["debug"][k[lpref:]] = old[k]

        new["xgrid"] = old["interpolation_xgrid"]

        return OperatorCard.from_dict(new)


def update(theory: Union[RawCard, TheoryCard], operator: Union[RawCard, OperatorCard]):
    """Update legacy runcards.

    This function is mainly defined for compatibility with the old interface.
    Prefer direct usage of :class:`Legacy` in new code.

    Consecutive applications of this function yield identical results::

        cards = update(theory, operator)
        assert update(*cards) == cards

    """
    if isinstance(theory, TheoryCard) or isinstance(operator, OperatorCard):
        # if one is not a dict, both have to be new cards
        assert isinstance(theory, TheoryCard)
        assert isinstance(operator, OperatorCard)
        return theory, operator

    cards = Legacy(theory, operator)
    return cards.new_theory, cards.new_operator


def default_atlas(masses: list, matching_ratios: list):
    r"""Create default landscape.

    This method should not be used to write new runcards, but rather to have a
    consistent default for comparison with other softwares and existing PDF
    sets.
    There is no one-to-one relation between number of running flavors and final
    scales, unless matchings are all applied. But this is a custom choice,
    since it is possible to have PDFs in different |FNS| at the same scales.

    """
    matchings = (np.array(masses) * np.array(matching_ratios)) ** 2
    return Atlas(matchings.tolist(), (0.0, 0))


def flavored_mugrid(mugrid: list, masses: list, matching_ratios: list):
    r"""Upgrade :math:`\mu^2` grid to contain also target number flavors.

    It determines the number of flavors for the PDF set at the target scale,
    inferring it according to the specified scales.

    This method should not be used to write new runcards, but rather to have a
    consistent default for comparison with other softwares and existing PDF
    sets.
    There is no one-to-one relation between number of running flavors and final
    scales, unless matchings are all applied. But this is a custom choice,
    since it is possible to have PDFs in different |FNS| at the same scales.

    """
    atlas = default_atlas(masses, matching_ratios)
    return [(mu, nf_default(mu**2, atlas)) for mu in mugrid]


# TODO: move to a more suitable place
def masses(theory: TheoryCard, evmeth: EvolutionMethod) -> List[SquaredScale]:
    """Compute masses in the chosen scheme."""
    if theory.heavy.masses_scheme is QuarkMassScheme.MSBAR:
        return msbar_masses.compute(
            theory.heavy.masses,
            theory.couplings,
            theory.order,
            couplings_mod_ev(evmeth),
            np.power(theory.heavy.matching_ratios, 2.0).tolist(),
            xif2=theory.xif**2,
        ).tolist()
    if theory.heavy.masses_scheme is QuarkMassScheme.POLE:
        return [mq.value**2 for mq in theory.heavy.masses]

    raise ValueError(f"Unknown mass scheme '{theory.heavy.masses_scheme}'")<|MERGE_RESOLUTION|>--- conflicted
+++ resolved
@@ -48,15 +48,11 @@
     xif: float
     """Ratio between factorization scale and process scale."""
     n3lo_ad_variation: N3LOAdVariation
-<<<<<<< HEAD
     """|N3LO| anomalous dimension variation: ``(gg_var, gq_var, qg_var, qq_var, nsp_var, nsm_var, nsv_var)``."""
+    matching_order: Order
+    """Matching conditions perturbative order tuple, ``(QCD, QED)``."""
     use_fhmv: bool
     """If True use the Falcioni Herzog Moch Vogt N3LO anomalous dimensions"""
-=======
-    """|N3LO| anomalous dimension variation: ``(gg_var, gq_var, qg_var, qq_var)``."""
-    matching_order: Order
-    """Matching conditions perturbative order tuple, ``(QCD, QED)``."""
->>>>>>> e8a00796
 
 
 @dataclass
@@ -217,15 +213,10 @@
             raise ValueError(f"Unknown mass scheme '{old['HQ']}'")
 
         new["xif"] = old["XIF"]
-<<<<<<< HEAD
         new["n3lo_ad_variation"] = old.get("n3lo_ad_variation", (0, 0, 0, 0, 0, 0, 0))
-        new["use_fhmv"] = old.get("use_fhmv", False)
-=======
-        new["n3lo_ad_variation"] = old.get("n3lo_ad_variation", (0, 0, 0, 0))
         # here PTO: 0 means truly LO
         new["matching_order"] = old.get("PTO_matching", [old["PTO"], old["QED"]])
->>>>>>> e8a00796
-
+        new["use_fhmv"] = old.get("use_fhmv", False)
         return TheoryCard.from_dict(new)
 
     @property
