"""Structures to hold runcards information.

All energy scales in the runcards should be saved linearly, not the squared
value, for consistency.
Squares are consistenly taken inside.

"""
from dataclasses import dataclass, fields
from math import nan
from typing import List, Optional, Union

import numpy as np
import numpy.typing as npt

from eko.thresholds import ThresholdsAtlas

from .. import basis_rotation as br
from .. import interpolation, msbar_masses
from .. import version as vmod
from ..couplings import couplings_mod_ev
from ..quantities import heavy_quarks as hq
from ..quantities.couplings import CouplingsInfo
from ..quantities.heavy_quarks import HeavyInfo, QuarkMassScheme
from .dictlike import DictLike
from .types import (
    EvolutionMethod,
    InversionMethod,
<<<<<<< HEAD
    MatchingScales,
    N3LOAdVariation,
=======
>>>>>>> 95387531
    Order,
    RawCard,
    ScaleVariationsMethod,
    T,
    Target,
)


@dataclass
class TheoryCard(DictLike):
    """Represent theory card content."""

    order: Order
    """Perturbative order tuple, ``(QCD, QED)``."""
    couplings: CouplingsInfo
    """Couplings configuration."""
    heavy: HeavyInfo
    """Heavy quarks related information."""
    xif: float
    """Ratio between factorization scale and process scale."""
    n3lo_ad_variation: N3LOAdVariation
    """|N3LO| anomalous dimension variation."""


def masses(theory: TheoryCard, evmeth: EvolutionMethod):
    """Compute masses in the chosen scheme."""
    if theory.heavy.masses_scheme is QuarkMassScheme.MSBAR:
        return msbar_masses.compute(
            theory.heavy.masses,
            theory.couplings,
            theory.order,
            couplings_mod_ev(evmeth),
            np.power(theory.heavy.matching_ratios, 2.0),
            xif2=theory.xif**2,
        ).tolist()
    if theory.heavy.masses_scheme is QuarkMassScheme.POLE:
        return [mq.value**2 for mq in theory.heavy.masses]

    raise ValueError(f"Unknown mass scheme '{theory.heavy.masses_scheme}'")


@dataclass
class Debug(DictLike):
    """Debug configurations."""

    skip_singlet: bool = False
    """Whether to skip QCD singlet computation."""
    skip_non_singlet: bool = False
    """Whether to skip QCD non-singlet computation."""


@dataclass
class Configs(DictLike):
    """Solution specific configurations."""

    evolution_method: EvolutionMethod
    """Evolution mode."""
    ev_op_max_order: Order
    """Maximum order to use in U matrices expansion.
    Used only in ``perturbative`` solutions.
    """
    ev_op_iterations: int
    """Number of intervals in which to break the global path."""
    scvar_method: Optional[ScaleVariationsMethod]
    """Scale variation method."""
    inversion_method: Optional[InversionMethod]
    """Which method to use for backward matching conditions."""
    interpolation_polynomial_degree: int
    """Degree of elements of the intepolation polynomial basis."""
    interpolation_is_log: bool
    r"""Whether to use polynomials in :math:`\log(x)`.
    If `false`, polynomials are in :math:`x`.
    """
    polarized: bool
    """If `true` do polarized evolution."""
    time_like: bool
    """If `true` do time-like evolution."""
    n_integration_cores: int = 1
    """Number of cores used to parallelize integration."""


@dataclass
class Rotations(DictLike):
    """Rotations related configurations.

    Here "Rotation" is intended in a broad sense: it includes both rotations in
    flavor space (labeled with suffix `pids`) and in :math:`x`-space (labeled
    with suffix `grid`).
    Rotations in :math:`x`-space correspond to reinterpolate the result on a
    different basis of polynomials.

    """

    xgrid: interpolation.XGrid
    """Internal momentum fraction grid."""
    _targetgrid: Optional[interpolation.XGrid] = None
    _inputgrid: Optional[interpolation.XGrid] = None
    _targetpids: Optional[npt.NDArray] = None
    _inputpids: Optional[npt.NDArray] = None

    def __post_init__(self):
        """Adjust types when loaded from serialized object."""
        for attr in ("xgrid", "_inputgrid", "_targetgrid"):
            value = getattr(self, attr)
            if value is None:
                continue
            if isinstance(value, (np.ndarray, list)):
                setattr(self, attr, interpolation.XGrid(value))
            elif not isinstance(value, interpolation.XGrid):
                setattr(self, attr, interpolation.XGrid.load(value))

    @property
    def pids(self):
        """Internal flavor basis, used for computation."""
        return np.array(br.flavor_basis_pids)

    @property
    def inputpids(self) -> npt.NDArray:
        """Provide pids expected on the input PDF."""
        if self._inputpids is None:
            return self.pids
        return self._inputpids

    @inputpids.setter
    def inputpids(self, value):
        self._inputpids = value

    @property
    def targetpids(self) -> npt.NDArray:
        """Provide pids corresponding to the output PDF."""
        if self._targetpids is None:
            return self.pids
        return self._targetpids

    @targetpids.setter
    def targetpids(self, value):
        self._targetpids = value

    @property
    def inputgrid(self) -> interpolation.XGrid:
        """Provide :math:`x`-grid expected on the input PDF."""
        if self._inputgrid is None:
            return self.xgrid
        return self._inputgrid

    @inputgrid.setter
    def inputgrid(self, value: interpolation.XGrid):
        self._inputgrid = value

    @property
    def targetgrid(self) -> interpolation.XGrid:
        """Provide :math:`x`-grid corresponding to the output PDF."""
        if self._targetgrid is None:
            return self.xgrid
        return self._targetgrid

    @targetgrid.setter
    def targetgrid(self, value: interpolation.XGrid):
        self._targetgrid = value

    @classmethod
    def from_dict(cls, dictionary: dict):
        """Deserialize rotation.

        Load from full state, but with public names.

        """
        d = dictionary.copy()
        for f in fields(cls):
            if f.name.startswith("_"):
                d[f.name] = d.pop(f.name[1:])
        return cls._from_dict(d)

    @property
    def raw(self):
        """Serialize rotation.

        Pass through interfaces, access internal values but with a public name.

        """
        d = self._raw()
        for key in d.copy():
            if key.startswith("_"):
                d[key[1:]] = d.pop(key)

        return d


@dataclass
class OperatorCard(DictLike):
    """Operator Card info."""

    mu0: float
    """Initial scale."""
    mugrid: List[Target]
    xgrid: interpolation.XGrid
    """Momentum fraction internal grid."""

    # collections
    configs: Configs
    """Specific configuration to be used during the calculation of these operators."""
    debug: Debug
    """Debug configurations."""

    # optional
    eko_version: str = vmod.__version__
    """Version of EKO package first used for generation."""

    # a few properties, for ease of use and compatibility
    @property
    def mu20(self):
        """Squared value of initial scale."""
        return self.mu0**2

    @property
    def mu2grid(self) -> npt.NDArray:
        """Grid of squared final scales."""
        return np.array([mu for mu, _ in self.mugrid]) ** 2

    @property
    def pids(self):
        """Internal flavor basis, used for computation."""
        return np.array(br.flavor_basis_pids)


Card = Union[TheoryCard, OperatorCard]


@dataclass
class Legacy:
    """Upgrade legacy runcards."""

    theory: RawCard
    operator: RawCard

    MOD_EV2METHOD = {
        "EXA": "iterate-exact",
        "EXP": "iterate-expanded",
        "TRN": "truncated",
    }

    @staticmethod
    def heavies(pattern: str, old_th: dict):
        """Retrieve a set of values for all heavy flavors."""
        return [old_th[pattern % q] for q in hq.FLAVORS]

    @staticmethod
    def fallback(*args: T, default: Optional[T] = None) -> T:
        """Return the first not None argument."""
        for arg in args:
            if arg is not None:
                return arg

        if default is None:
            return args[-1]
        return default

    @property
    def new_theory(self):
        """Build new format theory runcard."""
        old = self.theory
        new = {}

        new["order"] = [old["PTO"] + 1, old["QED"]]
        alphaem = self.fallback(old.get("alphaqed"), old.get("alphaem"), default=0.0)
        new["couplings"] = dict(
            alphas=old["alphas"],
            alphaem=alphaem,
            scale=old["Qref"],
            num_flavs_ref=old["nfref"],
            max_num_flavs=old["MaxNfAs"],
        )
        new["heavy"] = {
            "num_flavs_init": old["nf0"],
            "num_flavs_max_pdf": old["MaxNfPdf"],
            "matching_ratios": self.heavies("k%sThr", old),
            "masses_scheme": old["HQ"],
        }
        intrinsic = []
        for idx, q in enumerate(hq.FLAVORS):
            if old.get(f"i{q}".upper()) == 1:
                intrinsic.append(idx + 4)
        new["heavy"]["intrinsic_flavors"] = intrinsic
        ms = self.heavies("m%s", old)
        mus = self.heavies("Qm%s", old)
        if old["HQ"] == "POLE":
            new["heavy"]["masses"] = [[m, nan] for m in ms]
        elif old["HQ"] == "MSBAR":
            new["heavy"]["masses"] = [[m, mu] for m, mu in zip(ms, mus)]
        else:
            raise ValueError(f"Unknown mass scheme '{old['HQ']}'")

        new["xif"] = old["XIF"]
        new["n3lo_ad_variation"] = old.get("n3lo_ad_variation", (0, 0, 0, 0))

        return TheoryCard.from_dict(new)

    @property
    def new_operator(self):
        """Build new format operator runcard."""
        old = self.operator
        old_th = self.theory
        new = {}

        new["mu0"] = old_th["Q0"]
        if "mugrid" in old:
            mugrid = old["mugrid"]
        else:
            mu2grid = old["Q2grid"] if "Q2grid" in old else old["mu2grid"]
            mugrid = np.sqrt(mu2grid)
        new["mugrid"] = flavored_mugrid(
            mugrid,
            list(self.heavies("m%s", old_th)),
            list(self.heavies("k%sThr", old_th)),
        )

        new["configs"] = {}
        evmod = old_th["ModEv"]
        new["configs"]["evolution_method"] = self.MOD_EV2METHOD.get(evmod, evmod)
        new["configs"]["inversion_method"] = old_th.get(
            "backward_inversion", "expanded"
        )
        new["configs"]["scvar_method"] = old_th.get("ModSV", "expanded")
        for k in (
            "interpolation_polynomial_degree",
            "interpolation_is_log",
            "ev_op_iterations",
            "n_integration_cores",
            "polarized",
            "time_like",
        ):
            new["configs"][k] = old[k]
        max_order = old["ev_op_max_order"]
        if isinstance(max_order, int):
            new["configs"]["ev_op_max_order"] = [max_order, old_th["QED"]]

        new["debug"] = {}
        lpref = len("debug_")
        for k in ("debug_skip_non_singlet", "debug_skip_singlet"):
            new["debug"][k[lpref:]] = old[k]

        new["xgrid"] = old["interpolation_xgrid"]

        return OperatorCard.from_dict(new)


def update(theory: Union[RawCard, TheoryCard], operator: Union[RawCard, OperatorCard]):
    """Update legacy runcards.

    This function is mainly defined for compatibility with the old interface.
    Prefer direct usage of :class:`Legacy` in new code.

    Consecutive applications of this function yield identical results::

        cards = update(theory, operator)
        assert update(*cards) == cards

    """
    if isinstance(theory, TheoryCard) or isinstance(operator, OperatorCard):
        # if one is not a dict, both have to be new cards
        assert isinstance(theory, TheoryCard)
        assert isinstance(operator, OperatorCard)
        return theory, operator

    cards = Legacy(theory, operator)
    return cards.new_theory, cards.new_operator


def flavored_mugrid(mugrid: list, masses: list, matching_ratios: list):
    r"""Upgrade :math:`\mu^2` grid to contain also target number flavors.

    It determines the number of flavors for the PDF set at the target scale,
    inferring it according to the specified scales.

    This method should not be used to write new runcards, but rather to have a
    consistent default for comparison with other softwares and existing PDF
    sets.
    There is no one-to-one relation between number of running flavors and final
    scales, unless matchings are all applied. But this is a custom choice,
    since it is possible to have PDFs in different |FNS| at the same scales.

    """
    tc = ThresholdsAtlas(
        masses=(np.array(masses) ** 2).tolist(),
        thresholds_ratios=(np.array(matching_ratios) ** 2).tolist(),
    )
    return [(mu, int(tc.nf(mu**2))) for mu in mugrid]<|MERGE_RESOLUTION|>--- conflicted
+++ resolved
@@ -25,11 +25,7 @@
 from .types import (
     EvolutionMethod,
     InversionMethod,
-<<<<<<< HEAD
-    MatchingScales,
     N3LOAdVariation,
-=======
->>>>>>> 95387531
     Order,
     RawCard,
     ScaleVariationsMethod,
