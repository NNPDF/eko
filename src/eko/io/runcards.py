--- conflicted
+++ resolved
@@ -213,17 +213,11 @@
             raise ValueError(f"Unknown mass scheme '{old['HQ']}'")
 
         new["xif"] = old["XIF"]
-<<<<<<< HEAD
+
         new["n3lo_ad_variation"] = old.get("n3lo_ad_variation", (0, 0, 0, 0, 0, 0, 0))
-        # here PTO: 0 means truly LO
-        new["matching_order"] = old.get("PTO_matching", [old["PTO"], old["QED"]])
-        new["use_fhmv"] = old.get("use_fhmv", False)
-=======
-        new["n3lo_ad_variation"] = old.get("n3lo_ad_variation", (0, 0, 0, 0))
         # here PTO: 0 means truly LO, no QED matching is available so far.
         new["matching_order"] = old.get("PTO_matching", [old["PTO"], 0])
-
->>>>>>> 8372ec37
+        new["use_fhmv"] = old.get("use_fhmv", False)
         return TheoryCard.from_dict(new)
 
     @property
