"""Structures to hold runcards information.

All energy scales in the runcards should be saved linearly, not the squared
value, for consistency.
Squares are consistenly taken inside.

"""
from dataclasses import dataclass
from math import nan
from typing import List, Optional, Union

import numpy as np
import numpy.typing as npt

from .. import basis_rotation as br
from .. import interpolation, msbar_masses
from .. import version as vmod
from ..couplings import couplings_mod_ev
from ..matchings import Atlas, nf_default
from ..quantities import heavy_quarks as hq
from ..quantities.couplings import CouplingsInfo
from ..quantities.heavy_quarks import HeavyInfo, QuarkMassScheme
from .dictlike import DictLike
from .types import EvolutionMethod
from .types import EvolutionPoint as EPoint
from .types import (
    InversionMethod,
    N3LOAdVariation,
    Order,
    RawCard,
    ScaleVariationsMethod,
    SquaredScale,
    T,
)


# TODO: add frozen
@dataclass
class TheoryCard(DictLike):
    """Represent theory card content."""

    order: Order
    """Perturbative order tuple, ``(QCD, QED)``."""
    couplings: CouplingsInfo
    """Couplings configuration."""
    heavy: HeavyInfo
    """Heavy quarks related information."""
    xif: float
    """Ratio between factorization scale and process scale."""
    n3lo_ad_variation: N3LOAdVariation
<<<<<<< HEAD
    """|N3LO| anomalous dimension variation: ``(gg_var, gq_var, qg_var, qq_var, nsp_var, nsm_var, nsv_var)``."""
    matching_order: Order
=======
    """|N3LO| anomalous dimension variation: ``(gg_var, gq_var, qg_var, qq_var)``."""
    matching_order: Optional[Order] = None
>>>>>>> e3a22635
    """Matching conditions perturbative order tuple, ``(QCD, QED)``."""
    use_fhmv: bool
    """If True use the Falcioni Herzog Moch Vogt N3LO anomalous dimensions"""


@dataclass
class Debug(DictLike):
    """Debug configurations."""

    skip_singlet: bool = False
    """Whether to skip QCD singlet computation."""
    skip_non_singlet: bool = False
    """Whether to skip QCD non-singlet computation."""


@dataclass
class Configs(DictLike):
    """Solution specific configurations."""

    evolution_method: EvolutionMethod
    """Evolution mode."""
    ev_op_max_order: Order
    """Maximum order to use in U matrices expansion.
    Used only in ``perturbative`` solutions.
    """
    ev_op_iterations: int
    """Number of intervals in which to break the global path."""
    scvar_method: Optional[ScaleVariationsMethod]
    """Scale variation method."""
    inversion_method: Optional[InversionMethod]
    """Which method to use for backward matching conditions."""
    interpolation_polynomial_degree: int
    """Degree of elements of the intepolation polynomial basis."""
    interpolation_is_log: bool
    r"""Whether to use polynomials in :math:`\log(x)`.
    If `false`, polynomials are in :math:`x`.
    """
    polarized: bool
    """If `true` do polarized evolution."""
    time_like: bool
    """If `true` do time-like evolution."""
    n_integration_cores: int = 1
    """Number of cores used to parallelize integration."""


@dataclass
class OperatorCard(DictLike):
    """Operator Card info."""

    mu0: float
    """Initial scale."""
    mugrid: List[EPoint]
    xgrid: interpolation.XGrid
    """Momentum fraction internal grid."""

    # collections
    configs: Configs
    """Specific configuration to be used during the calculation of these operators."""
    debug: Debug
    """Debug configurations."""

    # optional
    eko_version: str = vmod.__version__
    """Version of EKO package first used for generation."""

    # a few properties, for ease of use and compatibility
    @property
    def mu20(self):
        """Squared value of initial scale."""
        return self.mu0**2

    @property
    def mu2grid(self) -> npt.NDArray:
        """Grid of squared final scales."""
        return np.array([mu for mu, _ in self.mugrid]) ** 2

    @property
    def evolgrid(self) -> List[EPoint]:
        """Grid of squared final scales."""
        return [(mu**2, nf) for mu, nf in self.mugrid]

    @property
    def pids(self):
        """Internal flavor basis, used for computation."""
        return np.array(br.flavor_basis_pids)


Card = Union[TheoryCard, OperatorCard]


@dataclass
class Legacy:
    """Upgrade legacy runcards."""

    theory: RawCard
    operator: RawCard

    MOD_EV2METHOD = {
        "EXA": "iterate-exact",
        "EXP": "iterate-expanded",
        "TRN": "truncated",
    }

    @staticmethod
    def heavies(pattern: str, old_th: dict):
        """Retrieve a set of values for all heavy flavors."""
        return [old_th[pattern % q] for q in hq.FLAVORS]

    @staticmethod
    def fallback(*args: T, default: Optional[T] = None) -> T:
        """Return the first not None argument."""
        for arg in args:
            if arg is not None:
                return arg

        if default is None:
            return args[-1]
        return default

    @property
    def new_theory(self):
        """Build new format theory runcard."""
        old = self.theory
        new = {}

        new["order"] = [old["PTO"] + 1, old["QED"]]
        alphaem = self.fallback(old.get("alphaqed"), old.get("alphaem"), default=0.0)
        if "Qedref" in old:
            em_running = bool(np.isclose(old["Qedref"], old["Qref"]))
        else:
            em_running = False
        ms = self.heavies("m%s", old)
        ks = self.heavies("k%sThr", old)
        new["couplings"] = dict(
            alphas=old["alphas"],
            alphaem=alphaem,
            em_running=em_running,
            scale=old["Qref"],
            num_flavs_ref=old["nfref"],
            max_num_flavs=old["MaxNfAs"],
        )
        new["heavy"] = {
            "num_flavs_init": nf_default(old["Q0"] ** 2.0, default_atlas(ms, ks))
            if old["nf0"] is None
            else old["nf0"],
            "num_flavs_max_pdf": old["MaxNfPdf"],
            "matching_ratios": self.heavies("k%sThr", old),
            "masses_scheme": old["HQ"],
        }
        intrinsic = []
        for idx, q in enumerate(hq.FLAVORS):
            if old.get(f"i{q}".upper()) == 1:
                intrinsic.append(idx + 4)
        new["heavy"]["intrinsic_flavors"] = intrinsic
        if old["HQ"] == "POLE":
            new["heavy"]["masses"] = [[m, nan] for m in ms]
        elif old["HQ"] == "MSBAR":
            mus = self.heavies("Qm%s", old)
            new["heavy"]["masses"] = [[m, mu] for m, mu in zip(ms, mus)]
        else:
            raise ValueError(f"Unknown mass scheme '{old['HQ']}'")

        new["xif"] = old["XIF"]
        new["n3lo_ad_variation"] = old.get("n3lo_ad_variation", (0, 0, 0, 0, 0, 0, 0))
        # here PTO: 0 means truly LO
        new["matching_order"] = old.get("PTO_matching", [old["PTO"], old["QED"]])
        new["use_fhmv"] = old.get("use_fhmv", False)
        return TheoryCard.from_dict(new)

    @property
    def new_operator(self):
        """Build new format operator runcard."""
        old = self.operator
        old_th = self.theory
        new = {}

        new["mu0"] = old_th["Q0"]
        if "mugrid" in old:
            mugrid = old["mugrid"]
        else:
            mu2grid = old["Q2grid"] if "Q2grid" in old else old["mu2grid"]
            mugrid = np.sqrt(mu2grid).tolist()
        new["mugrid"] = flavored_mugrid(
            mugrid,
            list(self.heavies("m%s", old_th)),
            list(self.heavies("k%sThr", old_th)),
        )

        new["configs"] = {}
        evmod = old_th["ModEv"]
        new["configs"]["evolution_method"] = self.MOD_EV2METHOD.get(evmod, evmod)
        new["configs"]["inversion_method"] = old_th.get(
            "backward_inversion", "expanded"
        )
        new["configs"]["scvar_method"] = old_th.get("ModSV", "expanded")
        for k in (
            "interpolation_polynomial_degree",
            "interpolation_is_log",
            "ev_op_iterations",
            "n_integration_cores",
            "polarized",
            "time_like",
        ):
            new["configs"][k] = old[k]
        max_order = old["ev_op_max_order"]
        if isinstance(max_order, int):
            new["configs"]["ev_op_max_order"] = [max_order, old_th["QED"]]

        new["debug"] = {}
        lpref = len("debug_")
        for k in ("debug_skip_non_singlet", "debug_skip_singlet"):
            new["debug"][k[lpref:]] = old[k]

        new["xgrid"] = old["interpolation_xgrid"]

        return OperatorCard.from_dict(new)


def update(theory: Union[RawCard, TheoryCard], operator: Union[RawCard, OperatorCard]):
    """Update legacy runcards.

    This function is mainly defined for compatibility with the old interface.
    Prefer direct usage of :class:`Legacy` in new code.

    Consecutive applications of this function yield identical results::

        cards = update(theory, operator)
        assert update(*cards) == cards

    """
    if isinstance(theory, TheoryCard) or isinstance(operator, OperatorCard):
        # if one is not a dict, both have to be new cards
        assert isinstance(theory, TheoryCard)
        assert isinstance(operator, OperatorCard)
        return theory, operator

    cards = Legacy(theory, operator)
    return cards.new_theory, cards.new_operator


def default_atlas(masses: list, matching_ratios: list):
    r"""Create default landscape.

    This method should not be used to write new runcards, but rather to have a
    consistent default for comparison with other softwares and existing PDF
    sets.
    There is no one-to-one relation between number of running flavors and final
    scales, unless matchings are all applied. But this is a custom choice,
    since it is possible to have PDFs in different |FNS| at the same scales.

    """
    matchings = (np.array(masses) * np.array(matching_ratios)) ** 2
    return Atlas(matchings.tolist(), (0.0, 0))


def flavored_mugrid(mugrid: list, masses: list, matching_ratios: list):
    r"""Upgrade :math:`\mu^2` grid to contain also target number flavors.

    It determines the number of flavors for the PDF set at the target scale,
    inferring it according to the specified scales.

    This method should not be used to write new runcards, but rather to have a
    consistent default for comparison with other softwares and existing PDF
    sets.
    There is no one-to-one relation between number of running flavors and final
    scales, unless matchings are all applied. But this is a custom choice,
    since it is possible to have PDFs in different |FNS| at the same scales.

    """
    atlas = default_atlas(masses, matching_ratios)
    return [(mu, nf_default(mu**2, atlas)) for mu in mugrid]


# TODO: move to a more suitable place
def masses(theory: TheoryCard, evmeth: EvolutionMethod) -> List[SquaredScale]:
    """Compute masses in the chosen scheme."""
    if theory.heavy.masses_scheme is QuarkMassScheme.MSBAR:
        return msbar_masses.compute(
            theory.heavy.masses,
            theory.couplings,
            theory.order,
            couplings_mod_ev(evmeth),
            np.power(theory.heavy.matching_ratios, 2.0).tolist(),
            xif2=theory.xif**2,
        ).tolist()
    if theory.heavy.masses_scheme is QuarkMassScheme.POLE:
        return [mq.value**2 for mq in theory.heavy.masses]

    raise ValueError(f"Unknown mass scheme '{theory.heavy.masses_scheme}'")<|MERGE_RESOLUTION|>--- conflicted
+++ resolved
@@ -48,13 +48,8 @@
     xif: float
     """Ratio between factorization scale and process scale."""
     n3lo_ad_variation: N3LOAdVariation
-<<<<<<< HEAD
     """|N3LO| anomalous dimension variation: ``(gg_var, gq_var, qg_var, qq_var, nsp_var, nsm_var, nsv_var)``."""
-    matching_order: Order
-=======
-    """|N3LO| anomalous dimension variation: ``(gg_var, gq_var, qg_var, qq_var)``."""
     matching_order: Optional[Order] = None
->>>>>>> e3a22635
     """Matching conditions perturbative order tuple, ``(QCD, QED)``."""
     use_fhmv: bool
     """If True use the Falcioni Herzog Moch Vogt N3LO anomalous dimensions"""
