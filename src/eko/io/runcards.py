--- conflicted
+++ resolved
@@ -197,15 +197,6 @@
             ref=(old["Qref"], old["nfref"]),
         )
         new["heavy"] = {
-<<<<<<< HEAD
-=======
-            "num_flavs_init": (
-                nf_default(old["Q0"] ** 2.0, default_atlas(ms, ks))
-                if old["nf0"] is None
-                else old["nf0"]
-            ),
-            "num_flavs_max_pdf": old["MaxNfPdf"],
->>>>>>> 4be6d44a
             "matching_ratios": self.heavies("k%sThr", old),
             "masses_scheme": old["HQ"],
         }
@@ -236,9 +227,11 @@
         ks = self.heavies("k%sThr", old_th)
         new["init"] = (
             old_th["Q0"],
-            nf_default(old_th["Q0"] ** 2.0, default_atlas(ms, ks))
-            if old_th["nf0"] is None
-            else old_th["nf0"],
+            (
+                nf_default(old_th["Q0"] ** 2.0, default_atlas(ms, ks))
+                if old_th["nf0"] is None
+                else old_th["nf0"]
+            ),
         )
         if "mugrid" in old:
             mugrid = old["mugrid"]
@@ -277,30 +270,6 @@
         return OperatorCard.from_dict(new)
 
 
-<<<<<<< HEAD
-=======
-def update(theory: Union[RawCard, TheoryCard], operator: Union[RawCard, OperatorCard]):
-    """Update legacy runcards.
-
-    This function is mainly defined for compatibility with the old interface.
-    Prefer direct usage of :class:`Legacy` in new code.
-
-    Consecutive applications of this function yield identical results::
-
-        cards = update(theory, operator)
-        assert update(*cards) == cards
-    """
-    if isinstance(theory, TheoryCard) or isinstance(operator, OperatorCard):
-        # if one is not a dict, both have to be new cards
-        assert isinstance(theory, TheoryCard)
-        assert isinstance(operator, OperatorCard)
-        return theory, operator
-
-    cards = Legacy(theory, operator)
-    return cards.new_theory, cards.new_operator
-
-
->>>>>>> 4be6d44a
 def default_atlas(masses: list, matching_ratios: list):
     r"""Create default landscape.
 
