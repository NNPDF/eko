<<<<<<< HEAD
"""Manipulate operators."""
import copy
=======
"""Manipulate output generate by EKO."""

>>>>>>> 38cc28c5
import logging
import warnings
from typing import Callable, Optional

import numpy as np
import numpy.typing as npt

from .. import basis_rotation as br
from .. import interpolation
from ..interpolation import XGrid
from .struct import Operator

logger = logging.getLogger(__name__)

TARGETGRID_ROTATION = "ij,ajbk->aibk"
INPUTGRID_ROTATION = "ajbk,kl->ajbl"
SIMGRID_ROTATION = "ij,ajbk,kl->aibl"
"""Simultaneous grid rotation contraction indices."""


def rotation(
    new: Optional[XGrid], old: XGrid, check: Callable, compute: Callable
) -> npt.NDArray:
    """Define grid rotation.

    This function returns the necessary rotation,
    if the checks for a non-trivial new grid are passed.

    However, the check and the computation are delegated respectively to the
    callables `check` and `compute`.

    """
    if new is None:
        return None

    if check(new, old):
        warnings.warn("The new grid is close to the current one")
        return None

    return compute(new, old)


def xgrid_check(new: Optional[XGrid], old: XGrid) -> bool:
    """Check validity of new xgrid."""
    return new is not None and len(new) == len(old) and np.allclose(new.raw, old.raw)


def xgrid_compute_rotation(
    new: XGrid, old: XGrid, interpdeg: int, swap: bool = False
) -> npt.NDArray:
    """Compute rotation from old to new xgrid.

    By default, the roation is computed for a target xgrid. Whether the function
    should be used for an input xgrid, the `swap` argument should be set to
    `True`, in order to compute it in the other direction (i.e. the transposed).

    """
    if swap:
        new, old = old, new
    b = interpolation.InterpolatorDispatcher(old, interpdeg, False)
    return b.get_interpolation(new.raw)


def xgrid_reshape(
    elem: Operator,
    xgrid: XGrid,
    interpdeg: int,
    targetgrid: Optional[XGrid] = None,
    inputgrid: Optional[XGrid] = None,
) -> Operator:
    """Reinterpolate the operator on output and/or input grid(s).

    Target corresponds to the output PDF.
    """
    # calling with no arguments is an error
    if targetgrid is None and inputgrid is None:
        raise ValueError("Nor inputgrid nor targetgrid was given")

    check = xgrid_check
    crot = xgrid_compute_rotation

    # construct matrices
    targetrot = rotation(
        targetgrid,
        xgrid,
        check,
        lambda new, old: crot(new, old, interpdeg),
    )
    inputrot = rotation(
        inputgrid,
        xgrid,
        check,
        lambda new, old: crot(new, old, interpdeg, swap=True),
    )
    # after the checks: if there is still nothing to do, skip
    if targetrot is None and inputrot is None:
        logger.debug("Nothing done.")
        return copy.deepcopy(elem)

    # build new grid
    operands = [elem.operator]
    operands_errs = [elem.error]

    if targetrot is not None and inputrot is None:
        contraction = TARGETGRID_ROTATION
    elif inputrot is not None and targetrot is None:
        contraction = INPUTGRID_ROTATION
    else:
        contraction = SIMGRID_ROTATION

    if targetrot is not None:
        operands.insert(0, targetrot)
        operands_errs.insert(0, targetrot)
    if inputrot is not None:
        operands.append(inputrot)
        operands_errs.append(inputrot)

    new_operator = np.einsum(contraction, *operands, optimize="optimal")
    if elem.error is not None:
        new_error = np.einsum(contraction, *operands_errs, optimize="optimal")
    else:
        new_error = None

    return Operator(operator=new_operator, error=new_error)


TARGETPIDS_ROTATION = "ca,ajbk->cjbk"
INPUTPIDS_ROTATION = "ajbk,bd->ajdk"
SIMPIDS_ROTATION = "ca,ajbk,bd->cjdk"
"""Simultaneous grid rotation contraction indices."""


def flavor_reshape(
    elem: Operator,
    targetpids: Optional[npt.NDArray] = None,
    inputpids: Optional[npt.NDArray] = None,
) -> Operator:
    """Change the operator to have in the output targetpids and/or in the input inputpids.

    Parameters
    ----------
    elem :
        the operator to be rotated
    targetpids :
        target rotation specified in the flavor basis
    inputpids :
        input rotation specified in the flavor basis

    """
    # calling with no arguments is an error
    if targetpids is None and inputpids is None:
        raise ValueError("Nor inputpids nor targetpids was given")
    # now check to the current status
    if targetpids is not None and np.allclose(
        targetpids, np.eye(elem.operator.shape[0])
    ):
        targetpids = None
        warnings.warn("The new targetpids is close to current basis")
    if inputpids is not None and np.allclose(inputpids, np.eye(elem.operator.shape[2])):
        inputpids = None
        warnings.warn("The new inputpids is close to current basis")
    # after the checks: if there is still nothing to do, skip
    if targetpids is None and inputpids is None:
        logger.debug("Nothing done.")
        return copy.deepcopy(elem)

    # flip input around
    inv_inputpids = np.zeros_like(inputpids)
    if inputpids is not None:
        inv_inputpids = np.linalg.inv(inputpids)

    # build new grid
    ops = elem.operator
    errs = elem.error
    if targetpids is not None and inputpids is None:
        ops = np.einsum(TARGETPIDS_ROTATION, targetpids, ops, optimize="optimal")
        errs = (
            np.einsum(TARGETPIDS_ROTATION, targetpids, errs, optimize="optimal")
            if errs is not None
            else None
        )
    elif inputpids is not None and targetpids is None:
        ops = np.einsum(INPUTPIDS_ROTATION, ops, inv_inputpids, optimize="optimal")
        errs = (
            np.einsum(INPUTPIDS_ROTATION, errs, inv_inputpids, optimize="optimal")
            if errs is not None
            else None
        )
    else:
        ops = np.einsum(
            SIMPIDS_ROTATION, targetpids, ops, inv_inputpids, optimize="optimal"
        )
        errs = (
            np.einsum(
                SIMPIDS_ROTATION,
                targetpids,
                errs,
                inv_inputpids,
                optimize="optimal",
            )
            if errs is not None
            else None
        )

    return Operator(operator=ops, error=errs)


def to_evol(elem: Operator, source: bool = True, target: bool = False) -> Operator:
    """Rotate the operator into evolution basis.

    Parameters
    ----------
    elem :
        the operator to be rotated
    source :
        rotate on the input tensor
    target :
        rotate on the output tensor

    """
    # rotate
    inputpids = br.rotate_flavor_to_evolution if source else None
    targetpids = br.rotate_flavor_to_evolution if target else None
    return flavor_reshape(elem, inputpids=inputpids, targetpids=targetpids)


def to_uni_evol(elem: Operator, source: bool = True, target: bool = False) -> Operator:
    """Rotate the operator into evolution basis.

    Parameters
    ----------
    elem :
        the operator to be rotated
    source :
        rotate on the input tensor
    target :
        rotate on the output tensor

    """
    # rotate
    inputpids = br.rotate_flavor_to_unified_evolution if source else None
    targetpids = br.rotate_flavor_to_unified_evolution if target else None
    return flavor_reshape(elem, inputpids=inputpids, targetpids=targetpids)<|MERGE_RESOLUTION|>--- conflicted
+++ resolved
@@ -1,10 +1,6 @@
-<<<<<<< HEAD
-"""Manipulate operators."""
+"""Manipulate output generate by EKO."""
+
 import copy
-=======
-"""Manipulate output generate by EKO."""
-
->>>>>>> 38cc28c5
 import logging
 import warnings
 from typing import Callable, Optional
