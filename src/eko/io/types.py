"""Common type definitions, only used for static analysis."""

import enum
from typing import Any, Dict, Generic, List, Tuple, TypeVar

# Energy scales
# -------------

Scalar = float
Scale = float

LinearScale = Scale
SquaredScale = Scale
# TODO: replace with (requires py>=3.9)
#  LinearScale = Annotated[Scale, 1]
#  SquaredScale = Annotated[Scale, 2]


# Flavors
# -------

Order = Tuple[int, int]
FlavorsNumber = int
FlavorIndex = int
<<<<<<< HEAD
N3LOAdVariation = typing.Tuple[int, int, int, int]
=======
IntrinsicFlavors = List[FlavorIndex]
N3LOAdVariation = Tuple[int, int, int, int]
OperatorLabel = Tuple[int, int]
>>>>>>> 4be6d44a

# Evolution coordinates
# ---------------------

EvolutionPoint = Tuple[Scale, FlavorsNumber]


# Scale functions
# ---------------

T = TypeVar("T")


class ReferenceRunning(list, Generic[T]):
    """Running quantities reference point.

    To simplify serialization, the class is just storing the content as a list,
    but:

    - it is constructed with a ``Running.typed(T, Scale)`` signature
    - it should always be used through the property accessors, rather then
      using the list itself

    """

    @classmethod
    def typed(cls, value: T, scale: Scale):
        """Define constructor from individual values.

        This is the preferred constructor for references, since respects the
        intended types of the values.
        It is not the default one only to simplify (de)serialization.

        """
        return cls([value, scale])

    @property
    def value(self) -> T:
        """Reference value, given at a specified scale."""
        return self[0]

    @value.setter
    def value(self, value: T):
        self[0] = value

    @property
    def scale(self) -> Scale:
        """Reference scale, at which the value of the function is given."""
        return self[1]

    @scale.setter
    def scale(self, value: Scale):
        self[1] = value


FlavNumRef = ReferenceRunning[FlavorsNumber]
LinearScaleRef = ReferenceRunning[LinearScale]


# Numerical methods
# -----------------

# TODO: upgrade all the following to StrEnum (requires py>=3.11)
# with that, it is possible to replace all non-alias right sides with calls to
# enum.auto()


class EvolutionMethod(enum.Enum):
    """DGLAP solution method."""

    ITERATE_EXACT = "iterate-exact"
    ITERATE_EXPANDED = "iterate-expanded"
    PERTURBATIVE_EXACT = "perturbative-exact"
    PERTURBATIVE_EXPANDED = "perturbative-expanded"
    TRUNCATED = "truncated"
    ORDERED_TRUNCATED = "ordered-truncated"
    DECOMPOSE_EXACT = "decompose-exact"
    DECOMPOSE_EXPANDED = "decompose-expanded"


class ScaleVariationsMethod(enum.Enum):
    """Method used to account for factorization scale variation."""

    EXPONENTIATED = "exponentiated"
    EXPANDED = "expanded"


class InversionMethod(enum.Enum):
    """Method used to invert the perturbative matching conditions."""

    EXACT = "exact"
    EXPANDED = "expanded"


RawCard = Dict[str, Any]<|MERGE_RESOLUTION|>--- conflicted
+++ resolved
@@ -22,13 +22,9 @@
 Order = Tuple[int, int]
 FlavorsNumber = int
 FlavorIndex = int
-<<<<<<< HEAD
-N3LOAdVariation = typing.Tuple[int, int, int, int]
-=======
 IntrinsicFlavors = List[FlavorIndex]
 N3LOAdVariation = Tuple[int, int, int, int]
 OperatorLabel = Tuple[int, int]
->>>>>>> 4be6d44a
 
 # Evolution coordinates
 # ---------------------
