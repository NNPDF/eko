# -*- coding: utf-8 -*-
"""
    This file contains the main application class of eko
"""
import logging
import copy

from . import interpolation
from .output import Output
from .strong_coupling import StrongCoupling
from .thresholds import ThresholdsAtlas
from .evolution_operator.grid import OperatorGrid
from . import basis_rotation as br

logger = logging.getLogger(__name__)


class Runner:
    """
    Represents a single input configuration.

    For details about the configuration, see :doc:`here </code/IO>`

    Parameters
    ----------
        setup : dict
            input configurations
    """

    banner1 = """
EEEE  K  K   OOO
E     K K   O   O
EEE   KK    O   O
E     K K   O   O
EEEE  K  K   OOO
"""

    banner2 = """
EEEEEEE  KK  KK   OOOOO
EE       KK KK   OO   OO
EEEEE    KKKK    OO   OO
EE       KK KK   OO   OO
EEEEEEE  KK  KK   OOOOO"""

    banner3 = r""" # Varsity
 ________  ___  ____    ___    
|_   __  ||_  ||_  _| .'   `.  
  | |_ \_|  | |_/ /  /  .-.  \ 
  |  _| _   |  __'.  | |   | | 
 _| |__/ | _| |  \ \_\  `-'  / 
|________||____||____|`.___.'  
"""

    banner4 = r""" # Georgia11
`7MM\"""YMM  `7MMF' `YMM' .g8""8q.   
  MM    `7    MM   .M' .dP'    `YM. 
  MM   d      MM .d"   dM'      `MM 
  MMmmMM      MMMMM.   MM        MM 
  MM   Y  ,   MM  VMA  MM.      ,MP 
  MM     ,M   MM   `MM.`Mb.    ,dP' 
.JMMmmmmMMM .JMML.   MMb.`"bmmd"'   
"""

    # Roman
    banner5 = r"""
oooooooooooo oooo    oooo  \\ .oooooo.   
`888'     `8 `888   .8P'  //////    `Y8b  
 888          888  d8'   \\o\/////    888 
 888oooo8     88888[    \\\\/8/////   888 
 888    "     888`88b.      888 ///   888 
 888       o  888  `88b.    `88b //  d88' 
o888ooooood8 o888o  o888o     `Y8bood8P'  
"""

    def __init__(self, theory_card, operators_card):
        self.out = Output()

        # setup basis grid
        bfd = interpolation.InterpolatorDispatcher.from_dict(operators_card)
        self.out.update(bfd.to_dict())
        # FNS
        tc = ThresholdsAtlas.from_dict(theory_card)
        self.out["q2_ref"] = float(tc.q2_ref)
        # strong coupling
        sc = StrongCoupling.from_dict(theory_card)
        # setup operator grid
        self.op_grid = OperatorGrid.from_dict(
            theory_card,
            operators_card,
            tc,
            sc,
            bfd,
        )
        self.out["inputgrid"] = bfd.xgrid_raw
        self.out["targetgrid"] = bfd.xgrid_raw
        self.post_process = dict(
            inputgrid=operators_card.get("inputgrid", bfd.xgrid_raw),
            targetgrid=operators_card.get("targetgrid", bfd.xgrid_raw),
            inputbasis=operators_card.get("inputbasis"),
            targetbasis=operators_card.get("targetbasis"),
        )

    def get_output(self):
        """
        Collects all data for output (to run the evolution)

        Returns
        -------
            ret : eko.output.Output
                output instance
        """
        # add all operators
        Q2grid = {}
        self.out["inputpids"] = br.flavor_basis_pids
        self.out["targetpids"] = br.flavor_basis_pids
        for final_scale, op in self.op_grid.compute().items():
            Q2grid[float(final_scale)] = op
        self.out["Q2grid"] = Q2grid
<<<<<<< HEAD
=======

>>>>>>> 85db45e2
        # reshape xgrid
        inputgrid = (
            self.post_process["inputgrid"]
            if self.post_process["inputgrid"] is not self.out["interpolation_xgrid"]
            else None
        )
        targetgrid = (
            self.post_process["targetgrid"]
            if self.post_process["targetgrid"] is not self.out["interpolation_xgrid"]
            else None
        )
        if inputgrid is not None or targetgrid is not None:
            self.out.xgrid_reshape(targetgrid=targetgrid, inputgrid=inputgrid)

<<<<<<< HEAD
        # # reshape flavors
        # inputbasis = self.post_process["inputbasis"]
        # targetbasis = self.post_process["targetbasis"]
        # if inputbasis is not None or targetbasis is not None:
        #     self.out.flavor_reshape(targetbasis=targetbasis, inputbasis=inputbasis)
=======
        # reshape flavors
        inputbasis = self.post_process["inputbasis"]
        if inputbasis is not None:
            inputbasis = np.array(inputbasis)
        targetbasis = self.post_process["targetbasis"]
        if targetbasis is not None:
            targetbasis = np.array(targetbasis)
        if inputbasis is not None or targetbasis is not None:
            self.out.flavor_reshape(targetbasis=targetbasis, inputbasis=inputbasis)
>>>>>>> 85db45e2
        return copy.deepcopy(self.out)<|MERGE_RESOLUTION|>--- conflicted
+++ resolved
@@ -4,6 +4,8 @@
 """
 import logging
 import copy
+
+import numpy as np
 
 from . import interpolation
 from .output import Output
@@ -116,10 +118,6 @@
         for final_scale, op in self.op_grid.compute().items():
             Q2grid[float(final_scale)] = op
         self.out["Q2grid"] = Q2grid
-<<<<<<< HEAD
-=======
-
->>>>>>> 85db45e2
         # reshape xgrid
         inputgrid = (
             self.post_process["inputgrid"]
@@ -134,13 +132,6 @@
         if inputgrid is not None or targetgrid is not None:
             self.out.xgrid_reshape(targetgrid=targetgrid, inputgrid=inputgrid)
 
-<<<<<<< HEAD
-        # # reshape flavors
-        # inputbasis = self.post_process["inputbasis"]
-        # targetbasis = self.post_process["targetbasis"]
-        # if inputbasis is not None or targetbasis is not None:
-        #     self.out.flavor_reshape(targetbasis=targetbasis, inputbasis=inputbasis)
-=======
         # reshape flavors
         inputbasis = self.post_process["inputbasis"]
         if inputbasis is not None:
@@ -150,5 +141,4 @@
             targetbasis = np.array(targetbasis)
         if inputbasis is not None or targetbasis is not None:
             self.out.flavor_reshape(targetbasis=targetbasis, inputbasis=inputbasis)
->>>>>>> 85db45e2
         return copy.deepcopy(self.out)