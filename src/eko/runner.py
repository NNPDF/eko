--- conflicted
+++ resolved
@@ -113,116 +113,4 @@
             targetbasis = np.array(targetbasis)
         if inputbasis is not None or targetbasis is not None:
             self.out.flavor_reshape(targetbasis=targetbasis, inputbasis=inputbasis)
-<<<<<<< HEAD
-        return copy.deepcopy(self.out)
-
-
-def compute_msbar_mass(theory_card):
-    r"""
-    Compute the |MSbar| masses solving the equation :math:`m_{\bar{MS}}(m) = m`
-
-    Parameters
-    ----------
-        theory_card: dict
-            theory run card
-
-    Returns
-    -------
-        masses: list
-            list of |MSbar| masses squared
-    """
-    # TODO: sketch in the docs how the MSbar computation works with a figure.
-    nfa_ref = theory_card["nfref"]
-
-    q2_ref = np.power(theory_card["Qref"], 2)
-    masses = np.concatenate((np.zeros(nfa_ref - 3), np.full(6 - nfa_ref, np.inf)))
-    config = {
-        "as_ref": theory_card["alphas"],
-        "q2a_ref": q2_ref,
-        "order": theory_card["PTO"],
-        "fact_to_ren": theory_card["fact_to_ren_scale_ratio"] ** 2,
-        "method": strong_coupling_mod_ev(theory_card["ModEv"]),
-        "nfref": nfa_ref,
-    }
-
-    # First you need to look for the thr around the given as_ref
-    heavy_quarks = quark_names[3:]
-    hq_idxs = np.arange(0, 3)
-    if nfa_ref > 4:
-        heavy_quarks = reversed(heavy_quarks)
-        hq_idxs = reversed(hq_idxs)
-
-    # loop on heavy quarks and compute the msbar masses
-    for q_idx, hq in zip(hq_idxs, heavy_quarks):
-        q2m_ref = np.power(theory_card[f"Qm{hq}"], 2)
-        m2_ref = np.power(theory_card[f"m{hq}"], 2)
-
-        # check if mass is already given at the pole -> done
-        if q2m_ref == m2_ref:
-            masses[q_idx] = m2_ref
-            continue
-
-        # update the alphas thr scales
-        config["thr_masses"] = masses
-        nf_target = q_idx + 3
-        shift = -1
-
-        # check that alphas is given with a consistent number of flavors
-        if q_idx + 4 == nfa_ref and q2m_ref > q2_ref:
-            raise ValueError(
-                f"In MSBAR scheme, Qm{hq} should be lower than Qref, \
-                if alpha_s is given with nfref={nfa_ref} at scale Qref={q2_ref}"
-            )
-        if q_idx + 4 == nfa_ref + 1 and q2m_ref < q2_ref:
-            raise ValueError(
-                f"In MSBAR scheme, Qm{hq} should be greater than Qref, \
-                if alpha_s is given with nfref={nfa_ref} at scale Qref={q2_ref}"
-            )
-
-        # check that for higher patches you do forward running
-        # with consistent conditions
-        if q_idx + 3 >= nfa_ref and q2m_ref >= m2_ref:
-            raise ValueError(
-                f"In MSBAR scheme, Qm{hq} should be lower than m{hq} \
-                        if alpha_s is given with nfref={nfa_ref} at scale Qref={q2_ref}"
-            )
-
-        # check that for lower patches you do backward running
-        # with consistent conditions
-        if q_idx + 3 < nfa_ref:
-            if q2m_ref < m2_ref:
-                raise ValueError(
-                    f"In MSBAR scheme, Qm{hq} should be greater than m{hq} \
-                        if alpha_s is given with nfref={nfa_ref} at scale Qref={q2_ref}"
-                )
-            nf_target += 1
-            shift = 1
-
-        # if the initial condition is not in the target patch,
-        # you need to evolve it until nf_target patch wall is reached:
-        #   for backward you reach the higher, for forward the lower.
-        # len(masses[q2m_ref > masses]) + 3 is the nf at the given reference scale
-        if nf_target != len(masses[q2m_ref > masses]) + 3:
-            q2_to = masses[q_idx + shift]
-            m2_ref = evolve_msbar_mass(m2_ref, q2m_ref, config, q2_to=q2_to)
-            q2m_ref = q2_to
-
-        # now solve the RGE
-        masses[q_idx] = evolve_msbar_mass(m2_ref, q2m_ref, config, nf_target)
-
-    # Check the msbar ordering
-    for m2_msbar, hq in zip(masses[:-1], quark_names[4:]):
-        q2m_ref = np.power(theory_card[f"Qm{hq}"], 2)
-        m2_ref = np.power(theory_card[f"m{hq}"], 2)
-        config["thr_masses"] = masses
-        # check that m_msbar_hq < msbar_hq+1 (m_msbar_hq)
-        m2_test = evolve_msbar_mass(m2_ref, q2m_ref, config, q2_to=m2_msbar)
-        if m2_msbar > m2_test:
-            raise ValueError(
-                "The MSBAR masses do not preserve the correct ordering,\
-                    check the initial reference values"
-            )
-    return masses
-=======
-        return copy.deepcopy(self.out)
->>>>>>> 8ca74c04
+        return copy.deepcopy(self.out)