"""Apply operator evolution to PDF set."""

from dataclasses import dataclass
from typing import Dict, Optional, Union

import numpy as np

from eko import basis_rotation as br
from eko import interpolation
from eko.io import EKO
from eko.io.types import EvolutionPoint


def apply_pdf(
    eko: EKO,
    lhapdf_like,
    targetgrid=None,
    rotate_to_evolution_basis=False,
):
    """
    Apply all available operators to the input PDFs.

    Parameters
    ----------
        output : eko.output.EKO
            eko output object containing all informations
        lhapdf_like : object
            object that provides an xfxQ2 callable (as `lhapdf <https://lhapdf.hepforge.org/>`_
            and :class:`ekomark.toyLH.toyPDF` do) (and thus is in flavor basis)
        targetgrid : list
            if given, interpolates to the pdfs given at targetgrid (instead of xgrid)
        rotate_to_evolution_basis : bool
            if True rotate to evoluton basis

    Returns
    -------
        out_grid : dict
            output PDFs and their associated errors for the computed mu2grid
    """
    qed = eko.theory_card.order[1] > 0
    if rotate_to_evolution_basis:
        if not qed:
            rotate_flavor_to_evolution = br.rotate_flavor_to_evolution
            labels = br.evol_basis
        else:
            rotate_flavor_to_evolution = br.rotate_flavor_to_unified_evolution
            labels = br.unified_evol_basis
        return apply_pdf_flavor(
            eko, lhapdf_like, targetgrid, rotate_flavor_to_evolution, labels=labels
        )
    return apply_pdf_flavor(eko, lhapdf_like, targetgrid)


CONTRACTION = "ajbk,bk"

_PdfLabel = Union[int, str]
"""PDF identifier: either PID or label."""


@dataclass
class PdfResult:
    """Helper class to collect PDF results."""

    pdfs: Dict[_PdfLabel, float]
    errors: Optional[Dict[_PdfLabel, float]] = None


def apply_pdf_flavor(
    eko: EKO, lhapdf_like, targetgrid=None, flavor_rotation=None, labels=None
):
    """
    Apply all available operators to the input PDFs.

    Parameters
    ----------
        output : eko.output.EKO
            eko output object containing all informations
        lhapdf_like : object
            object that provides an xfxQ2 callable (as `lhapdf <https://lhapdf.hepforge.org/>`_
            and :class:`ekomark.toyLH.toyPDF` do) (and thus is in flavor basis)
        targetgrid : list
            if given, interpolates to the pdfs given at targetgrid (instead of xgrid)
        flavor_rotation : np.ndarray
            Rotation matrix in flavor space
        labels : list
            list of labels

    Returns
    -------
        out_grid : dict
            output PDFs and their associated errors for the computed mu2grid
    """
    # create pdfs
    pdfs = np.zeros((len(br.flavor_basis_pids), len(eko.xgrid)))
    for j, pid in enumerate(br.flavor_basis_pids):
        if not lhapdf_like.hasFlavor(pid):
            continue
        pdfs[j] = np.array(
            [lhapdf_like.xfxQ2(pid, x, eko.mu20) / x for x in eko.xgrid.raw]
        )

    # build output
    out_grid: Dict[EvolutionPoint, PdfResult] = {}
    for ep, elem in eko.items():
        pdf_final = np.einsum(CONTRACTION, elem.operator, pdfs, optimize="optimal")
        if elem.error is not None:
            error_final = np.einsum(CONTRACTION, elem.error, pdfs, optimize="optimal")
        else:
            error_final = None
<<<<<<< HEAD
        out_grid[ep] = {
            "pdfs": dict(zip(br.flavor_basis_pids, pdf_final)),
            "errors": None,
        }
        if error_final is not None:
            out_grid[ep]["errors"] = dict(zip(br.flavor_basis_pids, error_final))
=======
        out_grid[ep] = PdfResult(dict(zip(eko.bases.targetpids, pdf_final)))
        if error_final is not None:
            out_grid[ep].errors = dict(zip(eko.bases.targetpids, error_final))
>>>>>>> b8761a56

    qed = eko.theory_card.order[1] > 0
    # rotate to evolution basis
    if flavor_rotation is not None:
        for q2, op in out_grid.items():
            pdf = flavor_rotation @ np.array(
                [op.pdfs[pid] for pid in br.flavor_basis_pids]
            )
            if not qed:
                evol_basis = br.evol_basis
            else:
                evol_basis = br.unified_evol_basis
            op.pdfs = dict(zip(evol_basis, pdf))
            if op.errors is not None:
                errors = flavor_rotation @ np.array(
                    [op.errors[pid] for pid in br.flavor_basis_pids]
                )
                op.errors = dict(zip(evol_basis, errors))

    # rotate/interpolate to target grid
    if targetgrid is not None:
        b = interpolation.InterpolatorDispatcher(
            xgrid=eko.xgrid,
            polynomial_degree=eko.operator_card.configs.interpolation_polynomial_degree,
            mode_N=False,
        )

        rot = b.get_interpolation(targetgrid)
        for evpdf in out_grid.values():
            for pdf_label in evpdf.pdfs:
                evpdf.pdfs[pdf_label] = np.matmul(rot, evpdf.pdfs[pdf_label])
                if evpdf.errors is not None:
                    evpdf.errors[pdf_label] = np.matmul(rot, evpdf.errors[pdf_label])
    # cast back to be backward compatible
    real_out_grid = {}
    for ep, res in out_grid.items():
        real_out_grid[ep] = {"pdfs": res.pdfs, "errors": res.errors}
    return real_out_grid<|MERGE_RESOLUTION|>--- conflicted
+++ resolved
@@ -107,18 +107,9 @@
             error_final = np.einsum(CONTRACTION, elem.error, pdfs, optimize="optimal")
         else:
             error_final = None
-<<<<<<< HEAD
-        out_grid[ep] = {
-            "pdfs": dict(zip(br.flavor_basis_pids, pdf_final)),
-            "errors": None,
-        }
+        out_grid[ep] = PdfResult(dict(zip(br.flavor_basis_pids, pdf_final)))
         if error_final is not None:
-            out_grid[ep]["errors"] = dict(zip(br.flavor_basis_pids, error_final))
-=======
-        out_grid[ep] = PdfResult(dict(zip(eko.bases.targetpids, pdf_final)))
-        if error_final is not None:
-            out_grid[ep].errors = dict(zip(eko.bases.targetpids, error_final))
->>>>>>> b8761a56
+            out_grid[ep].errors = dict(zip(br.flavor_basis_pids, error_final))
 
     qed = eko.theory_card.order[1] > 0
     # rotate to evolution basis
