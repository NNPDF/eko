--- conflicted
+++ resolved
@@ -118,27 +118,16 @@
             pdf = flavor_rotation @ np.array(
                 [op.pdfs[pid] for pid in br.flavor_basis_pids]
             )
-<<<<<<< HEAD
             if not qed:
                 evol_basis = br.evol_basis
             else:
                 evol_basis = br.unified_evol_basis
             op.pdfs = dict(zip(evol_basis, pdf))
             if op.errors is not None:
-=======
-            if labels is None:
-                labels = list(range(flavor_rotation.shape[0]))
-            op["pdfs"] = dict(zip(labels, pdf))
-            if op["errors"] is not None:
->>>>>>> 5e843b2d
                 errors = flavor_rotation @ np.array(
                     [op.errors[pid] for pid in br.flavor_basis_pids]
                 )
-<<<<<<< HEAD
                 op.errors = dict(zip(evol_basis, errors))
-=======
-                op["errors"] = dict(zip(labels, errors))
->>>>>>> 5e843b2d
 
     # rotate/interpolate to target grid
     if targetgrid is not None:
