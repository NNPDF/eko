"""Tools to evolve actual PDFs."""

import pathlib

import numpy as np

import numpy as np

from eko import basis_rotation as br
from eko.io import EKO
from eko.runner import managed

from . import apply, genpdf, info_file
from .utils import regroup_evolgrid

DEFAULT_NAME = "eko.tar"


def evolve_pdfs(
    initial_PDF_list,
    theory_card,
    operators_card,
    path=None,
    store_path=None,
    targetgrid=None,
    install=False,
    name="Evolved_PDF",
    info_update=None,
):
    """Evolves one or several initial_PDFs and dump the evolved PDFs in lhapdf format.

    Parameters
    ----------
    initial_PDF_list : list(lhapdf object)
        list of PDF members to be evolved
    theory_card : dict
        theory card
    operators_card : dict
        operators card
    path : str
        path to cached eko output (if "None" it will be recomputed)
    store_path : str
        path where the eko is stored (if "None" will not be saved)
    targetgrid : list(float)
        target x-grid (if different from input x-grid)
    install : bool
        set whether to install evolved PDF to lhapdf directory
    name : str
        set name of evolved PDF
    info_update : dict
        dict of info to add or update to default info file
    """
    # separate by nf the evolgrid (and order per nf/q)
    q2block_per_nf = regroup_evolgrid(operators_card.mugrid)

    # check we have disjoint scale ranges
    nfs = list(q2block_per_nf.keys())
    for j in range(len(nfs) - 1):
        # equal points are allowed by LHAPDF
        if q2block_per_nf[nfs[j]][-1] > q2block_per_nf[nfs[j + 1]][0]:
            raise ValueError(
                f"Last scale point for nf={nfs[j]} is bigger than first in nf={nfs[j+1]}"
            )

    # update op and th cards
    if path is not None:
        eko_path = pathlib.Path(path)
        if eko_path.is_dir():
            eko_path = eko_path / DEFAULT_NAME
    else:
        if store_path is None:
            raise ValueError("'store_path' required if 'path' is not provided.")
        managed.solve(theory_card, operators_card, path=store_path)
        eko_path = store_path

    # apply PDF to eko
    evolved_PDF_list = []
    q2block_per_nf = {}
    with EKO.read(eko_path) as eko_output:
        for initial_PDF in initial_PDF_list:
            evolved_PDF_list.append(
                apply.apply_pdf(eko_output, initial_PDF, targetgrid)
            )

        # separate by nf the evolgrid (and order per nf/q)
        q2block_per_nf = regroup_evolgrid(eko_output.evolgrid)  # pylint: disable=E1101

    # update info file
    if targetgrid is None:
        targetgrid = operators_card.xgrid
    if info_update is None:
        info_update = {}
    info_update["XMin"] = targetgrid.raw[0]
    info_update["XMax"] = targetgrid.raw[-1]
    info = info_file.build(
        theory_card,
        operators_card,
        len(evolved_PDF_list),
        info_update=info_update,
    )

<<<<<<< HEAD
=======
    # in the eko scales are squared
    q2block_per_nf = {nf: np.power(q2s, 2) for nf, q2s in q2block_per_nf.items()}
>>>>>>> b33509a0
    # write all replicas
    all_member_blocks = []
    for evolved_PDF in evolved_PDF_list:
        all_blocks = collect_blocks(
            evolved_PDF, q2block_per_nf, targetgrid.raw.tolist()
        )
        all_member_blocks.append(all_blocks)
    genpdf.export.dump_set(name, info, all_member_blocks)

    if install:
        genpdf.install_pdf(name)


def collect_blocks(evolved_PDF: dict, q2block_per_nf: dict, xgrid: list):
    """Collect all LHAPDF blocks for a given replica.

    Parameters
    ----------
    evolved_PDF :
        PDF evaluated at grid
    q2block_per_nf :
        block coordinates
    xgrid :
        x grid

    """
    all_blocks = []

    # fake xfxQ2
    def pdf_xq2(pid, x, Q2):
        x_idx = xgrid.index(x)
        return x * evolved_PDF[(Q2, nf)]["pdfs"][pid][x_idx]

    # loop on nf patches
    for nf, q2grid in q2block_per_nf.items():
        block = genpdf.generate_block(
            pdf_xq2,
            xgrid=xgrid,
            sorted_q2grid=q2grid,
            pids=np.array(br.flavor_basis_pids),
        )
        all_blocks.append(block)
    return all_blocks<|MERGE_RESOLUTION|>--- conflicted
+++ resolved
@@ -1,8 +1,6 @@
 """Tools to evolve actual PDFs."""
 
 import pathlib
-
-import numpy as np
 
 import numpy as np
 
@@ -99,11 +97,6 @@
         info_update=info_update,
     )
 
-<<<<<<< HEAD
-=======
-    # in the eko scales are squared
-    q2block_per_nf = {nf: np.power(q2s, 2) for nf, q2s in q2block_per_nf.items()}
->>>>>>> b33509a0
     # write all replicas
     all_member_blocks = []
     for evolved_PDF in evolved_PDF_list:
