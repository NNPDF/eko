"""Tools to generate runcards."""
import os
from math import nan

import numpy as np
import yaml

from eko import basis_rotation as br
from eko.io import runcards
from eko.io.types import RawCard

_theory = dict(
    order=[1, 0],
    couplings=dict(
        alphas=[0.118, 91.2],
        alphaem=[0.007496252, nan],
        num_flavs_ref=None,
        max_num_flavs=6,
    ),
    num_flavs_init=None,
    num_flavs_max_pdf=6,
    intrinsic_flavors=[4],
    quark_masses={q: [mq, nan] for mq, q in zip((2.0, 4.5, 173.07), "cbt")},
    quark_masses_scheme="POLE",
    matching=[1.0, 1.0, 1.0],
    xif=1.0,
)

_operator = dict(
    mu0=1.65,
    _mugrid=[100.0],
    configs=dict(
        evolution_method="iterate-exact",
        ev_op_max_order=[10, 0],
        ev_op_iterations=10,
        interpolation_polynomial_degree=4,
        interpolation_is_log=True,
        scvar_method=None,
        inversion_method=None,
        n_integration_cores=0,
<<<<<<< HEAD
        polarized=False
=======
        polarized=False,
        time_like=False,
>>>>>>> 7a74ddbf
    ),
    debug=dict(
        skip_singlet=False,
        skip_non_singlet=False,
    ),
    rotations=dict(
        xgrid=np.geomspace(1e-7, 1.0, 50).tolist(),
        pids=list(br.flavor_basis_pids),
    ),
)


class example:
    """Provide runcards examples."""

    @classmethod
    def theory(cls) -> runcards.TheoryCard:
        """Provide example theory card object."""
        return runcards.TheoryCard.from_dict(_theory)

    @classmethod
    def operator(cls) -> runcards.OperatorCard:
        """Provide example operator card object."""
        return runcards.OperatorCard.from_dict(_operator)

    @classmethod
    def raw_theory(cls):
        """Provide example theory card unstructured."""
        # TODO: consider to return instead `cls.theory().raw`
        return _theory.copy()

    @classmethod
    def raw_operator(cls):
        """Provide example operator card unstructured."""
        return _theory.copy()


def dump(card: RawCard, path: os.PathLike):
    """Export the operators card.

    Parameters
    ----------
    card : dict
        card to dump
    path : str
        destination of the dumped card

    """
    with open(path, "w", encoding="utf-8") as fd:
        yaml.safe_dump(card, fd)


def load(path) -> RawCard:
    """Import the theory card specified by path.

    Parameters
    ----------
    path : str
        path to theory card in yaml format

    Returns
    -------
    dict
        loaded card

    """
    with open(path, encoding="utf-8") as fd:
        card = yaml.safe_load(fd)

    return card<|MERGE_RESOLUTION|>--- conflicted
+++ resolved
@@ -38,12 +38,8 @@
         scvar_method=None,
         inversion_method=None,
         n_integration_cores=0,
-<<<<<<< HEAD
-        polarized=False
-=======
         polarized=False,
         time_like=False,
->>>>>>> 7a74ddbf
     ),
     debug=dict(
         skip_singlet=False,
