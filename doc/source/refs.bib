@article{Herzog:2017ohr,
      author         = "Herzog, F. and Ruijl, B. and Ueda, T. and Vermaseren, J.
                        A. M. and Vogt, A.",
      title          = "{The five-loop beta function of Yang-Mills theory with
                        fermions}",
      journal        = "JHEP",
      volume         = "02",
      year           = "2017",
      pages          = "090",
      doi            = "10.1007/JHEP02(2017)090",
      eprint         = "1701.01404",
      archivePrefix  = "arXiv",
      primaryClass   = "hep-ph",
      reportNumber   = "NIKHEF-2017-001, LTH-1117",
      SLACcitation   = "%%CITATION = ARXIV:1701.01404;%%"
}
@article{Luthe:2016ima,
      author         = "Luthe, Thomas and Maier, Andreas and Marquard, Peter and
                        Schröder, York",
      title          = "{Towards the five-loop Beta function for a general gauge
                        group}",
      journal        = "JHEP",
      volume         = "07",
      year           = "2016",
      pages          = "127",
      doi            = "10.1007/JHEP07(2016)127",
      eprint         = "1606.08662",
      archivePrefix  = "arXiv",
      primaryClass   = "hep-ph",
      reportNumber   = "TTP16-025, IPPP-16-57, DESY-16-117",
      SLACcitation   = "%%CITATION = ARXIV:1606.08662;%%"
}
@article{Baikov:2016tgj,
      author         = "Baikov, P. A. and Chetyrkin, K. G. and Kühn, J. H.",
      title          = "{Five-Loop Running of the QCD coupling constant}",
      journal        = "Phys. Rev. Lett.",
      volume         = "118",
      year           = "2017",
      number         = "8",
      pages          = "082002",
      doi            = "10.1103/PhysRevLett.118.082002",
      eprint         = "1606.08659",
      archivePrefix  = "arXiv",
      primaryClass   = "hep-ph",
      reportNumber   = "TTP16-026",
      SLACcitation   = "%%CITATION = ARXIV:1606.08659;%%"
}
@article{Moch:2004pa,
      author         = "Moch, S. and Vermaseren, J. A. M. and Vogt, A.",
      title          = "{The Three loop splitting functions in QCD: The
                        Nonsinglet case}",
      journal        = "Nucl. Phys.",
      volume         = "B688",
      year           = "2004",
      pages          = "101-134",
      doi            = "10.1016/j.nuclphysb.2004.03.030",
      eprint         = "hep-ph/0403192",
      archivePrefix  = "arXiv",
      primaryClass   = "hep-ph",
      reportNumber   = "DESY-04-047, SFB-CPP-04-09, NIKHEF-04-001",
      SLACcitation   = "%%CITATION = HEP-PH/0403192;%%"
}
@article{Vogt:2004mw,
      author         = "Vogt, A. and Moch, S. and Vermaseren, J. A. M.",
      title          = "{The Three-loop splitting functions in QCD: The Singlet
                        case}",
      journal        = "Nucl. Phys.",
      volume         = "B691",
      year           = "2004",
      pages          = "129-181",
      doi            = "10.1016/j.nuclphysb.2004.04.024",
      eprint         = "hep-ph/0404111",
      archivePrefix  = "arXiv",
      primaryClass   = "hep-ph",
      reportNumber   = "NIKHEF-04-004, DESY-04-060, SFB-CPP-04-12",
      SLACcitation   = "%%CITATION = HEP-PH/0404111;%%"
}
@inproceedings{Giele:2002hx,
    author = "Giele, W. and others",
    title = "{The QCD / SM working group: Summary report}",
    booktitle = "{2nd Les Houches Workshop on Physics at TeV Colliders}",
    eprint = "hep-ph/0204316",
    archivePrefix = "arXiv",
    reportNumber = "FERMILAB-CONF-02-410",
    pages = "275--426",
    month = "4",
    year = "2002"
}
@article{Dittmar:2005ed,
      author         = "Dittmar, M. and others",
      title          = "{Working Group I: Parton distributions: Summary report
                        for the HERA LHC Workshop Proceedings}",
      journal        = "{WGI}",
      year           = "2005",
      eprint         = "hep-ph/0511119",
      archivePrefix  = "arXiv",
      primaryClass   = "hep-ph",
      reportNumber   = "FERMILAB-CONF-05-586-E, IFUM-853-FT",
      SLACcitation   = "%%CITATION = HEP-PH/0511119;%%"
}
@article{Abate,
      author = {Abate, J. and Valkó, P.},
      year = {2004},
      month = {06},
      pages = {979 - 993},
      title = {Multi‐precision Laplace transform inversion},
      volume = {60},
      journal = {International Journal for Numerical Methods in Engineering},
      doi = {10.1002/nme.995}
}
@article{Vogt:2004ns,
    author = "Vogt, A.",
    archivePrefix = "arXiv",
    doi = "10.1016/j.cpc.2005.03.103",
    eprint = "hep-ph/0408244",
    journal = "Comput. Phys. Commun.",
    pages = "65--92",
    reportNumber = "NIKHEF-04-011",
    title = "{Efficient evolution of unpolarized and polarized parton distributions with QCD-PEGASUS}",
    volume = "170",
    year = "2005"
}
@article{Schroder:2005hy,
    author = "Schroder, Y. and Steinhauser, M.",
    title = "{Four-loop decoupling relations for the strong coupling}",
    eprint = "hep-ph/0512058",
    archivePrefix = "arXiv",
    reportNumber = "BI-TP-2005-44, SFB-CPP-05-70, TTP05-21",
    doi = "10.1088/1126-6708/2006/01/051",
    journal = "JHEP",
    volume = "01",
    pages = "051",
    year = "2006"
}
@article{Chetyrkin:2005ia,
    author = "Chetyrkin, K.G. and Kuhn, Johann H. and Sturm, Christian",
    title = "{QCD decoupling at four loops}",
    eprint = "hep-ph/0512060",
    archivePrefix = "arXiv",
    reportNumber = "SFB-CPP-05-80, TTP05-27",
    doi = "10.1016/j.nuclphysb.2006.03.020",
    journal = "Nucl. Phys. B",
    volume = "744",
    pages = "121--135",
    year = "2006"
}
@article{KOLBIG1972221,
    title = "Programs for computing the logarithm of the gamma function, and the digamma function, for complex argument",
    journal = "Computer Physics Communications",
    volume = "4",
    number = "2",
    pages = "221 - 226",
    year = "1972",
    issn = "0010-4655",
    doi = "https://doi.org/10.1016/0010-4655(72)90012-4",
    url = "http://www.sciencedirect.com/science/article/pii/0010465572900124",
    author = "K.S. Kölbig"
}
@article{Gluck:1989ze,
    author = "Glück, M. and Reya, E. and Vogt, A.",
    title = "{Radiatively generated parton distributions for high-energy collisions}",
    reportNumber = "DO-TH-89/20",
    doi = "10.1007/BF01572029",
    journal = "Z. Phys. C",
    volume = "48",
    pages = "471--482",
    year = "1990"
}
@phdthesis{MuselliPhD,
    author = "Muselli, Claudio",
    title = "{Resummations of Transverse Momentum Distributions}",
    doi = "10.13130/muselli-claudio_phd2017-12-01",
    school = "Università degli studi di Milano, Dipartimento di Fisica",
    year = "2017"
}
@article{Blumlein:1998if,
    author = "Blümlein, Johannes and Kurth, Stefan",
    title = "{Harmonic sums and Mellin transforms up to two loop order}",
    eprint = "hep-ph/9810241",
    archivePrefix = "arXiv",
    reportNumber = "DESY-98-141",
    doi = "10.1103/PhysRevD.60.014018",
    journal = "Phys. Rev. D",
    volume = "60",
    pages = "014018",
    year = "1999"
}
@phdthesis{Ablinger:2013hcp,
    author = "Ablinger, Jakob",
    title = "{Computer Algebra Algorithms for Special Functions in Particle Physics}",
    eprint = "1305.0687",
    archivePrefix = "arXiv",
    primaryClass = "math-ph",
    school = "Linz U.",
    month = "4",
    year = "2012"
}
@article{Hahn:2016ebn,
    author = "Hahn, Thomas and Paßehr, Sebastian and Schappacher, Christian",
    editor = "Salinas, Luis and Torres, Claudio",
    title = "{FormCalc 9 and Extensions}",
    eprint = "1604.04611",
    archivePrefix = "arXiv",
    primaryClass = "hep-ph",
    reportNumber = "DESY-16-060, MPP-2016-63",
    doi = "10.1088/1742-6596/762/1/012065",
    journal = "PoS",
    volume = "LL2016",
    pages = "068",
    year = "2016"
}
@article{RuizArriola:1998er,
    author = "Ruiz Arriola, E.",
    title = "{NLO evolution for large scale distances, positivity constraints and the low-energy model of the nucleon}",
    doi = "10.1016/S0375-9474(98)00489-8",
    journal = "Nucl. Phys. A",
    volume = "641",
    pages = "461--475",
    year = "1998"
}
@phdthesis{Bonvini:2012sh,
    author = "Bonvini, Marco",
    title = "{Resummation of soft and hard gluon radiation in perturbative QCD}",
    eprint = "1212.0480",
    archivePrefix = "arXiv",
    primaryClass = "hep-ph",
    school = "Genoa U.",
    year = "2012"
}
@article{Buckley:2014ana,
    author = {Buckley, Andy and Ferrando, James and Lloyd, Stephen and Nordström, Karl and Page, Ben and Rüfenacht, Martin and Schönherr, Marek and Watt, Graeme},
    title = "{LHAPDF6: parton density access in the LHC precision era}",
    eprint = "1412.7420",
    archivePrefix = "arXiv",
    primaryClass = "hep-ph",
    reportNumber = "GLAS-PPE-2014-05, MCNET-14-29, IPPP-14-111, DCPT-14-222",
    doi = "10.1140/epjc/s10052-015-3318-8",
    journal = "Eur. Phys. J. C",
    volume = "75",
    pages = "132",
    year = "2015"
}
@article{Candido:2020yat,
    author = "Candido, Alessandro and Forte, Stefano and Hekhorn, Felix",
    title = "{Can $ \overline{\mathrm{MS}} $ parton distributions be negative?}",
    eprint = "2006.07377",
    archivePrefix = "arXiv",
    primaryClass = "hep-ph",
    reportNumber = "TIF-UNIMI-2020-9",
    doi = "10.1007/JHEP11(2020)129",
    journal = "JHEP",
    volume = "11",
    pages = "129",
    year = "2020"
}
@article{Forte:2010ta,
    author = "Forte, Stefano and Laenen, Eric and Nason, Paolo and Rojo, Juan",
    title = "{Heavy quarks in deep-inelastic scattering}",
    eprint = "1001.2312",
    archivePrefix = "arXiv",
    primaryClass = "hep-ph",
    reportNumber = "IFUM-949-FT, NIKHEF-2010-001, ITP-UU-10-03, ITFA-2010-01",
    doi = "10.1016/j.nuclphysb.2010.03.014",
    journal = "Nucl. Phys. B",
    volume = "834",
    pages = "116--162",
    year = "2010"
}
@article{Ball:2015dpa,
    author = "Ball, Richard D. and Bonvini, Marco and Rottoli, Luca",
    title = "{Charm in Deep-Inelastic Scattering}",
    eprint = "1510.02491",
    archivePrefix = "arXiv",
    primaryClass = "hep-ph",
    reportNumber = "EDINBURGH-2015-06, CERN-PH-TH-2015-118, OUTP-15-25P",
    doi = "10.1007/JHEP11(2015)122",
    journal = "JHEP",
    volume = "11",
    pages = "122",
    year = "2015"
}
@article{AbdulKhalek:2019ihb,
    author = "Abdul Khalek, Rabah and others",
    collaboration = "NNPDF",
    title = "{Parton Distributions with Theory Uncertainties: General Formalism and First Phenomenological Studies}",
    eprint = "1906.10698",
    archivePrefix = "arXiv",
    primaryClass = "hep-ph",
    reportNumber = "Edinburgh 2019/9, Nikhef/2019-014, TIF-UNIMI-2019-9 DAMTP-2019-24,
  CAVENDISH-HEP-19-11",
    doi = "10.1140/epjc/s10052-019-7401-4",
    journal = "Eur. Phys. J. C",
    volume = "79",
    number = "11",
    pages = "931",
    year = "2019"
}

@article{Cafarella_2008,
   title={Precision studies of the NNLO DGLAP evolution at the LHC with Candia},
   volume={179},
   ISSN={0010-4655},
   url={http://dx.doi.org/10.1016/j.cpc.2008.06.004},
   DOI={10.1016/j.cpc.2008.06.004},
   number={9},
   journal={Computer Physics Communications},
   publisher={Elsevier BV},
   author={Cafarella, Alessandro and Corianò, Claudio and Guzzi, Marco},
   year={2008},
   month={Nov},
   pages={665–684}
}

@article{Buza_1998,
   title={Charm electroproduction viewed in the variable-flavour number scheme versus fixed-order perturbation theory},
   volume={1},
   ISSN={1434-6052},
   url={http://dx.doi.org/10.1007/BF01245820},
   DOI={10.1007/bf01245820},
   number={1-2},
   journal={The European Physical Journal C},
   publisher={Springer Science and Business Media LLC},
   author={Buza, M. and Matiounine, Y. and Smith, J. and van Neerven, W. L.},
   year={1998},
   month={Mar},
   pages={301–320}
}

@article{Ball_2016,
   title={Intrinsic charm in a matched general-mass scheme},
   volume={754},
   ISSN={0370-2693},
   url={http://dx.doi.org/10.1016/j.physletb.2015.12.077},
   DOI={10.1016/j.physletb.2015.12.077},
   journal={Physics Letters B},
   publisher={Elsevier BV},
   author={Ball, Richard D. and Bertone, Valerio and Bonvini, Marco and Forte, Stefano and Groth Merrild, Patrick and Rojo, Juan and Rottoli, Luca},
   year={2016},
   month={Mar},
   pages={49–58}
}


@article{Bierenbaum:2009mv,
    author = "Bierenbaum, Isabella and Blümlein, Johannes and Klein, Sebastian",
    title = "{Mellin Moments of the O(alpha**3(s)) Heavy Flavor Contributions to unpolarized Deep-Inelastic Scattering at Q**2 \ensuremath{>}\ensuremath{>} m**2 and Anomalous Dimensions}",
    eprint = "0904.3563",
    archivePrefix = "arXiv",
    primaryClass = "hep-ph",
    reportNumber = "DESY-09-057, SFB-CPP-09-033, IFIC-09-16",
    doi = "10.1016/j.nuclphysb.2009.06.005",
    journal = "Nucl. Phys. B",
    volume = "820",
    pages = "417--482",
    year = "2009"
}

@article{Bl_mlein_2000,
   title={Analytic continuation of Mellin transforms up to two-loop order},
   volume={133},
   ISSN={0010-4655},
   url={http://dx.doi.org/10.1016/S0010-4655(00)00156-9},
   DOI={10.1016/s0010-4655(00)00156-9},
   number={1},
   journal={Computer Physics Communications},
   publisher={Elsevier BV},
   author={Blümlein, Johannes},
   year={2000},
   month={Dec},
   pages={76–104}
}

@article{Blumlein:2009ta,
    author = "Blümlein, Johannes",
    title = "{Structural Relations of Harmonic Sums and Mellin Transforms up to Weight w = 5}",
    eprint = "0901.3106",
    archivePrefix = "arXiv",
    primaryClass = "hep-ph",
    reportNumber = "DESY-07-042, SFB-CPP-09-05",
    doi = "10.1016/j.cpc.2009.07.004",
    journal = "Comput. Phys. Commun.",
    volume = "180",
    pages = "2218--2249",
    year = "2009"
}

@article{Bierenbaum:2009zt,
    author = "Bierenbaum, Isabella and Blümlein, Johannes and Klein, Sebastian",
    title = "{The Gluonic Operator Matrix Elements at O(alpha(s)**2) for DIS Heavy Flavor Production}",
    eprint = "0901.0669",
    archivePrefix = "arXiv",
    primaryClass = "hep-ph",
    reportNumber = "DESY-08-187, SFB-CPP-08-107, IFIC-08-68",
    doi = "10.1016/j.physletb.2009.01.057",
    journal = "Phys. Lett. B",
    volume = "672",
    pages = "401--406",
    year = "2009"
}

@article{Ablinger:2010ty,
    author = "Ablinger, J. and Blümlein, J. and Klein, S. and Schneider, C. and Wissbrock, F.",
    title = "{The $O(\alpha_s^3)$ Massive Operator Matrix Elements of $O(n_f)$ for the Structure Function $F_2(x,Q^2)$ and Transversity}",
    eprint = "1008.3347",
    archivePrefix = "arXiv",
    primaryClass = "hep-ph",
    reportNumber = "DESY-10-109, TTK-10-46, SFB-CPP-10-077, DESY-10--109, TTK--10--46, SFB-CPP-10--077",
    doi = "10.1016/j.nuclphysb.2010.10.021",
    journal = "Nucl. Phys. B",
    volume = "844",
    pages = "26--54",
    year = "2011"
}

@article{Ablinger:2014vwa,
    author = {Ablinger, J. and Behring, A. and Blümlein, J. and De Freitas, A. and Hasselhuhn, A. and von Manteuffel, A. and Round, M. and Schneider, C. and Wißbrock, F.},
    title = "{The 3-Loop Non-Singlet Heavy Flavor Contributions and Anomalous Dimensions for the Structure Function $F_2(x,Q^2)$ and Transversity}",
    eprint = "1406.4654",
    archivePrefix = "arXiv",
    primaryClass = "hep-ph",
    reportNumber = "DESY-13--210, DO--TH-13-11, MITP-14-028, SFB-CPP-14-26, LPN-14-074",
    doi = "10.1016/j.nuclphysb.2014.07.010",
    journal = "Nucl. Phys. B",
    volume = "886",
    pages = "733--823",
    year = "2014"
}

@article{Ablinger:2014uka,
    author = {Ablinger, J. and Blümlein, J. and De Freitas, A. and Hasselhuhn, A. and von Manteuffel, A. and Round, M. and Schneider, C.},
    title = "{The $O(\alpha_s^3 T_F^2)$ Contributions to the Gluonic Operator Matrix Element}",
    eprint = "1405.4259",
    archivePrefix = "arXiv",
    primaryClass = "hep-ph",
    reportNumber = "DESY-14-018, DO-TH-14-04, MITP-14-019, SFB-CPP-14-24, LPN-14-069, HIGGSTOOLS-14-006, DO-TH 14/04, MITP/14-019, SFB/CPP-14-24, LPN 14-069, Higgstools 14-006",
    doi = "10.1016/j.nuclphysb.2014.05.028",
    journal = "Nucl. Phys. B",
    volume = "885",
    pages = "280--317",
    year = "2014"
}

@article{Behring:2014eya,
    author = {Behring, A. and Bierenbaum, I. and Blümlein, J. and De Freitas, A. and Klein, S. and Wißbrock, F.},
    title = "{The logarithmic contributions to the $O(\alpha^3_s)$ asymptotic massive Wilson coefficients and operator matrix elements in deeply inelastic scattering}",
    eprint = "1403.6356",
    archivePrefix = "arXiv",
    primaryClass = "hep-ph",
    reportNumber = "DESY-11-144, DO-TH-13-33, SFB-CPP-14-002, LPN-14-002, HIGGSTOOLS-14-003, DESY-11--144, SFB-CPP-14--002, LPN-14--002, HIGGSTOOLS --14--003",
    doi = "10.1140/epjc/s10052-014-3033-x",
    journal = "Eur. Phys. J. C",
    volume = "74",
    number = "9",
    pages = "3033",
    year = "2014"
}

@article{Blumlein:2017wxd,
    author = {Blümlein, Johannes and Ablinger, Jakob and Behring, Arnd and De Freitas, Abilio and von Manteuffel, Andreas and Schneider, Carsten and Schneider, C.},
    title = "{Heavy Flavor Wilson Coefficients in Deep-Inelastic Scattering: Recent Results}",
    eprint = "1711.07957",
    archivePrefix = "arXiv",
    primaryClass = "hep-ph",
    reportNumber = "DESY-17-199, DO-TH-17-33, TTK-17-39, MSUHEP-17-020",
    doi = "10.22323/1.308.0031",
    journal = "PoS",
    volume = "QCDEV2017",
    pages = "031",
    year = "2017"
}

@article{Ablinger_2014,
   title={The transition matrix element A_{gq}(N) of the Variable Flavor Number Scheme at O(α_s^3)},
   volume={882},
   ISSN={0550-3213},
   url={http://dx.doi.org/10.1016/j.nuclphysb.2014.02.007},
   DOI={10.1016/j.nuclphysb.2014.02.007},
   journal={Nuclear Physics B},
   publisher={Elsevier BV},
   author={Ablinger, J. and Blümlein, J. and De Freitas, A. and Hasselhuhn, A. and von Manteuffel, A. and Round, M. and Schneider, C. and Wißbrock, F.},
   year={2014},
   month={May},
   pages={263–288}
}

@article{Ablinger_2015,
   title={The 3-loop pure singlet heavy flavor contributions to the structure function F2(x,Q2) and the anomalous dimension},
   volume={890},
   ISSN={0550-3213},
   url={http://dx.doi.org/10.1016/j.nuclphysb.2014.10.008},
   DOI={10.1016/j.nuclphysb.2014.10.008},
   journal={Nuclear Physics B},
   publisher={Elsevier BV},
   author={Ablinger, J. and Behring, A. and Blümlein, J. and De Freitas, A. and von Manteuffel, A. and Schneider, C.},
   year={2015},
   month={Jan},
   pages={48–151}
}

@article{Carrazza_2020,
    author = "Carrazza, S. and Nocera, E. R. and Schwan, C. and Zaro, M.",
    title = "{PineAPPL: combining EW and QCD corrections for fast evaluation of LHC processes}",
    eprint = "2008.12789",
    archivePrefix = "arXiv",
    primaryClass = "hep-ph",
    doi = "10.1007/JHEP12(2020)108",
    journal = "JHEP",
    volume = "12",
    pages = "108",
    year = "2020"
}

@article{Altarelli:1977zs,
    author       = {Altarelli, Guido and Parisi, G.},
    title        = {{Asymptotic Freedom in Parton Language}},
    journal      = {Nucl. Phys.},
    volume       = {B126},
    year         = {1977},
    pages        = {298-318},
    doi          = {10.1016/0550-3213(77)90384-4},
    reportnumber = {LPTENS-77-6},
    slaccitation = {%%CITATION = NUPHA,B126,298;%%}
}

@article{Dokshitzer:1977sg,
    author       = {Dokshitzer, Yuri L.},
    title        = {{Calculation of the Structure Functions for Deep
        Inelastic Scattering and e+ e- Annihilation by
            Perturbation Theory in Quantum Chromodynamics.}},
    journal      = {Sov. Phys. JETP},
    volume       = {46},
    year         = {1977},
    pages        = {641-653},
    note         = {[Zh. Eksp. Teor. Fiz.73,1216(1977)]},
    slaccitation = {%%CITATION = SPHJA,46,641;%%}
}

@article{Gribov:1972ri,
    author       = {Gribov, V. N. and Lipatov, L. N.},
    title        = {{Deep inelastic e p scattering in perturbation theory}},
    journal      = {Sov. J. Nucl. Phys.},
    volume       = {15},
    year         = {1972},
    pages        = {438-450},
    note         = {[Yad. Fiz.15,781(1972)]},
    reportnumber = {IPTI-381-71},
    slaccitation = {%%CITATION = SJNCA,15,438;%%}
}

@article{Bertone:2013vaa,
    author        = {Bertone, Valerio and Carrazza, Stefano and Rojo, Juan},
    title         = {{APFEL: A PDF Evolution Library with QED corrections}},
    eprint        = {1310.1394},
    archiveprefix = {arXiv},
    primaryclass  = {hep-ph},
    reportnumber  = {IFUM-1015-FT, CERN-PH-TH-2013-209},
    doi           = {10.1016/j.cpc.2014.03.007},
    journal       = {Comput. Phys. Commun.},
    volume        = {185},
    pages         = {1647--1668},
    year          = {2014}
}

@phdthesis{Carrazza:2015dea,
    author = "Carrazza, Stefano",
    title = "{Parton distribution functions with QED corrections}",
    eprint = "1509.00209",
    archivePrefix = "arXiv",
    primaryClass = "hep-ph",
    doi = "10.13130/carrazza-stefano_phd2015-07-06",
    school = "Milan U.",
    year = "2015"
}

@article{Vermaseren:1997fq,
    author = "Vermaseren, J. A. M. and Larin, S. A. and van Ritbergen, T.",
    title = "{The four loop quark mass anomalous dimension and the invariant quark mass}",
    eprint = "hep-ph/9703284",
    archivePrefix = "arXiv",
    reportNumber = "UM-TH-97-03, NIKHEF-97-012",
    doi = "10.1016/S0370-2693(97)00660-6",
    journal = "Phys. Lett. B",
    volume = "405",
    pages = "327--333",
    year = "1997"
}

@article{Liu:2015fxa,
    author = "Liu, Tao and Steinhauser, Matthias",
    title = "{Decoupling of heavy quarks at four loops and effective Higgs-fermion coupling}",
    eprint = "1502.04719",
    archivePrefix = "arXiv",
    primaryClass = "hep-ph",
    reportNumber = "TTP15-05",
    doi = "10.1016/j.physletb.2015.05.023",
    journal = "Phys. Lett. B",
    volume = "746",
    pages = "330--334",
    year = "2015"
}

@article{deFlorian:2015ujt,
    author = "de Florian, Daniel and Sborlini, Germ\'an F. R. and Rodrigo, Germ\'an",
    title = "{QED corrections to the Altarelli\textendash{}Parisi splitting functions}",
    eprint = "1512.00612",
    archivePrefix = "arXiv",
    primaryClass = "hep-ph",
    reportNumber = "ICAS-03-15, IFIC-15-81",
    doi = "10.1140/epjc/s10052-016-4131-8",
    journal = "Eur. Phys. J. C",
    volume = "76",
    number = "5",
    pages = "282",
    year = "2016"
}

@article{deFlorian:2016gvk,
    author = "de Florian, Daniel and Sborlini, Germ\'an F. R. and Rodrigo, Germ\'an",
    title = "{Two-loop QED corrections to the Altarelli-Parisi splitting functions}",
    eprint = "1606.02887",
    archivePrefix = "arXiv",
    primaryClass = "hep-ph",
    reportNumber = "ICAS-09-16, IFIC-15-88",
    doi = "10.1007/JHEP10(2016)056",
    journal = "JHEP",
    volume = "10",
    pages = "056",
    year = "2016"
}
@article{Chetyrkin:2017bjc,
    author = "Chetyrkin, K. G. and Falcioni, G. and Herzog, F. and Vermaseren, J. A. M.",
    title = "{Five-loop renormalisation of QCD in covariant gauges}",
    eprint = "1709.08541",
    archivePrefix = "arXiv",
    primaryClass = "hep-ph",
    reportNumber = "DESY-17-144, Nikhef-2017-42",
    doi = "10.1007/JHEP10(2017)179",
    journal = "JHEP",
    volume = "10",
    pages = "179",
    year = "2017",
    note = "[Addendum: JHEP 12, 006 (2017)]"
}
@article{Luthe:2017ttg,
    author = "Luthe, Thomas and Maier, Andreas and Marquard, Peter and Schroder, York",
    title = "{The five-loop Beta function for a general gauge group and anomalous dimensions beyond Feynman gauge}",
    eprint = "1709.07718",
    archivePrefix = "arXiv",
    primaryClass = "hep-ph",
    reportNumber = "BI-TP-2017-13, DESY-17-142, IPPP-17-68",
    doi = "10.1007/JHEP10(2017)166",
    journal = "JHEP",
    volume = "10",
    pages = "166",
    year = "2017"
}

@article{Davies:2016jie,
    author = "Davies, J. and Vogt, A. and Ruijl, B. and Ueda, T. and Vermaseren, J. A. M.",
    title = "{Large-$n_f$ contributions to the four-loop splitting functions in QCD}",
    eprint = "1610.07477",
    archivePrefix = "arXiv",
    primaryClass = "hep-ph",
    reportNumber = "LTH-1106, NIKHEF-2016-049",
    doi = "10.1016/j.nuclphysb.2016.12.012",
    journal = "Nucl. Phys. B",
    volume = "915",
    pages = "335--362",
    year = "2017"
}

@article{Moch:2017uml,
    author = "Moch, S. and Ruijl, B. and Ueda, T. and Vermaseren, J. A. M. and Vogt, A.",
    title = "{Four-Loop Non-Singlet Splitting Functions in the Planar Limit and Beyond}",
    eprint = "1707.08315",
    archivePrefix = "arXiv",
    primaryClass = "hep-ph",
    reportNumber = "DESY-17-106, NIKHEF-2017-034, LTH-1139",
    doi = "10.1007/JHEP10(2017)041",
    journal = "JHEP",
    volume = "10",
    pages = "041",
    year = "2017"
}

@article{Davies:2022ofz,
    author = "Davies, J. and Kom, C. -H. and Moch, S. and Vogt, A.",
    title = "{Resummation of small-x double logarithms in QCD: inclusive deep-inelastic scattering}",
    eprint = "2202.10362",
    archivePrefix = "arXiv",
    primaryClass = "hep-ph",
    reportNumber = "LTH 1289, DESY 21-225",
    month = "2",
    year = "2022",
    journal = ""
}

@article{Henn:2019swt,
    author = "Henn, Johannes M. and Korchemsky, Gregory P. and Mistlberger, Bernhard",
    title = "{The full four-loop cusp anomalous dimension in $\mathcal{N}=4$ super Yang-Mills and QCD}",
    eprint = "1911.10174",
    archivePrefix = "arXiv",
    primaryClass = "hep-th",
    reportNumber = "IPhT-T19/155, MIT-CTP/5160, MPP-2019-233",
    doi = "10.1007/JHEP04(2020)018",
    journal = "JHEP",
    volume = "04",
    pages = "018",
    year = "2020"
}
@article{Surguladze:1996hx,
    author = "Surguladze, Levan R.",
    title = "{O(alpha**n alpha-s**m) corrections in e+ e- annihilation and tau decay}",
    eprint = "hep-ph/9803211",
    archivePrefix = "arXiv",
    reportNumber = "UAHEP-969",
    month = "9",
    year = "1996",
    journal = ""
}
@misc{Rottoli,
  author        = "Rottoli, Luca",
  howpublished  = "private communication"
}

@article{Bonvini:2018xvt,
    author = "Bonvini, Marco and Marzani, Simone",
    title = "{Four-loop splitting functions at small $x$}",
    eprint = "1805.06460",
    archivePrefix = "arXiv",
    primaryClass = "hep-ph",
    doi = "10.1007/JHEP06(2018)145",
    journal = "JHEP",
    volume = "06",
    pages = "145",
    year = "2018"
}

@article{Moch:2021qrk,
    author = "Moch, S. and Ruijl, B. and Ueda, T. and Vermaseren, J. A. M. and Vogt, A.",
    title = "{Low moments of the four-loop splitting functions in QCD}",
    eprint = "2111.15561",
    archivePrefix = "arXiv",
    primaryClass = "hep-ph",
    reportNumber = "DESY 21-203, NIKHEF 21-030, LTH 1282",
    doi = "10.1016/j.physletb.2021.136853",
    journal = "Phys. Lett. B",
    volume = "825",
    pages = "136853",
    year = "2022"
}

@article{Soar:2009yh,
    author = "Soar, G. and Moch, S. and Vermaseren, J. A. M. and Vogt, A.",
    title = "{On Higgs-exchange DIS, physical evolution kernels and fourth-order splitting functions at large x}",
    eprint = "0912.0369",
    archivePrefix = "arXiv",
    primaryClass = "hep-ph",
    reportNumber = "LTH-857, DESY-09-211, SFB-CPP-09-119, NIKHEF-09-031",
    doi = "10.1016/j.nuclphysb.2010.02.003",
    journal = "Nucl. Phys. B",
    volume = "832",
    pages = "152--227",
    year = "2010"
}

@article{Albino:2000cp,
    author = "Albino, Simon and Ball, Richard D.",
    title = "{Soft resummation of quark anomalous dimensions and coefficient functions in MS-bar factorization}",
    eprint = "hep-ph/0011133",
    archivePrefix = "arXiv",
    reportNumber = "CERN-TH-2000-332, EDINBURGH-2000-23",
    doi = "10.1016/S0370-2693(01)00742-0",
    journal = "Phys. Lett. B",
    volume = "513",
    pages = "93--102",
    year = "2001"
}


@article{Duhr:2022cob,
    author = "Duhr, Claude and Mistlberger, Bernhard and Vita, Gherardo",
    title = "{Soft integrals and soft anomalous dimensions at N$^{3}$LO and beyond}",
    eprint = "2205.04493",
    archivePrefix = "arXiv",
    primaryClass = "hep-ph",
    reportNumber = "BONN-TH-2022-09, SLAC-PUB-17677",
    doi = "10.1007/JHEP09(2022)155",
    journal = "JHEP",
    volume = "09",
    pages = "155",
    year = "2022"
}

@article{Ablinger:2022wbb,
    author = {Ablinger, J. and Behring, A. and Bl\"umlein, J. and De Freitas, A. and Goedicke, A. and von Manteuffel, A. and Schneider, C. and Sch\"onwald, K.},
    title = "{The unpolarized and polarized single-mass three-loop heavy flavor operator matrix elements A$_{gg,Q}$ and \ensuremath{\Delta}A$_{gg,Q}$}",
    eprint = "2211.05462",
    archivePrefix = "arXiv",
    primaryClass = "hep-ph",
    reportNumber = "DESY 15-112, DO-TH 22/26, CERN-TH-2022-179, ZU-TH 53/22, RISC Report
  Series 22-25, MSUHEP-22-036",
    doi = "10.1007/JHEP12(2022)134",
    journal = "JHEP",
    volume = "12",
    pages = "134",
    year = "2022"
}

@article{Kawamura:2012cr,
    author = "Kawamura, H. and Lo Presti, N. A. and Moch, S. and Vogt, A.",
    title = "{On the next-to-next-to-leading order QCD corrections to heavy-quark production in deep-inelastic scattering}",
    eprint = "1205.5727",
    archivePrefix = "arXiv",
    primaryClass = "hep-ph",
    reportNumber = "KEK-TH-1378, LTH-944, DESY-12-050, LPN-12-048, SFB-CPP-12-21",
    doi = "10.1016/j.nuclphysb.2012.07.001",
    journal = "Nucl. Phys. B",
    volume = "864",
    pages = "399--468",
    year = "2012"
}

@article{Falcioni:2023luc,
    author = "Falcioni, G. and Herzog, F. and Moch, S. and Vogt, A.",
    title = "{Four-loop splitting functions in QCD \textendash{} The quark-quark case}",
    eprint = "2302.07593",
    archivePrefix = "arXiv",
    primaryClass = "hep-ph",
    reportNumber = "DESY 23--022, LTH 1333",
    doi = "10.1016/j.physletb.2023.137944",
    journal = "Phys. Lett. B",
    volume = "842",
    pages = "137944",
    year = "2023"
}

@article{Gluck:1995yr,
    author = "Gluck, M. and Reya, E. and Stratmann, M. and Vogelsang, W.",
    title = "{Next-to-leading order radiative parton model analysis of polarized deep inelastic lepton - nucleon scattering}",
    eprint = "hep-ph/9508347",
    archivePrefix = "arXiv",
    reportNumber = "DO-TH-95-13, RAL-TR-95-042",
    doi = "10.1103/PhysRevD.53.4775",
    journal = "Phys. Rev. D",
    volume = "53",
    pages = "4775--4786",
    year = "1996"
}

@article{Floratos:1981hs,
    author = "Floratos, E. G. and Kounnas, C. and Lacaze, R.",
    title = "{Higher Order QCD Effects in Inclusive Annihilation and Deep Inelastic Scattering}",
    reportNumber = "LPTENS-81-3",
    doi = "10.1016/0550-3213(81)90434-X",
    journal = "Nucl. Phys. B",
    volume = "192",
    pages = "417--462",
    year = "1981"
}

@article{Moch:2015usa,
    author = "Moch, S. and Vermaseren, J. A. M. and Vogt, A.",
    title = "{On \ensuremath{\gamma}5 in higher-order QCD calculations and the NNLO evolution of the polarized valence distribution}",
    eprint = "1506.04517",
    archivePrefix = "arXiv",
    primaryClass = "hep-ph",
    reportNumber = "DESY-15-061, NIKHEF-15-018, LTH-1042",
    doi = "10.1016/j.physletb.2015.07.027",
    journal = "Phys. Lett. B",
    volume = "748",
    pages = "432--438",
    year = "2015"
}

@article{Moch:2014sna,
    author = "Moch, S. and Vermaseren, J. A. M. and Vogt, A.",
    title = "{The Three-Loop Splitting Functions in QCD: The Helicity-Dependent Case}",
    eprint = "1409.5131",
    archivePrefix = "arXiv",
    primaryClass = "hep-ph",
    reportNumber = "DESY-14-157, NIKHEF-14-033, LTH-1023",
    doi = "10.1016/j.nuclphysb.2014.10.016",
    journal = "Nucl. Phys. B",
    volume = "889",
    pages = "351--400",
    year = "2014"
}

@article{Mitov:2006wy,
    author = "Mitov, Alexander and Moch, Sven-Olaf",
    title = "{QCD Corrections to Semi-Inclusive Hadron Production in Electron-Positron Annihilation at Two Loops}",
    eprint = "hep-ph/0604160",
    archivePrefix = "arXiv",
    reportNumber = "DESY-06-043",
    doi = "10.1016/j.nuclphysb.2006.05.018",
    journal = "Nucl. Phys. B",
    volume = "751",
    pages = "18--52",
    year = "2006"
}

@article{Gluck:1992zx,
    author = "Gluck, M. and Reya, E. and Vogt, A.",
    title = "{Parton fragmentation into photons beyond the leading order}",
    reportNumber = "DO-TH-92-23",
    doi = "10.1103/PhysRevD.51.1427",
    journal = "Phys. Rev. D",
    volume = "48",
    pages = "116",
    year = "1993",
    note = "[Erratum: Phys.Rev.D 51, 1427 (1995)]"
}

@article{Mitov:2006ic,
    author = "Mitov, A. and Moch, S. and Vogt, A.",
    title = "{Next-to-Next-to-Leading Order Evolution of Non-Singlet Fragmentation Functions}",
    eprint = "hep-ph/0604053",
    archivePrefix = "arXiv",
    reportNumber = "DESY-06-036, DCPT-06-40, IPPP-06-20",
    doi = "10.1016/j.physletb.2006.05.005",
    journal = "Phys. Lett. B",
    volume = "638",
    pages = "61--67",
    year = "2006"
}

@article{Moch:2007tx,
    author = "Moch, S. and Vogt, A.",
    title = "{On third-order timelike splitting functions and top-mediated Higgs decay into hadrons}",
    eprint = "0709.3899",
    archivePrefix = "arXiv",
    primaryClass = "hep-ph",
    reportNumber = "DESY-07-155, SFB-CPP-07-53, LTH-758",
    doi = "10.1016/j.physletb.2007.10.069",
    journal = "Phys. Lett. B",
    volume = "659",
    pages = "290--296",
    year = "2008"
}

@article{Almasy:2011eq,
    author = "Almasy, A. A. and Moch, S. and Vogt, A.",
    title = "{On the Next-to-Next-to-Leading Order Evolution of Flavour-Singlet Fragmentation Functions}",
    eprint = "1107.2263",
    archivePrefix = "arXiv",
    primaryClass = "hep-ph",
    reportNumber = "LTH-916, DESY-11-108, SFB-CPP-11-33, LPN11-34",
    doi = "10.1016/j.nuclphysb.2011.08.028",
    journal = "Nucl. Phys. B",
    volume = "854",
    pages = "133--152",
    year = "2012"
}

@article{Cacciari:2005ry,
    author = "Cacciari, Matteo and Nason, Paolo and Oleari, Carlo",
    title = "{Crossing heavy-flavor thresholds in fragmentation functions}",
    eprint = "hep-ph/0504192",
    archivePrefix = "arXiv",
    reportNumber = "BICOCCA-FT-05-8, LPTHE-05-09",
    doi = "10.1088/1126-6708/2005/10/034",
    journal = "JHEP",
    volume = "10",
    pages = "034",
    year = "2005"
}

@article{Bierenbaum:2022biv,
    author = {Bierenbaum, I. and Bl\"umlein, J. and De Freitas, A. and Goedicke, A. and Klein, S. and Sch\"onwald, K.},
    title = "{O(\ensuremath{\alpha}s2) polarized heavy flavor corrections to deep-inelastic scattering at Q2 \ensuremath{\gg} m2}",
    eprint = "2211.15337",
    archivePrefix = "arXiv",
    primaryClass = "hep-ph",
    reportNumber = "DESY 15--004, DO--TH 15/01, TTP 22--023, ZU-TH 57/22, SAGEX--20--11",
    doi = "10.1016/j.nuclphysb.2023.116114",
    journal = "Nucl. Phys. B",
    volume = "988",
    pages = "116114",
    year = "2023"
}

@article{Dokshitzer:2005bf,
    author = "Dokshitzer, Yu. L. and Marchesini, G. and Salam, G. P.",
    title = "{Revisiting parton evolution and the large-x limit}",
    eprint = "hep-ph/0511302",
    archivePrefix = "arXiv",
    reportNumber = "BICOCCA-FT-05-31, LPTHE-05-31",
    doi = "10.1016/j.physletb.2006.02.023",
    journal = "Phys. Lett. B",
    volume = "634",
    pages = "504--507",
    year = "2006"
}

@article{Falcioni:2023vqq,
    author = "Falcioni, G. and Herzog, F. and Moch, S. and Vogt, A.",
    title = "{Four-loop splitting functions in QCD \textendash{} The gluon-to-quark case}",
    eprint = "2307.04158",
    archivePrefix = "arXiv",
    primaryClass = "hep-ph",
    reportNumber = "DESY 23-096, LTH 1345",
    doi = "10.1016/j.physletb.2023.138215",
    journal = "Phys. Lett. B",
    volume = "846",
    pages = "138215",
    year = "2023"
}

@article{Gehrmann:2023cqm,
    author = "Gehrmann, Thomas and von Manteuffel, Andreas and Sotnikov, Vasily and Yang, Tong-Zhi",
    title = "{Complete $ {N}_f^2 $ contributions to four-loop pure-singlet splitting functions}",
    eprint = "2308.07958",
    archivePrefix = "arXiv",
    primaryClass = "hep-ph",
    reportNumber = "MSUHEP-23-024, ZU-TH 43/23",
    doi = "10.1007/JHEP01(2024)029",
    journal = "JHEP",
    volume = "01",
    pages = "029",
    year = "2024"
}

@article{Falcioni:2023tzp,
    author = "Falcioni, G. and Herzog, F. and Moch, S. and Vermaseren, J. and Vogt, A.",
    title = "{The double fermionic contribution to the four-loop quark-to-gluon splitting function}",
    eprint = "2310.01245",
    archivePrefix = "arXiv",
    primaryClass = "hep-ph",
    reportNumber = "ZU-TH 62/23, DESY 23-146, Nikhef 2023-015, LTH 1353",
    doi = "10.1016/j.physletb.2023.138351",
    journal = "Phys. Lett. B",
    volume = "848",
    pages = "138351",
    year = "2024"
}

@article{Moch:2023tdj,
    author = "Moch, S. and Ruijl, B. and Ueda, T. and Vermaseren, J. and Vogt, A.",
    title = "{Additional moments and x-space approximations of four-loop splitting functions in QCD}",
    eprint = "2310.05744",
    archivePrefix = "arXiv",
    primaryClass = "hep-ph",
    reportNumber = "DESY-23-150, Nikhef 23-016, LTH 1354",
    doi = "10.1016/j.physletb.2024.138468",
    journal = "Phys. Lett. B",
    volume = "849",
    pages = "138468",
    year = "2024"
}

@article{Falcioni:2024qpd,
    author = "Falcioni, G. and Herzog, F. and Moch, S. and Pelloni, A. and Vogt, A.",
    title = "{Four-loop splitting functions in QCD \textendash{} the gluon-gluon case \textendash{}}",
    eprint = "2410.08089",
    archivePrefix = "arXiv",
    primaryClass = "hep-ph",
    reportNumber = "ZU-TH 47/24, DESY-24-144, LTH 1384",
    doi = "10.1016/j.physletb.2024.139194",
    journal = "Phys. Lett. B",
    volume = "860",
    pages = "139194",
    year = "2025"
}

@article{Ablinger:2024xtt,
    author = {Ablinger, J. and Behring, A. and Bl\"umlein, J. and De Freitas, A. and von Manteuffel, A. and Schneider, C. and Sch\"onwald, K.},
    title = "{The non-first-order-factorizable contributions to the three-loop single-mass operator matrix elements $A_{Qg}^{(3)}$ and $\Delta A_{Qg}^{(3)}$}",
    eprint = "2403.00513",
    archivePrefix = "arXiv",
    primaryClass = "hep-ph",
    reportNumber = "DO--TH 23/15. DESY 24--027, RISC Report series 24--02, ZU-TH 13/24,
  CERN-TH-2024-30, DO-TH 23/15, RISC Report series 24--02, ZU-TH 13/24,
  CERN-TH-2024-30, DESY-24-027",
    month = "3",
    year = "2024",
    journal = ""
}

@article{Falcioni:2024xyt,
    author = "Falcioni, G. and Herzog, F. and Moch, S. and Pelloni, A. and Vogt, A.",
    title = "{Four-loop splitting functions in QCD \textendash{} The quark-to-gluon case}",
    eprint = "2404.09701",
    archivePrefix = "arXiv",
    primaryClass = "hep-ph",
    reportNumber = "ZU-TH 20/24, DESY-24-053, LTH 1367",
    doi = "10.1016/j.physletb.2024.138906",
    journal = "Phys. Lett. B",
    volume = "856",
    pages = "138906",
<<<<<<< HEAD
=======
    year = "2024"
}
@article{Barontini:2024xgu,
    author = "Barontini, Andrea and Candido, Alessandro and Hekhorn, Felix and Magni, Giacomo and Stegeman, Roy",
    title = "{An FONLL prescription with coexisting flavor number PDFs}",
    eprint = "2408.07383",
    archivePrefix = "arXiv",
    primaryClass = "hep-ph",
    reportNumber = "Nikhef-2024-014, Edinburgh 2024/5, TIF-UNIMI-2024-13",
    doi = "10.1007/JHEP10(2024)004",
    journal = "JHEP",
    volume = "10",
    pages = "004",
>>>>>>> 87332e61
    year = "2024"
}<|MERGE_RESOLUTION|>--- conflicted
+++ resolved
@@ -1088,8 +1088,6 @@
     journal = "Phys. Lett. B",
     volume = "856",
     pages = "138906",
-<<<<<<< HEAD
-=======
     year = "2024"
 }
 @article{Barontini:2024xgu,
@@ -1103,6 +1101,5 @@
     journal = "JHEP",
     volume = "10",
     pages = "004",
->>>>>>> 87332e61
     year = "2024"
 }