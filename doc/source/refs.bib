--- conflicted
+++ resolved
@@ -777,7 +777,6 @@
     year = "2001"
 }
 
-<<<<<<< HEAD
 @article{Bierenbaum_2023,
 	title = {$O(\alpha_{s}^2 Polarized Heavy Flavor Corrections to Deep-Inelastic Scattering at $Q^2 >> m^2$},
     author = {I. Bierenbaum and J. Blümlein and A. De Freitas and A. Goedicke and S. Klein and K. Schönwald},
@@ -789,7 +788,7 @@
 	volume = {988},
 	pages = {116114},
 	journal = {Nuclear Physics B}
-=======
+}
 @article{Gluck:1995yr,
     author = "Gluck, M. and Reya, E. and Stratmann, M. and Vogelsang, W.",
     title = "{Next-to-leading order radiative parton model analysis of polarized deep inelastic lepton - nucleon scattering}",
@@ -840,5 +839,4 @@
     volume = "889",
     pages = "351--400",
     year = "2014"
->>>>>>> 45682d77
 }