@article{Herzog:2017ohr,
      author         = "Herzog, F. and Ruijl, B. and Ueda, T. and Vermaseren, J.
                        A. M. and Vogt, A.",
      title          = "{The five-loop beta function of Yang-Mills theory with
                        fermions}",
      journal        = "JHEP",
      volume         = "02",
      year           = "2017",
      pages          = "090",
      doi            = "10.1007/JHEP02(2017)090",
      eprint         = "1701.01404",
      archivePrefix  = "arXiv",
      primaryClass   = "hep-ph",
      reportNumber   = "NIKHEF-2017-001, LTH-1117",
      SLACcitation   = "%%CITATION = ARXIV:1701.01404;%%"
}
@article{Luthe:2016ima,
      author         = "Luthe, Thomas and Maier, Andreas and Marquard, Peter and
                        Schröder, York",
      title          = "{Towards the five-loop Beta function for a general gauge
                        group}",
      journal        = "JHEP",
      volume         = "07",
      year           = "2016",
      pages          = "127",
      doi            = "10.1007/JHEP07(2016)127",
      eprint         = "1606.08662",
      archivePrefix  = "arXiv",
      primaryClass   = "hep-ph",
      reportNumber   = "TTP16-025, IPPP-16-57, DESY-16-117",
      SLACcitation   = "%%CITATION = ARXIV:1606.08662;%%"
}
@article{Baikov:2016tgj,
      author         = "Baikov, P. A. and Chetyrkin, K. G. and Kühn, J. H.",
      title          = "{Five-Loop Running of the QCD coupling constant}",
      journal        = "Phys. Rev. Lett.",
      volume         = "118",
      year           = "2017",
      number         = "8",
      pages          = "082002",
      doi            = "10.1103/PhysRevLett.118.082002",
      eprint         = "1606.08659",
      archivePrefix  = "arXiv",
      primaryClass   = "hep-ph",
      reportNumber   = "TTP16-026",
      SLACcitation   = "%%CITATION = ARXIV:1606.08659;%%"
}
@article{Moch:2004pa,
      author         = "Moch, S. and Vermaseren, J. A. M. and Vogt, A.",
      title          = "{The Three loop splitting functions in QCD: The
                        Nonsinglet case}",
      journal        = "Nucl. Phys.",
      volume         = "B688",
      year           = "2004",
      pages          = "101-134",
      doi            = "10.1016/j.nuclphysb.2004.03.030",
      eprint         = "hep-ph/0403192",
      archivePrefix  = "arXiv",
      primaryClass   = "hep-ph",
      reportNumber   = "DESY-04-047, SFB-CPP-04-09, NIKHEF-04-001",
      SLACcitation   = "%%CITATION = HEP-PH/0403192;%%"
}
@article{Vogt:2004mw,
      author         = "Vogt, A. and Moch, S. and Vermaseren, J. A. M.",
      title          = "{The Three-loop splitting functions in QCD: The Singlet
                        case}",
      journal        = "Nucl. Phys.",
      volume         = "B691",
      year           = "2004",
      pages          = "129-181",
      doi            = "10.1016/j.nuclphysb.2004.04.024",
      eprint         = "hep-ph/0404111",
      archivePrefix  = "arXiv",
      primaryClass   = "hep-ph",
      reportNumber   = "NIKHEF-04-004, DESY-04-060, SFB-CPP-04-12",
      SLACcitation   = "%%CITATION = HEP-PH/0404111;%%"
}
@inproceedings{Giele:2002hx,
    author = "Giele, W. and others",
    title = "{The QCD / SM working group: Summary report}",
    booktitle = "{2nd Les Houches Workshop on Physics at TeV Colliders}",
    eprint = "hep-ph/0204316",
    archivePrefix = "arXiv",
    reportNumber = "FERMILAB-CONF-02-410",
    pages = "275--426",
    month = "4",
    year = "2002"
}
@article{Dittmar:2005ed,
      author         = "Dittmar, M. and others",
      title          = "{Working Group I: Parton distributions: Summary report
                        for the HERA LHC Workshop Proceedings}",
      journal        = "{WGI}",
      year           = "2005",
      eprint         = "hep-ph/0511119",
      archivePrefix  = "arXiv",
      primaryClass   = "hep-ph",
      reportNumber   = "FERMILAB-CONF-05-586-E, IFUM-853-FT",
      SLACcitation   = "%%CITATION = HEP-PH/0511119;%%"
}
@article{Abate,
      author = {Abate, J. and Valkó, P.},
      year = {2004},
      month = {06},
      pages = {979 - 993},
      title = {Multi‐precision Laplace transform inversion},
      volume = {60},
      journal = {International Journal for Numerical Methods in Engineering},
      doi = {10.1002/nme.995}
}
@article{Vogt:2004ns,
    author = "Vogt, A.",
    archivePrefix = "arXiv",
    doi = "10.1016/j.cpc.2005.03.103",
    eprint = "hep-ph/0408244",
    journal = "Comput. Phys. Commun.",
    pages = "65--92",
    reportNumber = "NIKHEF-04-011",
    title = "{Efficient evolution of unpolarized and polarized parton distributions with QCD-PEGASUS}",
    volume = "170",
    year = "2005"
}
@article{Schroder:2005hy,
    author = "Schroder, Y. and Steinhauser, M.",
    title = "{Four-loop decoupling relations for the strong coupling}",
    eprint = "hep-ph/0512058",
    archivePrefix = "arXiv",
    reportNumber = "BI-TP-2005-44, SFB-CPP-05-70, TTP05-21",
    doi = "10.1088/1126-6708/2006/01/051",
    journal = "JHEP",
    volume = "01",
    pages = "051",
    year = "2006"
}
@article{Chetyrkin:2005ia,
    author = "Chetyrkin, K.G. and Kuhn, Johann H. and Sturm, Christian",
    title = "{QCD decoupling at four loops}",
    eprint = "hep-ph/0512060",
    archivePrefix = "arXiv",
    reportNumber = "SFB-CPP-05-80, TTP05-27",
    doi = "10.1016/j.nuclphysb.2006.03.020",
    journal = "Nucl. Phys. B",
    volume = "744",
    pages = "121--135",
    year = "2006"
}
@article{KOLBIG1972221,
    title = "Programs for computing the logarithm of the gamma function, and the digamma function, for complex argument",
    journal = "Computer Physics Communications",
    volume = "4",
    number = "2",
    pages = "221 - 226",
    year = "1972",
    issn = "0010-4655",
    doi = "https://doi.org/10.1016/0010-4655(72)90012-4",
    url = "http://www.sciencedirect.com/science/article/pii/0010465572900124",
    author = "K.S. Kölbig"
}
@article{Gluck:1989ze,
    author = "Glück, M. and Reya, E. and Vogt, A.",
    title = "{Radiatively generated parton distributions for high-energy collisions}",
    reportNumber = "DO-TH-89/20",
    doi = "10.1007/BF01572029",
    journal = "Z. Phys. C",
    volume = "48",
    pages = "471--482",
    year = "1990"
}
@phdthesis{MuselliPhD,
    author = "Muselli, Claudio",
    title = "{Resummations of Transverse Momentum Distributions}",
    doi = "10.13130/muselli-claudio_phd2017-12-01",
    school = "Università degli studi di Milano, Dipartimento di Fisica",
    year = "2017"
}
@article{Blumlein:1998if,
    author = "Blümlein, Johannes and Kurth, Stefan",
    title = "{Harmonic sums and Mellin transforms up to two loop order}",
    eprint = "hep-ph/9810241",
    archivePrefix = "arXiv",
    reportNumber = "DESY-98-141",
    doi = "10.1103/PhysRevD.60.014018",
    journal = "Phys. Rev. D",
    volume = "60",
    pages = "014018",
    year = "1999"
}
@phdthesis{Ablinger:2013hcp,
    author = "Ablinger, Jakob",
    title = "{Computer Algebra Algorithms for Special Functions in Particle Physics}",
    eprint = "1305.0687",
    archivePrefix = "arXiv",
    primaryClass = "math-ph",
    school = "Linz U.",
    month = "4",
    year = "2012"
}
@article{Hahn:2016ebn,
    author = "Hahn, Thomas and Paßehr, Sebastian and Schappacher, Christian",
    editor = "Salinas, Luis and Torres, Claudio",
    title = "{FormCalc 9 and Extensions}",
    eprint = "1604.04611",
    archivePrefix = "arXiv",
    primaryClass = "hep-ph",
    reportNumber = "DESY-16-060, MPP-2016-63",
    doi = "10.1088/1742-6596/762/1/012065",
    journal = "PoS",
    volume = "LL2016",
    pages = "068",
    year = "2016"
}
@article{RuizArriola:1998er,
    author = "Ruiz Arriola, E.",
    title = "{NLO evolution for large scale distances, positivity constraints and the low-energy model of the nucleon}",
    doi = "10.1016/S0375-9474(98)00489-8",
    journal = "Nucl. Phys. A",
    volume = "641",
    pages = "461--475",
    year = "1998"
}
@phdthesis{Bonvini:2012sh,
    author = "Bonvini, Marco",
    title = "{Resummation of soft and hard gluon radiation in perturbative QCD}",
    eprint = "1212.0480",
    archivePrefix = "arXiv",
    primaryClass = "hep-ph",
    school = "Genoa U.",
    year = "2012"
}
@article{Buckley:2014ana,
    author = {Buckley, Andy and Ferrando, James and Lloyd, Stephen and Nordström, Karl and Page, Ben and Rüfenacht, Martin and Schönherr, Marek and Watt, Graeme},
    title = "{LHAPDF6: parton density access in the LHC precision era}",
    eprint = "1412.7420",
    archivePrefix = "arXiv",
    primaryClass = "hep-ph",
    reportNumber = "GLAS-PPE-2014-05, MCNET-14-29, IPPP-14-111, DCPT-14-222",
    doi = "10.1140/epjc/s10052-015-3318-8",
    journal = "Eur. Phys. J. C",
    volume = "75",
    pages = "132",
    year = "2015"
}
@article{Candido:2020yat,
    author = "Candido, Alessandro and Forte, Stefano and Hekhorn, Felix",
    title = "{Can $ \overline{\mathrm{MS}} $ parton distributions be negative?}",
    eprint = "2006.07377",
    archivePrefix = "arXiv",
    primaryClass = "hep-ph",
    reportNumber = "TIF-UNIMI-2020-9",
    doi = "10.1007/JHEP11(2020)129",
    journal = "JHEP",
    volume = "11",
    pages = "129",
    year = "2020"
}
@article{Forte:2010ta,
    author = "Forte, Stefano and Laenen, Eric and Nason, Paolo and Rojo, Juan",
    title = "{Heavy quarks in deep-inelastic scattering}",
    eprint = "1001.2312",
    archivePrefix = "arXiv",
    primaryClass = "hep-ph",
    reportNumber = "IFUM-949-FT, NIKHEF-2010-001, ITP-UU-10-03, ITFA-2010-01",
    doi = "10.1016/j.nuclphysb.2010.03.014",
    journal = "Nucl. Phys. B",
    volume = "834",
    pages = "116--162",
    year = "2010"
}
@article{Ball:2015dpa,
    author = "Ball, Richard D. and Bonvini, Marco and Rottoli, Luca",
    title = "{Charm in Deep-Inelastic Scattering}",
    eprint = "1510.02491",
    archivePrefix = "arXiv",
    primaryClass = "hep-ph",
    reportNumber = "EDINBURGH-2015-06, CERN-PH-TH-2015-118, OUTP-15-25P",
    doi = "10.1007/JHEP11(2015)122",
    journal = "JHEP",
    volume = "11",
    pages = "122",
    year = "2015"
}
@article{AbdulKhalek:2019ihb,
    author = "Abdul Khalek, Rabah and others",
    collaboration = "NNPDF",
    title = "{Parton Distributions with Theory Uncertainties: General Formalism and First Phenomenological Studies}",
    eprint = "1906.10698",
    archivePrefix = "arXiv",
    primaryClass = "hep-ph",
    reportNumber = "Edinburgh 2019/9, Nikhef/2019-014, TIF-UNIMI-2019-9 DAMTP-2019-24,
  CAVENDISH-HEP-19-11",
    doi = "10.1140/epjc/s10052-019-7401-4",
    journal = "Eur. Phys. J. C",
    volume = "79",
    number = "11",
    pages = "931",
    year = "2019"
}

@article{Cafarella_2008,
   title={Precision studies of the NNLO DGLAP evolution at the LHC with Candia},
   volume={179},
   ISSN={0010-4655},
   url={http://dx.doi.org/10.1016/j.cpc.2008.06.004},
   DOI={10.1016/j.cpc.2008.06.004},
   number={9},
   journal={Computer Physics Communications},
   publisher={Elsevier BV},
   author={Cafarella, Alessandro and Corianò, Claudio and Guzzi, Marco},
   year={2008},
   month={Nov},
   pages={665–684}
}

@article{Buza_1998,
   title={Charm electroproduction viewed in the variable-flavour number scheme versus fixed-order perturbation theory},
   volume={1},
   ISSN={1434-6052},
   url={http://dx.doi.org/10.1007/BF01245820},
   DOI={10.1007/bf01245820},
   number={1-2},
   journal={The European Physical Journal C},
   publisher={Springer Science and Business Media LLC},
   author={Buza, M. and Matiounine, Y. and Smith, J. and van Neerven, W. L.},
   year={1998},
   month={Mar},
   pages={301–320}
}

@article{Ball_2016,
   title={Intrinsic charm in a matched general-mass scheme},
   volume={754},
   ISSN={0370-2693},
   url={http://dx.doi.org/10.1016/j.physletb.2015.12.077},
   DOI={10.1016/j.physletb.2015.12.077},
   journal={Physics Letters B},
   publisher={Elsevier BV},
   author={Ball, Richard D. and Bertone, Valerio and Bonvini, Marco and Forte, Stefano and Groth Merrild, Patrick and Rojo, Juan and Rottoli, Luca},
   year={2016},
   month={Mar},
   pages={49–58}
}


@article{Bierenbaum:2009mv,
    author = "Bierenbaum, Isabella and Blümlein, Johannes and Klein, Sebastian",
    title = "{Mellin Moments of the O(alpha**3(s)) Heavy Flavor Contributions to unpolarized Deep-Inelastic Scattering at Q**2 \ensuremath{>}\ensuremath{>} m**2 and Anomalous Dimensions}",
    eprint = "0904.3563",
    archivePrefix = "arXiv",
    primaryClass = "hep-ph",
    reportNumber = "DESY-09-057, SFB-CPP-09-033, IFIC-09-16",
    doi = "10.1016/j.nuclphysb.2009.06.005",
    journal = "Nucl. Phys. B",
    volume = "820",
    pages = "417--482",
    year = "2009"
}

@article{Bl_mlein_2000,
   title={Analytic continuation of Mellin transforms up to two-loop order},
   volume={133},
   ISSN={0010-4655},
   url={http://dx.doi.org/10.1016/S0010-4655(00)00156-9},
   DOI={10.1016/s0010-4655(00)00156-9},
   number={1},
   journal={Computer Physics Communications},
   publisher={Elsevier BV},
   author={Blümlein, Johannes},
   year={2000},
   month={Dec},
   pages={76–104}
}

@article{Blumlein:2009ta,
    author = "Blümlein, Johannes",
    title = "{Structural Relations of Harmonic Sums and Mellin Transforms up to Weight w = 5}",
    eprint = "0901.3106",
    archivePrefix = "arXiv",
    primaryClass = "hep-ph",
    reportNumber = "DESY-07-042, SFB-CPP-09-05",
    doi = "10.1016/j.cpc.2009.07.004",
    journal = "Comput. Phys. Commun.",
    volume = "180",
    pages = "2218--2249",
    year = "2009"
}

@article{Bierenbaum:2009zt,
    author = "Bierenbaum, Isabella and Blümlein, Johannes and Klein, Sebastian",
    title = "{The Gluonic Operator Matrix Elements at O(alpha(s)**2) for DIS Heavy Flavor Production}",
    eprint = "0901.0669",
    archivePrefix = "arXiv",
    primaryClass = "hep-ph",
    reportNumber = "DESY-08-187, SFB-CPP-08-107, IFIC-08-68",
    doi = "10.1016/j.physletb.2009.01.057",
    journal = "Phys. Lett. B",
    volume = "672",
    pages = "401--406",
    year = "2009"
}

@article{Ablinger:2010ty,
    author = "Ablinger, J. and Blümlein, J. and Klein, S. and Schneider, C. and Wissbrock, F.",
    title = "{The $O(\alpha_s^3)$ Massive Operator Matrix Elements of $O(n_f)$ for the Structure Function $F_2(x,Q^2)$ and Transversity}",
    eprint = "1008.3347",
    archivePrefix = "arXiv",
    primaryClass = "hep-ph",
    reportNumber = "DESY-10-109, TTK-10-46, SFB-CPP-10-077, DESY-10--109, TTK--10--46, SFB-CPP-10--077",
    doi = "10.1016/j.nuclphysb.2010.10.021",
    journal = "Nucl. Phys. B",
    volume = "844",
    pages = "26--54",
    year = "2011"
}

@article{Ablinger:2014vwa,
    author = {Ablinger, J. and Behring, A. and Blümlein, J. and De Freitas, A. and Hasselhuhn, A. and von Manteuffel, A. and Round, M. and Schneider, C. and Wißbrock, F.},
    title = "{The 3-Loop Non-Singlet Heavy Flavor Contributions and Anomalous Dimensions for the Structure Function $F_2(x,Q^2)$ and Transversity}",
    eprint = "1406.4654",
    archivePrefix = "arXiv",
    primaryClass = "hep-ph",
    reportNumber = "DESY-13--210, DO--TH-13-11, MITP-14-028, SFB-CPP-14-26, LPN-14-074",
    doi = "10.1016/j.nuclphysb.2014.07.010",
    journal = "Nucl. Phys. B",
    volume = "886",
    pages = "733--823",
    year = "2014"
}

@article{Ablinger:2014uka,
    author = {Ablinger, J. and Blümlein, J. and De Freitas, A. and Hasselhuhn, A. and von Manteuffel, A. and Round, M. and Schneider, C.},
    title = "{The $O(\alpha_s^3 T_F^2)$ Contributions to the Gluonic Operator Matrix Element}",
    eprint = "1405.4259",
    archivePrefix = "arXiv",
    primaryClass = "hep-ph",
    reportNumber = "DESY-14-018, DO-TH-14-04, MITP-14-019, SFB-CPP-14-24, LPN-14-069, HIGGSTOOLS-14-006, DO-TH 14/04, MITP/14-019, SFB/CPP-14-24, LPN 14-069, Higgstools 14-006",
    doi = "10.1016/j.nuclphysb.2014.05.028",
    journal = "Nucl. Phys. B",
    volume = "885",
    pages = "280--317",
    year = "2014"
}

@article{Behring:2014eya,
    author = {Behring, A. and Bierenbaum, I. and Blümlein, J. and De Freitas, A. and Klein, S. and Wißbrock, F.},
    title = "{The logarithmic contributions to the $O(\alpha^3_s)$ asymptotic massive Wilson coefficients and operator matrix elements in deeply inelastic scattering}",
    eprint = "1403.6356",
    archivePrefix = "arXiv",
    primaryClass = "hep-ph",
    reportNumber = "DESY-11-144, DO-TH-13-33, SFB-CPP-14-002, LPN-14-002, HIGGSTOOLS-14-003, DESY-11--144, SFB-CPP-14--002, LPN-14--002, HIGGSTOOLS --14--003",
    doi = "10.1140/epjc/s10052-014-3033-x",
    journal = "Eur. Phys. J. C",
    volume = "74",
    number = "9",
    pages = "3033",
    year = "2014"
}

@article{Blumlein:2017wxd,
    author = {Blümlein, Johannes and Ablinger, Jakob and Behring, Arnd and De Freitas, Abilio and von Manteuffel, Andreas and Schneider, Carsten and Schneider, C.},
    title = "{Heavy Flavor Wilson Coefficients in Deep-Inelastic Scattering: Recent Results}",
    eprint = "1711.07957",
    archivePrefix = "arXiv",
    primaryClass = "hep-ph",
    reportNumber = "DESY-17-199, DO-TH-17-33, TTK-17-39, MSUHEP-17-020",
    doi = "10.22323/1.308.0031",
    journal = "PoS",
    volume = "QCDEV2017",
    pages = "031",
    year = "2017"
}

@article{Ablinger_2014,
   title={The transition matrix element A_{gq}(N) of the Variable Flavor Number Scheme at O(α_s^3)},
   volume={882},
   ISSN={0550-3213},
   url={http://dx.doi.org/10.1016/j.nuclphysb.2014.02.007},
   DOI={10.1016/j.nuclphysb.2014.02.007},
   journal={Nuclear Physics B},
   publisher={Elsevier BV},
   author={Ablinger, J. and Blümlein, J. and De Freitas, A. and Hasselhuhn, A. and von Manteuffel, A. and Round, M. and Schneider, C. and Wißbrock, F.},
   year={2014},
   month={May},
   pages={263–288}
}

@article{Ablinger_2015,
   title={The 3-loop pure singlet heavy flavor contributions to the structure function F2(x,Q2) and the anomalous dimension},
   volume={890},
   ISSN={0550-3213},
   url={http://dx.doi.org/10.1016/j.nuclphysb.2014.10.008},
   DOI={10.1016/j.nuclphysb.2014.10.008},
   journal={Nuclear Physics B},
   publisher={Elsevier BV},
   author={Ablinger, J. and Behring, A. and Blümlein, J. and De Freitas, A. and von Manteuffel, A. and Schneider, C.},
   year={2015},
   month={Jan},
   pages={48–151}
}

@article{Carrazza_2020,
    author = "Carrazza, S. and Nocera, E. R. and Schwan, C. and Zaro, M.",
    title = "{PineAPPL: combining EW and QCD corrections for fast evaluation of LHC processes}",
    eprint = "2008.12789",
    archivePrefix = "arXiv",
    primaryClass = "hep-ph",
    doi = "10.1007/JHEP12(2020)108",
    journal = "JHEP",
    volume = "12",
    pages = "108",
    year = "2020"
}

@article{Altarelli:1977zs,
    author       = {Altarelli, Guido and Parisi, G.},
    title        = {{Asymptotic Freedom in Parton Language}},
    journal      = {Nucl. Phys.},
    volume       = {B126},
    year         = {1977},
    pages        = {298-318},
    doi          = {10.1016/0550-3213(77)90384-4},
    reportnumber = {LPTENS-77-6},
    slaccitation = {%%CITATION = NUPHA,B126,298;%%}
}

@article{Dokshitzer:1977sg,
    author       = {Dokshitzer, Yuri L.},
    title        = {{Calculation of the Structure Functions for Deep
        Inelastic Scattering and e+ e- Annihilation by
            Perturbation Theory in Quantum Chromodynamics.}},
    journal      = {Sov. Phys. JETP},
    volume       = {46},
    year         = {1977},
    pages        = {641-653},
    note         = {[Zh. Eksp. Teor. Fiz.73,1216(1977)]},
    slaccitation = {%%CITATION = SPHJA,46,641;%%}
}

@article{Gribov:1972ri,
    author       = {Gribov, V. N. and Lipatov, L. N.},
    title        = {{Deep inelastic e p scattering in perturbation theory}},
    journal      = {Sov. J. Nucl. Phys.},
    volume       = {15},
    year         = {1972},
    pages        = {438-450},
    note         = {[Yad. Fiz.15,781(1972)]},
    reportnumber = {IPTI-381-71},
    slaccitation = {%%CITATION = SJNCA,15,438;%%}
}

@article{Bertone:2013vaa,
    author        = {Bertone, Valerio and Carrazza, Stefano and Rojo, Juan},
    title         = {{APFEL: A PDF Evolution Library with QED corrections}},
    eprint        = {1310.1394},
    archiveprefix = {arXiv},
    primaryclass  = {hep-ph},
    reportnumber  = {IFUM-1015-FT, CERN-PH-TH-2013-209},
    doi           = {10.1016/j.cpc.2014.03.007},
    journal       = {Comput. Phys. Commun.},
    volume        = {185},
    pages         = {1647--1668},
    year          = {2014}
}

@phdthesis{Carrazza:2015dea,
    author = "Carrazza, Stefano",
    title = "{Parton distribution functions with QED corrections}",
    eprint = "1509.00209",
    archivePrefix = "arXiv",
    primaryClass = "hep-ph",
    doi = "10.13130/carrazza-stefano_phd2015-07-06",
    school = "Milan U.",
    year = "2015"
}

@article{Vermaseren:1997fq,
    author = "Vermaseren, J. A. M. and Larin, S. A. and van Ritbergen, T.",
    title = "{The four loop quark mass anomalous dimension and the invariant quark mass}",
    eprint = "hep-ph/9703284",
    archivePrefix = "arXiv",
    reportNumber = "UM-TH-97-03, NIKHEF-97-012",
    doi = "10.1016/S0370-2693(97)00660-6",
    journal = "Phys. Lett. B",
    volume = "405",
    pages = "327--333",
    year = "1997"
}

@article{Liu:2015fxa,
    author = "Liu, Tao and Steinhauser, Matthias",
    title = "{Decoupling of heavy quarks at four loops and effective Higgs-fermion coupling}",
    eprint = "1502.04719",
    archivePrefix = "arXiv",
    primaryClass = "hep-ph",
    reportNumber = "TTP15-05",
    doi = "10.1016/j.physletb.2015.05.023",
    journal = "Phys. Lett. B",
    volume = "746",
    pages = "330--334",
    year = "2015"
}

@article{deFlorian:2015ujt,
    author = "de Florian, Daniel and Sborlini, Germ\'an F. R. and Rodrigo, Germ\'an",
    title = "{QED corrections to the Altarelli\textendash{}Parisi splitting functions}",
    eprint = "1512.00612",
    archivePrefix = "arXiv",
    primaryClass = "hep-ph",
    reportNumber = "ICAS-03-15, IFIC-15-81",
    doi = "10.1140/epjc/s10052-016-4131-8",
    journal = "Eur. Phys. J. C",
    volume = "76",
    number = "5",
    pages = "282",
    year = "2016"
}

@article{deFlorian:2016gvk,
    author = "de Florian, Daniel and Sborlini, Germ\'an F. R. and Rodrigo, Germ\'an",
    title = "{Two-loop QED corrections to the Altarelli-Parisi splitting functions}",
    eprint = "1606.02887",
    archivePrefix = "arXiv",
    primaryClass = "hep-ph",
    reportNumber = "ICAS-09-16, IFIC-15-88",
    doi = "10.1007/JHEP10(2016)056",
    journal = "JHEP",
    volume = "10",
    pages = "056",
    year = "2016"
}
@article{Chetyrkin:2017bjc,
    author = "Chetyrkin, K. G. and Falcioni, G. and Herzog, F. and Vermaseren, J. A. M.",
    title = "{Five-loop renormalisation of QCD in covariant gauges}",
    eprint = "1709.08541",
    archivePrefix = "arXiv",
    primaryClass = "hep-ph",
    reportNumber = "DESY-17-144, Nikhef-2017-42",
    doi = "10.1007/JHEP10(2017)179",
    journal = "JHEP",
    volume = "10",
    pages = "179",
    year = "2017",
    note = "[Addendum: JHEP 12, 006 (2017)]"
}
@article{Luthe:2017ttg,
    author = "Luthe, Thomas and Maier, Andreas and Marquard, Peter and Schroder, York",
    title = "{The five-loop Beta function for a general gauge group and anomalous dimensions beyond Feynman gauge}",
    eprint = "1709.07718",
    archivePrefix = "arXiv",
    primaryClass = "hep-ph",
    reportNumber = "BI-TP-2017-13, DESY-17-142, IPPP-17-68",
    doi = "10.1007/JHEP10(2017)166",
    journal = "JHEP",
    volume = "10",
    pages = "166",
    year = "2017"
}
<<<<<<< HEAD
@article{Surguladze:1996hx,
    author = "Surguladze, Levan R.",
    title = "{O(alpha**n alpha-s**m) corrections in e+ e- annihilation and tau decay}",
    eprint = "hep-ph/9803211",
    archivePrefix = "arXiv",
    reportNumber = "UAHEP-969",
    month = "9",
    year = "1996"
}
@misc{Rottoli,
  author        = "Rottoli, Luca",
  howpublished  = "private communication"
=======

@article{Davies:2016jie,
    author = "Davies, J. and Vogt, A. and Ruijl, B. and Ueda, T. and Vermaseren, J. A. M.",
    title = "{Large-$n_f$ contributions to the four-loop splitting functions in QCD}",
    eprint = "1610.07477",
    archivePrefix = "arXiv",
    primaryClass = "hep-ph",
    reportNumber = "LTH-1106, NIKHEF-2016-049",
    doi = "10.1016/j.nuclphysb.2016.12.012",
    journal = "Nucl. Phys. B",
    volume = "915",
    pages = "335--362",
    year = "2017"
}

@article{Moch:2017uml,
    author = "Moch, S. and Ruijl, B. and Ueda, T. and Vermaseren, J. A. M. and Vogt, A.",
    title = "{Four-Loop Non-Singlet Splitting Functions in the Planar Limit and Beyond}",
    eprint = "1707.08315",
    archivePrefix = "arXiv",
    primaryClass = "hep-ph",
    reportNumber = "DESY-17-106, NIKHEF-2017-034, LTH-1139",
    doi = "10.1007/JHEP10(2017)041",
    journal = "JHEP",
    volume = "10",
    pages = "041",
    year = "2017"
}

@article{Davies:2022ofz,
    author = "Davies, J. and Kom, C. -H. and Moch, S. and Vogt, A.",
    title = "{Resummation of small-x double logarithms in QCD: inclusive deep-inelastic scattering}",
    eprint = "2202.10362",
    archivePrefix = "arXiv",
    primaryClass = "hep-ph",
    reportNumber = "LTH 1289, DESY 21-225",
    month = "2",
    year = "2022"
}

@article{Henn:2019swt,
    author = "Henn, Johannes M. and Korchemsky, Gregory P. and Mistlberger, Bernhard",
    title = "{The full four-loop cusp anomalous dimension in $\mathcal{N}=4$ super Yang-Mills and QCD}",
    eprint = "1911.10174",
    archivePrefix = "arXiv",
    primaryClass = "hep-th",
    reportNumber = "IPhT-T19/155, MIT-CTP/5160, MPP-2019-233",
    doi = "10.1007/JHEP04(2020)018",
    journal = "JHEP",
    volume = "04",
    pages = "018",
    year = "2020"
>>>>>>> 7e9a2583
}<|MERGE_RESOLUTION|>--- conflicted
+++ resolved
@@ -654,20 +654,6 @@
     pages = "166",
     year = "2017"
 }
-<<<<<<< HEAD
-@article{Surguladze:1996hx,
-    author = "Surguladze, Levan R.",
-    title = "{O(alpha**n alpha-s**m) corrections in e+ e- annihilation and tau decay}",
-    eprint = "hep-ph/9803211",
-    archivePrefix = "arXiv",
-    reportNumber = "UAHEP-969",
-    month = "9",
-    year = "1996"
-}
-@misc{Rottoli,
-  author        = "Rottoli, Luca",
-  howpublished  = "private communication"
-=======
 
 @article{Davies:2016jie,
     author = "Davies, J. and Vogt, A. and Ruijl, B. and Ueda, T. and Vermaseren, J. A. M.",
@@ -720,5 +706,17 @@
     volume = "04",
     pages = "018",
     year = "2020"
->>>>>>> 7e9a2583
+}
+@article{Surguladze:1996hx,
+    author = "Surguladze, Levan R.",
+    title = "{O(alpha**n alpha-s**m) corrections in e+ e- annihilation and tau decay}",
+    eprint = "hep-ph/9803211",
+    archivePrefix = "arXiv",
+    reportNumber = "UAHEP-969",
+    month = "9",
+    year = "1996"
+}
+@misc{Rottoli,
+  author        = "Rottoli, Luca",
+  howpublished  = "private communication"
 }