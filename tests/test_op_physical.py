--- conflicted
+++ resolved
@@ -3,13 +3,8 @@
 import numpy as np
 import pytest
 
-<<<<<<< HEAD
-from eko import member
+from eko import member, basis_rotation as br
 from eko.evolution_operator.physical import PhysicalOperator
-=======
-from eko import member, basis_rotation as br
-from eko.operator.physical import PhysicalOperator
->>>>>>> 85db45e2
 from eko.matching_conditions import MatchingCondition
 
 
