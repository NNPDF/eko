# -*- coding: utf-8 -*-

import numpy as np
from numpy.testing import assert_almost_equal

from eko import member
from eko.matching_conditions import MatchingCondition


def mkOM(shape):
    ma, mae = np.random.rand(2, *shape)
    return member.OpMember(ma, mae)


class TestMatchingCondition:
    shape = (2, 2)

    def mkOME(self):
        ome = {}
        for key in ["qq", "qg", "gq", "gg", "Hq", "Hg"]:
            ome.update({f"S_{key}": mkOM(self.shape)})
            if "g" not in key:
                ome.update({f"NS_{key}": mkOM(self.shape)})
        return ome

    def update_intrinsic_OME(self, ome):
        for key in ["HH", "qH", "gH"]:
            ome.update({f"S_{key}": mkOM(self.shape)})
            if "g" not in key:
                ome.update({f"NS_{key}": mkOM(self.shape)})

    def test_split_ad_to_evol_map(self):
        ome = self.mkOME()
        a = MatchingCondition.split_ad_to_evol_map(ome, 3, 1, [])
        triv_keys = [
            "V.V",
            "T3.T3",
            "V3.V3",
            "T8.T8",
            "V8.V8",
            "S.S",
            "S.g",
            "g.S",
            "g.g",
        ]
        # nf = 3
        keys3 = [
            "c+.S",
            "c+.g",
            # "c-.V",
        ]
        assert sorted(str(k) for k in a.op_members.keys()) == sorted(
            [*triv_keys, *keys3]
        )
        assert_almost_equal(
            a.op_members[member.MemberName("V.V")].value,
            ome["NS_qq"].value,
        )
        # # if alpha is zero, nothing non-trivial should happen
        b = MatchingCondition.split_ad_to_evol_map(ome, 3, 1, [])
        assert sorted(str(k) for k in b.op_members.keys()) == sorted(
            [*triv_keys, *keys3]
        )
        # assert_almost_equal(
        #     b.op_members[member.MemberName("V.V")].value,
        #     np.eye(self.shape[0]),
        # )
        # nf=3 + IC
        self.update_intrinsic_OME(ome)
        c = MatchingCondition.split_ad_to_evol_map(ome, 3, 1, [4])
<<<<<<< HEAD
        assert sorted([str(k) for k in c.op_members.keys()]) == sorted(
            [*triv_keys, *keys3, "S.c+", "g.c+", "c+.c+", "c-.c-"]
=======
        assert sorted(str(k) for k in c.op_members.keys()) == sorted(
            [*triv_keys, *keys3, "g.c+", "c+.c+", "c-.c-"]
>>>>>>> c8a52c18
        )
        assert_almost_equal(
            c.op_members[member.MemberName("V.V")].value,
            b.op_members[member.MemberName("V.V")].value,
        )
        # nf=3 + IB
        d = MatchingCondition.split_ad_to_evol_map(ome, 3, 1, [5])
        assert sorted(str(k) for k in d.op_members.keys()) == sorted(
            [*triv_keys, *keys3, "b+.b+", "b-.b-"]
        )
        assert_almost_equal(
            d.op_members[member.MemberName("b+.b+")].value,
            np.eye(self.shape[0]),
        )
        # nf=4 + IB
        d = MatchingCondition.split_ad_to_evol_map(ome, 4, 1, [5])
        assert sorted(str(k) for k in d.op_members.keys()) == sorted(
            [
                *triv_keys,
                "T15.T15",
                "V15.V15",
                "S.b+",
                "g.b+",
                # "V.b-",
                "b+.S",
                "b+.g",
                "b+.b+",
                # "b-.V",
                "b-.b-",
            ]
        )
        assert_almost_equal(
            d.op_members[member.MemberName("V.V")].value,
            a.op_members[member.MemberName("V.V")].value,
        )
        assert_almost_equal(
            d.op_members[member.MemberName("b+.S")].value,
            ome["S_Hq"].value,
        )
        assert_almost_equal(
            d.op_members[member.MemberName("b+.g")].value,
            ome["S_Hg"].value,
        )<|MERGE_RESOLUTION|>--- conflicted
+++ resolved
@@ -68,13 +68,8 @@
         # nf=3 + IC
         self.update_intrinsic_OME(ome)
         c = MatchingCondition.split_ad_to_evol_map(ome, 3, 1, [4])
-<<<<<<< HEAD
-        assert sorted([str(k) for k in c.op_members.keys()]) == sorted(
+        assert sorted(str(k) for k in c.op_members.keys()) == sorted(
             [*triv_keys, *keys3, "S.c+", "g.c+", "c+.c+", "c-.c-"]
-=======
-        assert sorted(str(k) for k in c.op_members.keys()) == sorted(
-            [*triv_keys, *keys3, "g.c+", "c+.c+", "c-.c-"]
->>>>>>> c8a52c18
         )
         assert_almost_equal(
             c.op_members[member.MemberName("V.V")].value,
