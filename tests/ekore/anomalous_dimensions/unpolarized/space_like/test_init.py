--- conflicted
+++ resolved
@@ -10,7 +10,6 @@
 from eko import basis_rotation as br
 from ekore import anomalous_dimensions as ad
 from ekore import harmonics
-from ekore.anomalous_dimensions.unpolarized.space_like import as1 as ad_as1
 
 NF = 5
 
@@ -70,15 +69,10 @@
             # NNLO and N3LO too big numbers,
             # ignore Runtime Warnings
             warnings.simplefilter("ignore", RuntimeWarning)
-<<<<<<< HEAD
             for gamma_S in ad_us.gamma_singlet(
                 o, N, nf, n3lo_ad_variation=(0, 0, 0, 0)
             ):
-                _exp, l_p, l_m, e_p, e_m = ad.exp_singlet(gamma_S)
-=======
-            for gamma_S in ad_us.gamma_singlet(o, N, nf):
                 _exp, l_p, l_m, e_p, e_m = ad.exp_matrix_2D(gamma_S)
->>>>>>> e772437e
                 # projectors behave as P_a . P_b = delta_ab P_a
                 assert_allclose(np.dot(e_p, e_p), e_p)
                 assert_almost_equal(np.dot(e_p, e_m), np.zeros((2, 2)))
@@ -231,10 +225,9 @@
 def test_dim_nsp():
     nf = 3
     N = 2
-    sx = harmonics.sx(N, max_weight=3 + 1)
     gamma_nsup = ad_us.gamma_ns_qed((3, 2), 10102, N, nf)
     assert gamma_nsup.shape == (4, 3)
     gamma_nsdp = ad_us.gamma_ns_qed((3, 2), 10103, N, nf)
     assert gamma_nsdp.shape == (4, 3)
     with pytest.raises(NotImplementedError):
-        gamma_ns = ad_us.gamma_ns_qed((2, 0), 10106, N, nf)+        ad_us.gamma_ns_qed((2, 0), 10106, N, nf)