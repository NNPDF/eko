import numpy as np
import pytest

import ekore.operator_matrix_elements.polarized.space_like as ome_ps


def test_not_implemented():
    with pytest.raises(NotImplementedError):
<<<<<<< HEAD
        ome_ps.A_non_singlet((3, 0), 1.0, 0.0)
    with pytest.raises(NotImplementedError):
        ome_ps.A_singlet((3, 0), 1.0, 4, 0.0)


def test_implemeted_orders():
    n = 1.234
    L = 4.567
    nf = 4
    for order in [2]:
        A_ns = ome_ps.A_non_singlet((order, 0), n, L)
        with pytest.raises(AssertionError):
            np.testing.assert_equal(A_ns, np.zeros_like(A_ns))
    for order in [1, 2]:
        A_s = ome_ps.A_singlet((order, 0), n, nf, L)
        with pytest.raises(AssertionError):
            np.testing.assert_equal(A_s, np.zeros_like(A_s))
=======
        ome_ps.A_non_singlet((1, 0), 1.0, 4, 0.0)
    with pytest.raises(NotImplementedError):
        ome_ps.A_singlet((1, 0), 1.0, 4, 0.0, False)
>>>>>>> 1ae0d032
<|MERGE_RESOLUTION|>--- conflicted
+++ resolved
@@ -2,14 +2,6 @@
 import pytest
 
 import ekore.operator_matrix_elements.polarized.space_like as ome_ps
-
-
-def test_not_implemented():
-    with pytest.raises(NotImplementedError):
-<<<<<<< HEAD
-        ome_ps.A_non_singlet((3, 0), 1.0, 0.0)
-    with pytest.raises(NotImplementedError):
-        ome_ps.A_singlet((3, 0), 1.0, 4, 0.0)
 
 
 def test_implemeted_orders():
@@ -24,8 +16,6 @@
         A_s = ome_ps.A_singlet((order, 0), n, nf, L)
         with pytest.raises(AssertionError):
             np.testing.assert_equal(A_s, np.zeros_like(A_s))
-=======
         ome_ps.A_non_singlet((1, 0), 1.0, 4, 0.0)
     with pytest.raises(NotImplementedError):
-        ome_ps.A_singlet((1, 0), 1.0, 4, 0.0, False)
->>>>>>> 1ae0d032
+        ome_ps.A_singlet((1, 0), 1.0, 4, 0.0, False)