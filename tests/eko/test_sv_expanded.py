--- conflicted
+++ resolved
@@ -79,13 +79,8 @@
     # will be implemented
 
     for L in [np.log(0.5), np.log(2)]:
-<<<<<<< HEAD
         for order in [(2, 0), (3, 0)]:
             # Non singlet kernels
-=======
-        for order in [1, 2]:
-            # non-singlet kernels
->>>>>>> e625bfb3
             gns = gamma_ns(order, br.non_singlet_pids_map["ns+"], n, nf)
             ker = non_singlet.dispatcher(
                 order, method, gns, a1, a0, nf, ev_op_iterations=1
