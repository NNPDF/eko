--- conflicted
+++ resolved
@@ -22,13 +22,8 @@
     """No evolution results in exp(0)"""
     nf = 3
     ev_op_iterations = 2
-<<<<<<< HEAD
     gamma_ns = np.array([1 + 0.0j, 1 + 0j, 1 + 0j, 1 + 0j])
-    for order in [0, 1, 2, 3]:
-=======
-    gamma_ns = np.array([1 + 0.0j, 1 + 0j, 1 + 0j])
-    for order in [1, 2, 3]:
->>>>>>> d6d80eef
+    for order in [1, 2, 3, 4]:
         for method in methods:
             np.testing.assert_allclose(
                 ns.dispatcher(
@@ -122,7 +117,6 @@
             np.testing.assert_allclose(lhs, rhs, atol=np.abs(delta_a))
 
 
-<<<<<<< HEAD
 def test_ode_nnlo():
     nf = 3
     ev_op_iterations = 10
@@ -131,9 +125,9 @@
     a0 = 0.3
     for a1 in [0.1, 0.2]:
         r = (gamma_ns[0] + a1 * gamma_ns[1] + a1**2 * gamma_ns[2]) / (
-            beta.beta(0, nf) * a1
-            + beta.beta(1, nf) * a1**2
-            + beta.beta(2, nf) * a1**3
+            beta.beta_qcd((2, 0), nf) * a1
+            + beta.beta_qcd((3, 0), nf) * a1**2
+            + beta.beta_qcd((4, 0), nf) * a1**3
         )
         for method in ["iterate-exact"]:
             rhs = r * ns.dispatcher(2, method, gamma_ns, a1, a0, nf, ev_op_iterations)
@@ -161,10 +155,10 @@
             + a1**2 * gamma_ns[2]
             + a1**3 * gamma_ns[3]
         ) / (
-            beta.beta(0, nf) * a1
-            + beta.beta(1, nf) * a1**2
-            + beta.beta(2, nf) * a1**3
-            + beta.beta(3, nf) * a1**4
+            beta.beta_qcd((2, 0), nf) * a1
+            + beta.beta_qcd((3, 0), nf) * a1**2
+            + beta.beta_qcd((4, 0), nf) * a1**3
+            + beta.beta_qcd((5, 0), nf) * a1**4
         )
         for method in ["iterate-exact"]:
             rhs = r * ns.dispatcher(3, method, gamma_ns, a1, a0, nf, ev_op_iterations)
@@ -177,40 +171,11 @@
                 )
             ) / delta_a
             np.testing.assert_allclose(lhs, rhs)
-=======
-#  def test_ode_nnlo():
-#  nf = 3
-#  ev_op_iterations = 10
-#  gamma_ns = np.random.rand(3) + 0j
-#  delta_a = -1e-6
-#  a0 = 0.3
-#  for a1 in [0.1, 0.2]:
-#  r = (a1 * gamma_ns[0] + a1 ** 2 * gamma_ns[1] + a1 ** 3 * gamma_ns[2]) / (
-#  beta.beta_qcd((0,0), nf) * a1 ** 2
-#  + beta.beta_qcd((1,0), nf) * a1 ** 3
-#  + beta.beta_qcd((1,0), nf) * a1 ** 4
-#  )
-#  for method in ["iterate-exact"]:
-#  rhs = r * ns.dispatcher(2, method, gamma_ns, a1, a0, nf, ev_op_iterations)
-#  lhs = (
-#  ns.dispatcher(
-#  2, method, gamma_ns, a1 + 0.5 * delta_a, a0, nf, ev_op_iterations
-#  )
-#  - ns.dispatcher(
-#  2, method, gamma_ns, a1 - 0.5 * delta_a, a0, nf, ev_op_iterations
-#  )
-#  ) / delta_a
-#  np.testing.assert_allclose(lhs, rhs, atol=np.abs(delta_a))
->>>>>>> d6d80eef
 
 
 def test_error():
     with pytest.raises(NotImplementedError):
-<<<<<<< HEAD
-        ns.dispatcher(4, "iterate-exact", np.random.rand(3) + 0j, 0.2, 0.1, 3, 10)
-=======
-        ns.dispatcher((4, 0), "iterate-exact", np.random.rand(3) + 0j, 0.2, 0.1, 3, 10)
->>>>>>> d6d80eef
+        ns.dispatcher((5, 0), "iterate-exact", np.random.rand(3) + 0j, 0.2, 0.1, 3, 10)
     with pytest.raises(NotImplementedError):
         ad.gamma_ns((2, 0), 10202, 1, 3)
 
@@ -221,29 +186,18 @@
     nf = 3
     ev_op_iterations = 10
     # first check that at order=n only uses the matrices up n
-<<<<<<< HEAD
-    for order in range(4):
-        gamma_ns = np.random.rand(order + 1)
-=======
-    gamma_ns = np.full(3, np.nan)
-    for order in range(1, 4):
+    gamma_ns = np.full(4, np.nan)
+    for order in range(1, 5):
         gamma_ns[order - 1] = np.random.rand()
->>>>>>> d6d80eef
         for method in methods:
             r = ns.dispatcher(
                 (order, 0), method, gamma_ns, a1, a0, nf, ev_op_iterations
             )
             assert not np.isnan(r)
     # second check that at order=n the actual matrix n is used
-<<<<<<< HEAD
-    for order in range(4):
-        gamma_ns = np.random.rand(order + 1)
-        gamma_ns[order] = np.nan
-=======
-    for order in range(1, 4):
-        gamma_ns = np.random.rand(3)
+    for order in range(1, 5):
+        gamma_ns = np.random.rand(order)
         gamma_ns[order - 1] = np.nan
->>>>>>> d6d80eef
         for method in methods:
             r = ns.dispatcher(
                 (order, 0), method, gamma_ns, a1, a0, nf, ev_op_iterations
