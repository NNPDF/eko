--- conflicted
+++ resolved
@@ -1,14 +1,3 @@
-<<<<<<< HEAD
-# -*- coding: utf-8 -*-
-=======
-import copy
-import io
-import pathlib
-import shutil
-import tempfile
->>>>>>> ed486023
-
-
 # class TestLegacy:
 #     def test_io(self, fake_legacy, tmp_path):
 #         # create object
