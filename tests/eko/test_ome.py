# -*- coding: utf-8 -*-
# Test eko.matching_conditions.OperatorMatrixElement
import copy

import numpy as np

from eko import basis_rotation as br
from eko import interpolation, mellin
from eko.couplings import Couplings
from eko.evolution_operator.grid import OperatorGrid
from eko.interpolation import InterpolatorDispatcher
from eko.matching_conditions.operator_matrix_element import (
    A_non_singlet,
    A_singlet,
    OperatorMatrixElement,
    build_ome,
    compute_harmonics_cache,
    quad_ker,
)
from eko.thresholds import ThresholdsAtlas


def test_build_ome_as():
    # test that if as = 0 ome is and identity
    N = complex(2.123)
    L = 0.0
    a_s = 0.0
    nf = 3
    is_msbar = False
    for o in [1, 2, 3]:
<<<<<<< HEAD
        aNS = A_non_singlet((o, 0), N, sx, L)
        aS = A_singlet((o, 0), N, sx, L, is_msbar)
=======
        sx_singlet = compute_harmonics_cache(N, o, True)
        sx_ns = sx_singlet
        if o == 3:
            sx_ns = compute_harmonics_cache(N, o, False)

        aNS = A_non_singlet(o, N, sx_ns, nf, L)
        aS = A_singlet(o, N, sx_singlet, nf, L, is_msbar, sx_ns)
>>>>>>> e625bfb3

        for a in [aNS, aS]:
            for method in ["", "expanded", "exact"]:
                dim = len(a[0])
                if o != 1:
                    assert len(a) == o - 1

                ome = build_ome(a, (o, 0), a_s, method)
                assert ome.shape == (dim, dim)
                assert ome.all() == np.eye(dim).all()


def test_build_ome_nlo():
    # test that the matching is not an identity when L=0 and intrinsic
    N = 2
    L = 0.0
    a_s = 20
    is_msbar = False

<<<<<<< HEAD
    sx = np.array([1, 1, 1], np.complex_)

    aNSi = A_non_singlet((2, 0), N, sx, L)
    aSi = A_singlet((2, 0), N, sx, L, is_msbar)
=======
    sx = [[1], [1], [1]]
    nf = 4
    aNSi = A_non_singlet(1, N, sx, nf, L)
    aSi = A_singlet(1, N, sx, nf, L, is_msbar)
>>>>>>> e625bfb3
    for a in [aNSi, aSi]:
        for method in ["", "expanded", "exact"]:
            dim = len(a[0])
            # hh
            assert a[0, -1, -1] != 0.0
            # qh
            assert a[0, -2, -1] == 0.0
            ome = build_ome(a, (2, 0), a_s, method)
            assert ome.shape == (dim, dim)
            assert ome[-1, -1] != 1.0
            assert ome[-2, -1] == 0.0
            assert ome[-1, -2] == 0.0
            assert ome[-2, -2] == 1.0

    # check gh for singlet
    assert aSi[0, 0, -1] != 0.0
    assert ome[0, -1] != 0.0


# Test OME integration
def test_quad_ker(monkeypatch):
    monkeypatch.setattr(
        mellin, "Talbot_path", lambda *args: 2
    )  # N=2 is a safe evaluation point
    monkeypatch.setattr(
        mellin, "Talbot_jac", lambda *args: complex(0, np.pi)
    )  # negate mellin prefactor
    monkeypatch.setattr(interpolation, "log_evaluate_Nx", lambda *args: 1)
    monkeypatch.setattr(interpolation, "evaluate_Nx", lambda *args: 1)
    zeros = np.zeros((2, 2))
    monkeypatch.setattr(
        "eko.matching_conditions.operator_matrix_element.A_non_singlet",
        lambda *args: np.array([zeros, zeros, zeros]),
    )
    zeros = np.zeros((3, 3))
    monkeypatch.setattr(
        "eko.matching_conditions.operator_matrix_element.A_singlet",
        lambda *args: np.array([zeros, zeros, zeros]),
    )
    for is_log in [True, False]:
        res_ns = quad_ker(
            u=0,
<<<<<<< HEAD
            order=(3, 0),
=======
            order=3,
>>>>>>> e625bfb3
            mode0=200,
            mode1=200,
            is_log=is_log,
            logx=0.123,
            areas=np.zeros(3),
            backward_method=None,
            a_s=0.0,
            nf=3,
            L=0.0,
            is_msbar=False,
        )
        np.testing.assert_allclose(res_ns, 1.0)
        res_s = quad_ker(
            u=0,
<<<<<<< HEAD
            order=(3, 0),
=======
            order=3,
>>>>>>> e625bfb3
            mode0=100,
            mode1=100,
            is_log=is_log,
            logx=0.123,
            areas=np.zeros(3),
            backward_method=None,
            a_s=0.0,
            nf=3,
            L=0.0,
            is_msbar=False,
        )
        np.testing.assert_allclose(res_s, 1.0)
        res_s = quad_ker(
            u=0,
<<<<<<< HEAD
            order=(3, 0),
=======
            order=3,
>>>>>>> e625bfb3
            mode0=100,
            mode1=21,
            is_log=is_log,
            logx=0.0,
            areas=np.zeros(3),
            backward_method=None,
            a_s=0.0,
            nf=3,
            L=0.0,
            is_msbar=False,
        )
        np.testing.assert_allclose(res_s, 0.0)

    # test expanded intrisic inverse kernels
    labels = [(200, 200), *br.singlet_labels]
    for label in labels:
        res_ns = quad_ker(
            u=0,
<<<<<<< HEAD
            order=(3, 0),
=======
            order=3,
>>>>>>> e625bfb3
            mode0=label[0],
            mode1=label[1],
            is_log=True,
            logx=0.123,
            areas=np.zeros(3),
            backward_method="expanded",
            a_s=0.0,
            nf=3,
            L=0.0,
            is_msbar=False,
        )
        if label[-1] == label[-2]:
            np.testing.assert_allclose(res_ns, 1.0)
        else:
            np.testing.assert_allclose(res_ns, 0.0)

    # test exact intrinsic inverse kernel
    labels.extend(
        [
            (br.matching_hplus_pid, 100),
            (br.matching_hplus_pid, 21),
            (br.matching_hplus_pid, br.matching_hplus_pid),
            (100, br.matching_hplus_pid),
            (21, br.matching_hplus_pid),
            (200, br.matching_hminus_pid),
            (br.matching_hminus_pid, br.matching_hminus_pid),
            (br.matching_hminus_pid, 200),
        ]
    )
    for label in labels:
        res_ns = quad_ker(
            u=0,
<<<<<<< HEAD
            order=(3, 0),
=======
            order=3,
>>>>>>> e625bfb3
            mode0=label[0],
            mode1=label[1],
            is_log=True,
            logx=0.123,
            areas=np.zeros(3),
            backward_method="exact",
            a_s=0.0,
            nf=3,
            L=0.0,
            is_msbar=False,
        )
        if label[-1] == label[-2]:
            np.testing.assert_allclose(res_ns, 1.0)
        else:
            np.testing.assert_allclose(res_ns, 0.0)

    monkeypatch.setattr(interpolation, "log_evaluate_Nx", lambda *args: 0)
    res_ns = quad_ker(
        u=0,
<<<<<<< HEAD
        order=(3, 0),
=======
        order=3,
>>>>>>> e625bfb3
        mode0=200,
        mode1=200,
        is_log=True,
        logx=0.0,
        areas=np.array([0.01, 0.1, 1.0]),
        backward_method=None,
        a_s=0.0,
        nf=3,
        L=0.0,
        is_msbar=False,
    )
    np.testing.assert_allclose(res_ns, 0.0)


# def test_run_integration():
#     # setup objs
#     theory_card = {
#         "alphas": 0.35,
#         "PTO": 2,
#         "ModEv": "TRN",
#         "fact_to_ren_scale_ratio": 1.0,
#         "Qref": np.sqrt(2),
#         "nfref": None,
#         "Q0": np.sqrt(2),
#         "nf0": 4,
#         "NfFF": 3,
#         "IC": 1,
#         "IB": 0,
#         "mc": 1.0,
#         "mb": 4.75,
#         "mt": 173.0,
#         "kcThr": 0.0,
#         "kbThr": np.inf,
#         "ktThr": np.inf,
#         "MaxNfPdf": 6,
#         "MaxNfAs": 6,
#         "HQ": "POLE",
#         "ModSV": None,
#     }

#     operators_card = {
#         "Q2grid": [1, 10],
#         "interpolation_xgrid": [0.1, 1.0],
#         "interpolation_polynomial_degree": 1,
#         "interpolation_is_log": True,
#         "debug_skip_singlet": True,
#         "debug_skip_non_singlet": False,
#         "ev_op_max_order": 1,
#         "ev_op_iterations": 1,
#         "backward_inversion": "",
#     }
#     g = OperatorGrid.from_dict(
#         theory_card,
#         operators_card,
#         ThresholdsAtlas.from_dict(theory_card),
#         StrongCoupling.from_dict(theory_card),
#         InterpolatorDispatcher.from_dict(operators_card),
#     )
#     o = OperatorMatrixElement(g.config, g.managers, is_backward=False)
#     log_grid = np.log(o.int_disp.xgrid_raw)
#     res = run_op_integration(
#         log_grid=(len(log_grid) - 1, log_grid[-1]),
#         int_disp=o.int_disp,
#         labels=[(200, 200)],
#         is_log=True,
#         grid_size=len(log_grid),
#         a_s=0.333,
#         order=theory_card["PTO"],
#         L=0,
#         nf=4,
#         backward_method="",
#         is_msbar=False,
#     )

#     # here the last point is a zero, by default
#     np.testing.assert_allclose(res[0][(200, 200)], (0.0, 0.0))

#     # test that copy ome does not change anything
#     o.copy_ome()
#     np.testing.assert_allclose(0.0, o.op_members[(100, 100)].value)


class TestOperatorMatrixElement:
    # setup objs
    theory_card = {
        "alphas": 0.35,
<<<<<<< HEAD
        "alphaem": 0.00781,
        "orders": (1, 0),
=======
        "PTO": 3,
>>>>>>> e625bfb3
        "ModEv": "TRN",
        "fact_to_ren_scale_ratio": 1.0,
        "Qref": np.sqrt(2),
        "nfref": None,
        "Q0": np.sqrt(2),
        "nf0": 3,
        "NfFF": 3,
        "IC": 1,
        "IB": 0,
        "mc": 1.51,
        "mb": 4.75,
        "mt": 173.0,
        "kcThr": 1,
        "kbThr": 1,
        "ktThr": np.inf,
        "MaxNfPdf": 6,
        "MaxNfAs": 6,
        "HQ": "POLE",
        "ModSV": None,
    }
    operators_card = {
        "Q2grid": [20],
        "interpolation_xgrid": [0.1, 1.0],
        "interpolation_polynomial_degree": 1,
        "interpolation_is_log": True,
        "debug_skip_singlet": True,
        "debug_skip_non_singlet": False,
        "ev_op_max_order": 1,
        "ev_op_iterations": 1,
        "backward_inversion": "exact",
        "n_integration_cores": 1,
    }

    def test_labels(self):
        for skip_singlet in [True, False]:
            for skip_ns in [True, False]:
                operators_card = {
                    "Q2grid": [1, 10],
                    "interpolation_xgrid": [0.1, 1.0],
                    "interpolation_polynomial_degree": 1,
                    "interpolation_is_log": True,
                    "debug_skip_singlet": skip_singlet,
                    "debug_skip_non_singlet": skip_ns,
                    "ev_op_max_order": (2, 0),
                    "ev_op_iterations": 1,
                    "backward_inversion": "exact",
                    "n_integration_cores": 1,
                }
                g = OperatorGrid.from_dict(
                    self.theory_card,
                    operators_card,
                    ThresholdsAtlas.from_dict(self.theory_card),
                    Couplings.from_dict(self.theory_card),
                    InterpolatorDispatcher.from_dict(operators_card),
                )
                o = OperatorMatrixElement(
                    g.config,
                    g.managers,
                    is_backward=True,
                    q2=None,
                    nf=None,
                    L=None,
                    is_msbar=False,
                )
                labels = o.labels
                test_labels = [
                    (200, 200),
                    (br.matching_hminus_pid, br.matching_hminus_pid),
                ]
                for l in test_labels:
                    if skip_ns:
                        assert l not in labels
                    else:
                        assert l in labels
                test_labels = [
                    (21, 21),
                    (21, 100),
                    (21, br.matching_hplus_pid),
                    (100, 21),
                    (100, 100),
                    (100, br.matching_hplus_pid),
                    (br.matching_hplus_pid, 21),
                    (br.matching_hplus_pid, 100),
                    (br.matching_hplus_pid, br.matching_hplus_pid),
                ]
                for l in test_labels:
                    if skip_singlet:
                        assert l not in labels
                    else:
                        assert l in labels

    def test_compute_n3lo(self):
        g = OperatorGrid.from_dict(
            self.theory_card,
            self.operators_card,
            ThresholdsAtlas.from_dict(self.theory_card),
            StrongCoupling.from_dict(self.theory_card),
            InterpolatorDispatcher.from_dict(self.operators_card),
        )
        o = OperatorMatrixElement(
            g.config,
            g.managers,
            is_backward=True,
            q2=self.theory_card["mb"] ** 2,
            nf=4,
            L=0,
            is_msbar=False,
        )
        o.compute()

        dim = o.op_members[(200, 200)].value.shape
        np.testing.assert_allclose(
            o.op_members[(200, br.matching_hminus_pid)].value, np.zeros(dim)
        )
        np.testing.assert_allclose(
            o.op_members[(br.matching_hminus_pid, 200)].value, np.zeros(dim)
        )

        for label in [(200, 200), (br.matching_hminus_pid, br.matching_hminus_pid)]:
            mat = o.op_members[label].value
            np.testing.assert_allclose(mat, np.triu(mat))

    def test_compute_lo(self):
<<<<<<< HEAD
        operators_card = {
            "Q2grid": [20],
            "interpolation_xgrid": [0.001, 0.01, 0.1, 1.0],
            "interpolation_polynomial_degree": 1,
            "interpolation_is_log": True,
            "debug_skip_singlet": False,
            "debug_skip_non_singlet": False,
            "ev_op_max_order": (2, 0),
            "ev_op_iterations": 1,
            "backward_inversion": "exact",
        }
=======
        self.theory_card.update({"PTO": 0})
        self.operators_card.update({"debug_skip_singlet": False})
>>>>>>> e625bfb3
        g = OperatorGrid.from_dict(
            self.theory_card,
            self.operators_card,
            ThresholdsAtlas.from_dict(self.theory_card),
<<<<<<< HEAD
            Couplings.from_dict(self.theory_card),
            InterpolatorDispatcher.from_dict(operators_card),
=======
            StrongCoupling.from_dict(self.theory_card),
            InterpolatorDispatcher.from_dict(self.operators_card),
        )
        o = OperatorMatrixElement(
            g.config,
            g.managers,
            is_backward=False,
            q2=self.theory_card["mb"] ** 2,
            nf=4,
            L=0,
            is_msbar=False,
>>>>>>> e625bfb3
        )
        o.compute()

        dim = o.op_members[(200, 200)].value.shape
        for indices in [(100, br.matching_hplus_pid), (200, br.matching_hminus_pid)]:
            np.testing.assert_allclose(
                o.op_members[(indices[0], indices[0])].value, np.eye(dim[0]), atol=1e-8
            )
            np.testing.assert_allclose(
                o.op_members[(indices[1], indices[1])].value, np.eye(dim[0]), atol=1e-8
            )
            np.testing.assert_allclose(
                o.op_members[(indices[0], indices[1])].value, np.zeros(dim)
            )
            np.testing.assert_allclose(
                o.op_members[(indices[1], indices[0])].value, np.zeros(dim)
            )
        np.testing.assert_allclose(
            o.op_members[(21, 21)].value, np.eye(dim[0]), atol=1e-8
        )
        np.testing.assert_allclose(
            o.op_members[100, 21].value, o.op_members[(21, 100)].value
        )
        np.testing.assert_allclose(
            o.op_members[(br.matching_hplus_pid, 21)].value,
            o.op_members[(21, br.matching_hplus_pid)].value,
        )

    def test_compute_nlo(self):
        operators_card = {
            "Q2grid": [20],
            "interpolation_xgrid": [0.001, 0.01, 0.1, 1.0],
            "interpolation_polynomial_degree": 1,
            "interpolation_is_log": True,
            "debug_skip_singlet": False,
            "debug_skip_non_singlet": False,
            "ev_op_max_order": (2, 0),
            "ev_op_iterations": 1,
            "backward_inversion": "exact",
            "n_integration_cores": 1,
        }
        t = copy.deepcopy(self.theory_card)
        t["orders"] = (2, 0)
        g = OperatorGrid.from_dict(
            t,
            operators_card,
            ThresholdsAtlas.from_dict(t),
            Couplings.from_dict(t),
            InterpolatorDispatcher.from_dict(operators_card),
        )
        o = OperatorMatrixElement(
            g.config,
            g.managers,
            is_backward=False,
            q2=t["mb"] ** 2,
            nf=4,
            L=0,
            is_msbar=False,
        )
        o.compute()

        dim = len(operators_card["interpolation_xgrid"])
        shape = (dim, dim)
        for indices in [(100, br.matching_hplus_pid), (200, br.matching_hminus_pid)]:
            assert o.op_members[(indices[0], indices[0])].value.shape == shape
            assert o.op_members[(indices[1], indices[1])].value.shape == shape
            assert o.op_members[(indices[0], indices[1])].value.shape == shape
            assert o.op_members[(indices[1], indices[0])].value.shape == shape
            np.testing.assert_allclose(
                o.op_members[(indices[0], indices[1])].value, np.zeros(shape)
            )
            np.testing.assert_allclose(
                o.op_members[(indices[1], indices[0])].value, np.zeros(shape)
            )
        assert o.op_members[(21, 21)].value.shape == shape
        np.testing.assert_allclose(
            o.op_members[(100, 21)].value, o.op_members[(21, 100)].value
        )
        assert o.op_members[(br.matching_hplus_pid, 21)].value.shape == shape
        assert o.op_members[(21, br.matching_hplus_pid)].value.shape == shape<|MERGE_RESOLUTION|>--- conflicted
+++ resolved
@@ -28,18 +28,13 @@
     nf = 3
     is_msbar = False
     for o in [1, 2, 3]:
-<<<<<<< HEAD
-        aNS = A_non_singlet((o, 0), N, sx, L)
-        aS = A_singlet((o, 0), N, sx, L, is_msbar)
-=======
         sx_singlet = compute_harmonics_cache(N, o, True)
         sx_ns = sx_singlet
         if o == 3:
             sx_ns = compute_harmonics_cache(N, o, False)
 
-        aNS = A_non_singlet(o, N, sx_ns, nf, L)
-        aS = A_singlet(o, N, sx_singlet, nf, L, is_msbar, sx_ns)
->>>>>>> e625bfb3
+        aNS = A_non_singlet((o, 0), N, sx_ns, nf, L)
+        aS = A_singlet((o, 0), N, sx_singlet, nf, L, is_msbar, sx_ns)
 
         for a in [aNS, aS]:
             for method in ["", "expanded", "exact"]:
@@ -59,17 +54,10 @@
     a_s = 20
     is_msbar = False
 
-<<<<<<< HEAD
-    sx = np.array([1, 1, 1], np.complex_)
-
-    aNSi = A_non_singlet((2, 0), N, sx, L)
-    aSi = A_singlet((2, 0), N, sx, L, is_msbar)
-=======
     sx = [[1], [1], [1]]
     nf = 4
-    aNSi = A_non_singlet(1, N, sx, nf, L)
-    aSi = A_singlet(1, N, sx, nf, L, is_msbar)
->>>>>>> e625bfb3
+    aNSi = A_non_singlet((2, 0), N, sx, nf, L)
+    aSi = A_singlet((2, 0), N, sx, nf, L, is_msbar)
     for a in [aNSi, aSi]:
         for method in ["", "expanded", "exact"]:
             dim = len(a[0])
@@ -112,11 +100,7 @@
     for is_log in [True, False]:
         res_ns = quad_ker(
             u=0,
-<<<<<<< HEAD
             order=(3, 0),
-=======
-            order=3,
->>>>>>> e625bfb3
             mode0=200,
             mode1=200,
             is_log=is_log,
@@ -131,11 +115,7 @@
         np.testing.assert_allclose(res_ns, 1.0)
         res_s = quad_ker(
             u=0,
-<<<<<<< HEAD
             order=(3, 0),
-=======
-            order=3,
->>>>>>> e625bfb3
             mode0=100,
             mode1=100,
             is_log=is_log,
@@ -150,11 +130,7 @@
         np.testing.assert_allclose(res_s, 1.0)
         res_s = quad_ker(
             u=0,
-<<<<<<< HEAD
             order=(3, 0),
-=======
-            order=3,
->>>>>>> e625bfb3
             mode0=100,
             mode1=21,
             is_log=is_log,
@@ -173,11 +149,7 @@
     for label in labels:
         res_ns = quad_ker(
             u=0,
-<<<<<<< HEAD
             order=(3, 0),
-=======
-            order=3,
->>>>>>> e625bfb3
             mode0=label[0],
             mode1=label[1],
             is_log=True,
@@ -210,11 +182,7 @@
     for label in labels:
         res_ns = quad_ker(
             u=0,
-<<<<<<< HEAD
             order=(3, 0),
-=======
-            order=3,
->>>>>>> e625bfb3
             mode0=label[0],
             mode1=label[1],
             is_log=True,
@@ -234,11 +202,7 @@
     monkeypatch.setattr(interpolation, "log_evaluate_Nx", lambda *args: 0)
     res_ns = quad_ker(
         u=0,
-<<<<<<< HEAD
         order=(3, 0),
-=======
-        order=3,
->>>>>>> e625bfb3
         mode0=200,
         mode1=200,
         is_log=True,
@@ -325,12 +289,8 @@
     # setup objs
     theory_card = {
         "alphas": 0.35,
-<<<<<<< HEAD
         "alphaem": 0.00781,
-        "orders": (1, 0),
-=======
-        "PTO": 3,
->>>>>>> e625bfb3
+        "orders": (4, 0),
         "ModEv": "TRN",
         "fact_to_ren_scale_ratio": 1.0,
         "Qref": np.sqrt(2),
@@ -454,30 +414,12 @@
             np.testing.assert_allclose(mat, np.triu(mat))
 
     def test_compute_lo(self):
-<<<<<<< HEAD
-        operators_card = {
-            "Q2grid": [20],
-            "interpolation_xgrid": [0.001, 0.01, 0.1, 1.0],
-            "interpolation_polynomial_degree": 1,
-            "interpolation_is_log": True,
-            "debug_skip_singlet": False,
-            "debug_skip_non_singlet": False,
-            "ev_op_max_order": (2, 0),
-            "ev_op_iterations": 1,
-            "backward_inversion": "exact",
-        }
-=======
-        self.theory_card.update({"PTO": 0})
+        self.theory_card.update({"orders": (1, 0)})
         self.operators_card.update({"debug_skip_singlet": False})
->>>>>>> e625bfb3
         g = OperatorGrid.from_dict(
             self.theory_card,
             self.operators_card,
             ThresholdsAtlas.from_dict(self.theory_card),
-<<<<<<< HEAD
-            Couplings.from_dict(self.theory_card),
-            InterpolatorDispatcher.from_dict(operators_card),
-=======
             StrongCoupling.from_dict(self.theory_card),
             InterpolatorDispatcher.from_dict(self.operators_card),
         )
@@ -489,7 +431,6 @@
             nf=4,
             L=0,
             is_msbar=False,
->>>>>>> e625bfb3
         )
         o.compute()
 
