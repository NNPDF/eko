--- conflicted
+++ resolved
@@ -11,12 +11,8 @@
 from eko.couplings import Couplings
 from eko.evolution_operator import Operator, quad_ker
 from eko.evolution_operator.grid import OperatorGrid
-<<<<<<< HEAD
-from eko.interpolation import InterpolatorDispatcher
+from eko.interpolation import InterpolatorDispatcher, XGrid
 from eko.kernels import QEDnon_singlet as qed_ns
-=======
-from eko.interpolation import InterpolatorDispatcher, XGrid
->>>>>>> 2f2755c9
 from eko.kernels import non_singlet as ns
 from eko.kernels import singlet as s
 from eko.kernels import utils
@@ -442,8 +438,8 @@
     def test_aem_list(self):
         tcard = copy.deepcopy(theory_card)
         ocard = copy.deepcopy(operators_card)
-        ocard["n_integration_cores"] = 2
-        ocard["ev_op_iterations"] = 10
+        ocard["configs"]["n_integration_cores"] = 2
+        ocard["configs"]["ev_op_iterations"] = 10
         for qcd in range(1, 3 + 1):
             for qed in range(1, 2 + 1):
                 for q0 in [np.sqrt(2.), 2., 4.5]:
@@ -457,13 +453,19 @@
                                 ocard,
                                 ThresholdsAtlas.from_dict(tcard),
                                 Couplings.from_dict(tcard),
-                                InterpolatorDispatcher.from_dict(ocard),
+                                InterpolatorDispatcher(
+                                    XGrid(
+                                        operators_card["xgrid"],
+                                        log=operators_card["configs"]["interpolation_is_log"],
+                                    ),
+                                    operators_card["configs"]["interpolation_polynomial_degree"],
+                                ),
                             )
                             o = Operator(g.config, g.managers, 3, q0**2, q2to)
                             couplings = Couplings.from_dict(tcard)
                             aem_list = o.aem_list_as
                             (a0, a1) = o.a_s
-                            ev_op_iterations = ocard["ev_op_iterations"]
+                            ev_op_iterations = ocard["configs"]["ev_op_iterations"]
                             as_steps = utils.geomspace(a0, a1, 1 + ev_op_iterations)
                             as_l = as_steps[0]
                             for step, as_h in enumerate(as_steps[1:]):
@@ -474,7 +476,7 @@
                                     as_half,
                                     3,
                                 )
-                                np.testing.assert_allclose(aem, aem_list[step], rtol=3e-4)
+                                np.testing.assert_allclose(aem, aem_list[step], rtol=1e-4)
                                 as_l = as_h
 
     def check_lo(self, o):
