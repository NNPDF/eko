# -*- coding: utf-8 -*-
import copy
import os

import numpy as np
import scipy.integrate

from eko import anomalous_dimensions as ad
from eko import basis_rotation as br
from eko import interpolation, mellin
from eko.couplings import Couplings
from eko.evolution_operator import Operator, quad_ker
from eko.evolution_operator.grid import OperatorGrid
from eko.interpolation import InterpolatorDispatcher
from eko.kernels import non_singlet as ns
from eko.kernels import singlet as s
from eko.thresholds import ThresholdsAtlas


def test_quad_ker(monkeypatch):
    monkeypatch.setattr(
        mellin, "Talbot_path", lambda *args: 2
    )  # N=2 is a safe evaluation point
    monkeypatch.setattr(
        mellin, "Talbot_jac", lambda *args: complex(0, np.pi)
    )  # negate mellin prefactor
    monkeypatch.setattr(interpolation, "log_evaluate_Nx", lambda *args: 1)
    monkeypatch.setattr(interpolation, "evaluate_Nx", lambda *args: 1)
    monkeypatch.setattr(ns, "dispatcher", lambda *args: 1.0)
    monkeypatch.setattr(s, "dispatcher", lambda *args: np.identity(2))
    for is_log in [True, False]:
        res_ns = quad_ker(
            u=0,
            order=(1, 0),
            mode0=br.non_singlet_pids_map["ns+"],
            mode1=0,
            method="",
            is_log=is_log,
            logx=0.0,
            areas=np.zeros(3),
            a1=1,
            a0=2,
            nf=3,
            L=0,
            ev_op_iterations=0,
<<<<<<< HEAD
            ev_op_max_order=(1, 0),
            sv_mode=0,
=======
            ev_op_max_order=0,
            sv_mode=1,
>>>>>>> e625bfb3
        )
        np.testing.assert_allclose(res_ns, 0.0)
        res_s = quad_ker(
            u=0,
            order=(1, 0),
            mode0=100,
            mode1=100,
            method="",
            is_log=is_log,
            logx=0.123,
            areas=np.zeros(3),
            a1=1,
            a0=2,
            nf=3,
            L=0,
            ev_op_iterations=0,
<<<<<<< HEAD
            ev_op_max_order=(1, 0),
            sv_mode=0,
=======
            ev_op_max_order=0,
            sv_mode=1,
>>>>>>> e625bfb3
        )
        np.testing.assert_allclose(res_s, 1.0)
        res_s = quad_ker(
            u=0,
            order=(1, 0),
            mode0=100,
            mode1=21,
            method="",
            is_log=is_log,
            logx=0.0,
            areas=np.zeros(3),
            a1=1,
            a0=2,
            nf=3,
            L=0,
            ev_op_iterations=0,
<<<<<<< HEAD
            ev_op_max_order=(1, 0),
            sv_mode=0,
=======
            ev_op_max_order=0,
            sv_mode=1,
>>>>>>> e625bfb3
        )
        np.testing.assert_allclose(res_s, 0.0)
    for label in [(br.non_singlet_pids_map["ns+"], 0), (100, 100)]:
        for sv in [2, 3]:
            res_sv = quad_ker(
                u=0,
                order=(1, 0),
                mode0=label[0],
                mode1=label[1],
                method="",
                is_log=True,
                logx=0.123,
                areas=np.zeros(3),
                a1=1,
                a0=2,
                nf=3,
                L=0,
                ev_op_iterations=0,
                ev_op_max_order=(1, 0),
                sv_mode=sv,
            )
            np.testing.assert_allclose(res_sv, 1.0)

    monkeypatch.setattr(interpolation, "log_evaluate_Nx", lambda *args: 0)
    res_ns = quad_ker(
        u=0,
        order=(1, 0),
        mode0=br.non_singlet_pids_map["ns+"],
        mode1=0,
        method="",
        is_log=True,
        logx=0.0,
        areas=np.zeros(3),
        a1=1,
        a0=2,
        nf=3,
        L=0,
        ev_op_iterations=0,
<<<<<<< HEAD
        ev_op_max_order=(1, 0),
        sv_mode=0,
=======
        ev_op_max_order=0,
        sv_mode=1,
>>>>>>> e625bfb3
    )
    np.testing.assert_allclose(res_ns, 0.0)


theory_card = {
    "alphas": 0.35,
    "PTO": 0,
    "ModEv": "TRN",
    "fact_to_ren_scale_ratio": 1.0,
    "Qref": np.sqrt(2),
    "nfref": None,
    "Q0": np.sqrt(2),
    "nf0": 3,
    "FNS": "FFNS",
    "NfFF": 3,
    "IC": 0,
    "IB": 0,
    "mc": 1.0,
    "mb": 4.75,
    "mt": 173.0,
    "kcThr": np.inf,
    "kbThr": np.inf,
    "ktThr": np.inf,
    "MaxNfPdf": 6,
    "MaxNfAs": 6,
    "HQ": "POLE",
    "ModSV": None,
}
operators_card = {
    "Q2grid": [1, 10],
    "interpolation_xgrid": [0.1, 1.0],
    "interpolation_polynomial_degree": 1,
    "interpolation_is_log": True,
    "debug_skip_singlet": False,
    "debug_skip_non_singlet": False,
    "ev_op_max_order": 1,
    "ev_op_iterations": 1,
    "backward_inversion": "exact",
    "n_integration_cores": 1,
}


class TestOperator:
    def test_labels(self):
        o = Operator(
<<<<<<< HEAD
            dict(orders=(3, 0), debug_skip_non_singlet=False, debug_skip_singlet=False),
=======
            dict(
                order=2,
                debug_skip_non_singlet=False,
                debug_skip_singlet=False,
                n_integration_cores=1,
            ),
>>>>>>> e625bfb3
            {},
            3,
            1,
            2,
        )
        assert sorted(o.labels) == sorted(br.full_labels)
        o = Operator(
<<<<<<< HEAD
            dict(orders=(2, 0), debug_skip_non_singlet=True, debug_skip_singlet=True),
=======
            dict(
                order=1,
                debug_skip_non_singlet=True,
                debug_skip_singlet=True,
                n_integration_cores=1,
            ),
>>>>>>> e625bfb3
            {},
            3,
            1,
            2,
        )
        assert sorted(o.labels) == []

<<<<<<< HEAD
    def test_compute(self, monkeypatch):
        # setup objs
        theory_card = {
            "alphas": 0.35,
            "alphaem": 0.00781,
            "orders": (1, 0),
            "ModEv": "TRN",
            "fact_to_ren_scale_ratio": 1.0,
            "Qref": np.sqrt(2),
            "nfref": None,
            "Q0": np.sqrt(2),
            "nf0": 3,
            "FNS": "FFNS",
            "NfFF": 3,
            "IC": 0,
            "IB": 0,
            "mc": 1.0,
            "mb": 4.75,
            "mt": 173.0,
            "kcThr": np.inf,
            "kbThr": np.inf,
            "ktThr": np.inf,
            "MaxNfPdf": 6,
            "MaxNfAs": 6,
            "HQ": "POLE",
            "ModSV": None,
        }
        operators_card = {
            "Q2grid": [1, 10],
            "interpolation_xgrid": [0.1, 1.0],
            "interpolation_polynomial_degree": 1,
            "interpolation_is_log": True,
            "debug_skip_singlet": False,
            "debug_skip_non_singlet": False,
            "ev_op_max_order": (2, 0),
            "ev_op_iterations": 1,
            "backward_inversion": "exact",
        }
        g = OperatorGrid.from_dict(
            theory_card,
            operators_card,
            ThresholdsAtlas.from_dict(theory_card),
            Couplings.from_dict(theory_card),
            InterpolatorDispatcher.from_dict(operators_card),
=======
    def test_n_pools(self):
        excluded_cores = 3
        o = Operator(
            dict(
                order=1,
                debug_skip_non_singlet=True,
                debug_skip_singlet=True,
                n_integration_cores=-excluded_cores,
            ),
            {},
            3,
            1,
        )
        assert o.n_pools == os.cpu_count() - excluded_cores

    def test_compute_parallel(self, monkeypatch):
        tcard = copy.deepcopy(theory_card)
        ocard = copy.deepcopy(operators_card)
        ocard["n_integration_cores"] = 2
        g = OperatorGrid.from_dict(
            tcard,
            ocard,
            ThresholdsAtlas.from_dict(tcard),
            StrongCoupling.from_dict(tcard),
            InterpolatorDispatcher.from_dict(ocard),
>>>>>>> e625bfb3
        )
        # setup objs
        o = Operator(g.config, g.managers, 3, 2.0, 10.0)
        # fake quad
        monkeypatch.setattr(
            scipy.integrate, "quad", lambda *args, **kwargs: np.random.rand(2)
        )
        # LO
        o.compute()
        self.check_lo(o)

    def check_lo(self, o):
        assert (br.non_singlet_pids_map["ns-"], 0) in o.op_members
        np.testing.assert_allclose(
            o.op_members[(br.non_singlet_pids_map["ns-"], 0)].value,
            o.op_members[(br.non_singlet_pids_map["ns+"], 0)].value,
        )
        np.testing.assert_allclose(
            o.op_members[(br.non_singlet_pids_map["nsV"], 0)].value,
            o.op_members[(br.non_singlet_pids_map["ns+"], 0)].value,
        )

    def test_compute(self, monkeypatch):
        tcard = copy.deepcopy(theory_card)
        ocard = copy.deepcopy(operators_card)
        g = OperatorGrid.from_dict(
            tcard,
            ocard,
            ThresholdsAtlas.from_dict(tcard),
            StrongCoupling.from_dict(tcard),
            InterpolatorDispatcher.from_dict(ocard),
        )
        # setup objs
        o = Operator(g.config, g.managers, 3, 2.0, 10.0)
        # fake quad
        monkeypatch.setattr(
            scipy.integrate, "quad", lambda *args, **kwargs: np.random.rand(2)
        )
        # LO
        o.compute()
        self.check_lo(o)
        # NLO
        o.config["orders"] = (2, 0)
        o.compute()
        assert not np.allclose(
            o.op_members[(br.non_singlet_pids_map["ns+"], 0)].value,
            o.op_members[(br.non_singlet_pids_map["ns-"], 0)].value,
        )
        np.testing.assert_allclose(
            o.op_members[(br.non_singlet_pids_map["nsV"], 0)].value,
            o.op_members[(br.non_singlet_pids_map["ns-"], 0)].value,
        )

        # unity operators
<<<<<<< HEAD
        for n in range(1, 3 + 1):
            o1 = Operator(g.config, g.managers, 3, 2, 2)
            o1.config["orders"] = (n, 0)
=======
        for n in range(0, 2 + 1):
            o1 = Operator(g.config, g.managers, 3, 2.0, 2.0)
            o1.config["order"] = n
>>>>>>> e625bfb3
            o1.compute()
            for k in br.non_singlet_labels:
                assert k in o1.op_members
                np.testing.assert_allclose(o1.op_members[k].value, np.eye(2), err_msg=k)


def test_pegasus_path():
    def quad_ker_pegasus(
        u, order, mode0, method, logx, areas, a1, a0, nf, ev_op_iterations
    ):
        # compute the mellin inversion as done in pegasus
        phi = 3 / 4 * np.pi
        c = 1.9
        n = complex(c + u * np.exp(1j * phi))
        gamma_ns = ad.gamma_ns(order, mode0, n, nf)
        ker = ns.dispatcher(
            order,
            method,
            gamma_ns,
            a1,
            a0,
            nf,
            ev_op_iterations,
        )
        pj = interpolation.log_evaluate_Nx(n, logx, areas)
        return np.imag(np.exp(1j * phi) / np.pi * pj * ker)

    # It might be useful to test with a different function
    # monkeypatch.setattr(ns, "dispatcher", lambda x, *args: np.exp( - x ** 2 ) )
    xgrid = np.geomspace(1e-7, 1, 10)
    int_disp = InterpolatorDispatcher(xgrid, 1, True)
    order = (2, 0)
    mode0 = br.non_singlet_pids_map["ns+"]
    mode1 = 0
    method = ""
    logxs = np.log(int_disp.xgrid_raw)
    a1 = 1
    a0 = 2
    nf = 3
    L = 0
    ev_op_iterations = 10
    for logx in logxs:
        for bf in int_disp:
            res_ns, _ = scipy.integrate.quad(
                quad_ker,
                0.5,
                1.0,
                args=(
                    order,
                    mode0,
                    mode1,
                    method,
                    int_disp.log,
                    logx,
                    bf.areas_representation,
                    a1,
                    a0,
                    nf,
                    L,
                    ev_op_iterations,
                    10,
                    0,
                ),
                epsabs=1e-12,
                epsrel=1e-5,
                limit=100,
                full_output=1,
            )[:2]

            res_test, _ = scipy.integrate.quad(
                quad_ker_pegasus,
                0,
                np.inf,
                args=(
                    order,
                    mode0,
                    method,
                    logx,
                    bf.areas_representation,
                    a1,
                    a0,
                    nf,
                    ev_op_iterations,
                ),
                epsabs=1e-12,
                epsrel=1e-5,
                limit=100,
                full_output=1,
            )[:2]

            np.testing.assert_allclose(res_ns, res_test, rtol=2e-6)<|MERGE_RESOLUTION|>--- conflicted
+++ resolved
@@ -43,13 +43,8 @@
             nf=3,
             L=0,
             ev_op_iterations=0,
-<<<<<<< HEAD
-            ev_op_max_order=(1, 0),
-            sv_mode=0,
-=======
-            ev_op_max_order=0,
+            ev_op_max_order=(0, 0),
             sv_mode=1,
->>>>>>> e625bfb3
         )
         np.testing.assert_allclose(res_ns, 0.0)
         res_s = quad_ker(
@@ -66,13 +61,8 @@
             nf=3,
             L=0,
             ev_op_iterations=0,
-<<<<<<< HEAD
-            ev_op_max_order=(1, 0),
-            sv_mode=0,
-=======
-            ev_op_max_order=0,
+            ev_op_max_order=(0, 0),
             sv_mode=1,
->>>>>>> e625bfb3
         )
         np.testing.assert_allclose(res_s, 1.0)
         res_s = quad_ker(
@@ -89,13 +79,8 @@
             nf=3,
             L=0,
             ev_op_iterations=0,
-<<<<<<< HEAD
-            ev_op_max_order=(1, 0),
-            sv_mode=0,
-=======
-            ev_op_max_order=0,
+            ev_op_max_order=(0, 0),
             sv_mode=1,
->>>>>>> e625bfb3
         )
         np.testing.assert_allclose(res_s, 0.0)
     for label in [(br.non_singlet_pids_map["ns+"], 0), (100, 100)]:
@@ -134,13 +119,8 @@
         nf=3,
         L=0,
         ev_op_iterations=0,
-<<<<<<< HEAD
-        ev_op_max_order=(1, 0),
-        sv_mode=0,
-=======
-        ev_op_max_order=0,
+        ev_op_max_order=(0, 0),
         sv_mode=1,
->>>>>>> e625bfb3
     )
     np.testing.assert_allclose(res_ns, 0.0)
 
@@ -186,16 +166,12 @@
 class TestOperator:
     def test_labels(self):
         o = Operator(
-<<<<<<< HEAD
-            dict(orders=(3, 0), debug_skip_non_singlet=False, debug_skip_singlet=False),
-=======
             dict(
-                order=2,
+                orders=(3, 0),
                 debug_skip_non_singlet=False,
                 debug_skip_singlet=False,
                 n_integration_cores=1,
             ),
->>>>>>> e625bfb3
             {},
             3,
             1,
@@ -203,16 +179,12 @@
         )
         assert sorted(o.labels) == sorted(br.full_labels)
         o = Operator(
-<<<<<<< HEAD
-            dict(orders=(2, 0), debug_skip_non_singlet=True, debug_skip_singlet=True),
-=======
             dict(
-                order=1,
+                orders=(2, 0),
                 debug_skip_non_singlet=True,
                 debug_skip_singlet=True,
                 n_integration_cores=1,
             ),
->>>>>>> e625bfb3
             {},
             3,
             1,
@@ -220,57 +192,11 @@
         )
         assert sorted(o.labels) == []
 
-<<<<<<< HEAD
-    def test_compute(self, monkeypatch):
-        # setup objs
-        theory_card = {
-            "alphas": 0.35,
-            "alphaem": 0.00781,
-            "orders": (1, 0),
-            "ModEv": "TRN",
-            "fact_to_ren_scale_ratio": 1.0,
-            "Qref": np.sqrt(2),
-            "nfref": None,
-            "Q0": np.sqrt(2),
-            "nf0": 3,
-            "FNS": "FFNS",
-            "NfFF": 3,
-            "IC": 0,
-            "IB": 0,
-            "mc": 1.0,
-            "mb": 4.75,
-            "mt": 173.0,
-            "kcThr": np.inf,
-            "kbThr": np.inf,
-            "ktThr": np.inf,
-            "MaxNfPdf": 6,
-            "MaxNfAs": 6,
-            "HQ": "POLE",
-            "ModSV": None,
-        }
-        operators_card = {
-            "Q2grid": [1, 10],
-            "interpolation_xgrid": [0.1, 1.0],
-            "interpolation_polynomial_degree": 1,
-            "interpolation_is_log": True,
-            "debug_skip_singlet": False,
-            "debug_skip_non_singlet": False,
-            "ev_op_max_order": (2, 0),
-            "ev_op_iterations": 1,
-            "backward_inversion": "exact",
-        }
-        g = OperatorGrid.from_dict(
-            theory_card,
-            operators_card,
-            ThresholdsAtlas.from_dict(theory_card),
-            Couplings.from_dict(theory_card),
-            InterpolatorDispatcher.from_dict(operators_card),
-=======
     def test_n_pools(self):
         excluded_cores = 3
         o = Operator(
             dict(
-                order=1,
+                order=(2, 0),
                 debug_skip_non_singlet=True,
                 debug_skip_singlet=True,
                 n_integration_cores=-excluded_cores,
@@ -291,7 +217,6 @@
             ThresholdsAtlas.from_dict(tcard),
             StrongCoupling.from_dict(tcard),
             InterpolatorDispatcher.from_dict(ocard),
->>>>>>> e625bfb3
         )
         # setup objs
         o = Operator(g.config, g.managers, 3, 2.0, 10.0)
@@ -346,15 +271,9 @@
         )
 
         # unity operators
-<<<<<<< HEAD
         for n in range(1, 3 + 1):
-            o1 = Operator(g.config, g.managers, 3, 2, 2)
+            o1 = Operator(g.config, g.managers, 3, 2.0, 2.0)
             o1.config["orders"] = (n, 0)
-=======
-        for n in range(0, 2 + 1):
-            o1 = Operator(g.config, g.managers, 3, 2.0, 2.0)
-            o1.config["order"] = n
->>>>>>> e625bfb3
             o1.compute()
             for k in br.non_singlet_labels:
                 assert k in o1.op_members
