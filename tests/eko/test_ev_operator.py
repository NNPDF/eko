--- conflicted
+++ resolved
@@ -43,7 +43,7 @@
             areas=np.zeros(3),
             as1=1,
             as0=2,
-<<<<<<< HEAD
+            as_raw=1,
             aem_list=[0.00058],
             alphaem_running=False,
             nf=3,
@@ -65,11 +65,9 @@
             areas=np.zeros(3),
             as1=1,
             as0=2,
+            as_raw=1,
             aem_list=[0.00058],
             alphaem_running=False,
-=======
-            as_raw=1,
->>>>>>> fe94dd1f
             nf=3,
             L=0,
             ev_op_iterations=0,
@@ -89,7 +87,7 @@
             areas=np.zeros(3),
             as1=1,
             as0=2,
-<<<<<<< HEAD
+            as_raw=1,
             aem_list=[0.00058],
             alphaem_running=False,
             nf=3,
@@ -111,11 +109,9 @@
             areas=np.zeros(3),
             as1=1,
             as0=2,
+            as_raw=1,
             aem_list=[0.00058],
             alphaem_running=False,
-=======
-            as_raw=1,
->>>>>>> fe94dd1f
             nf=3,
             L=0,
             ev_op_iterations=0,
@@ -135,7 +131,7 @@
             areas=np.zeros(3),
             as1=1,
             as0=2,
-<<<<<<< HEAD
+            as_raw=1,
             aem_list=[0.00058],
             alphaem_running=False,
             nf=3,
@@ -157,11 +153,9 @@
             areas=np.zeros(3),
             as1=1,
             as0=2,
+            as_raw=1,
             aem_list=[0.00058],
             alphaem_running=False,
-=======
-            as_raw=1,
->>>>>>> fe94dd1f
             nf=3,
             L=0,
             ev_op_iterations=0,
@@ -181,6 +175,7 @@
             areas=np.zeros(3),
             as1=1,
             as0=2,
+            as_raw=1,
             aem_list=[0.00058],
             alphaem_running=False,
             nf=3,
@@ -202,6 +197,7 @@
             areas=np.zeros(3),
             as1=1,
             as0=2,
+            as_raw=1,
             aem_list=[0.00058],
             alphaem_running=False,
             nf=3,
@@ -225,7 +221,7 @@
                 areas=np.zeros(3),
                 as1=1,
                 as0=2,
-<<<<<<< HEAD
+                as_raw=1,
                 aem_list=[0.00058],
                 alphaem_running=False,
                 nf=3,
@@ -257,11 +253,9 @@
                 areas=np.zeros(3),
                 as1=1,
                 as0=2,
+                as_raw=1,
                 aem_list=[0.00058],
                 alphaem_running=False,
-=======
-                as_raw=1,
->>>>>>> fe94dd1f
                 nf=3,
                 L=0,
                 ev_op_iterations=0,
@@ -283,12 +277,9 @@
         areas=np.zeros(3),
         as1=1,
         as0=2,
-<<<<<<< HEAD
+        as_raw=1,
         aem_list=[0.00058],
         alphaem_running=False,
-=======
-        as_raw=1,
->>>>>>> fe94dd1f
         nf=3,
         L=0,
         ev_op_iterations=0,
@@ -551,7 +542,7 @@
                             o = Operator(g.config, g.managers, 3, q0**2, q2to)
                             couplings = Couplings.from_dict(tcard)
                             aem_list = o.aem_list_as
-                            (a0, a1) = o.a_s
+                            (a0, a1, _) = o.a_s
                             ev_op_iterations = ocard["configs"]["ev_op_iterations"]
                             as_steps = utils.geomspace(a0, a1, 1 + ev_op_iterations)
                             as_l = as_steps[0]
@@ -728,12 +719,9 @@
                     bf.areas_representation,
                     a1,
                     a0,
-<<<<<<< HEAD
+                    as_raw,
                     [0.00058],
                     False,
-=======
-                    as_raw,
->>>>>>> fe94dd1f
                     nf,
                     L,
                     ev_op_iterations,
