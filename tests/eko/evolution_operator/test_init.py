import os

import numpy as np
import pytest
import scipy.integrate

import eko.runner.legacy
import ekore.anomalous_dimensions.unpolarized.space_like as ad
from eko import basis_rotation as br
from eko import interpolation, mellin
from eko.evolution_operator import Operator, quad_ker
from eko.interpolation import InterpolatorDispatcher
from eko.io.runcards import OperatorCard, ScaleVariationsMethod, TheoryCard
from eko.kernels import non_singlet as ns
from eko.kernels import non_singlet_qed as qed_ns
from eko.kernels import singlet as s


def test_quad_ker_errors():
<<<<<<< HEAD
    for p, t in [(False, True), (True, True)]:
        for mode0 in [br.non_singlet_pids_map["ns+"], 21]:
            with pytest.raises(NotImplementedError):
                quad_ker(
                    u=0.3,
                    order=(1, 0),
                    mode0=mode0,
                    mode1=0,
                    method="",
                    is_log=True,
                    logx=0.1,
                    areas=[[1.0, 2.0, 3.0], [4.0, 5.0, 6.0]],
                    as_list=[2.0, 1.0],
                    mu2_from=1.0,
                    mu2_to=2.0,
                    a_half=np.array([[1.5, 0.01]]),
                    alphaem_running=False,
                    nf=3,
                    L=0,
                    ev_op_iterations=1,
                    ev_op_max_order=(1, 0),
                    sv_mode=1,
                    is_threshold=False,
                    is_polarized=p,
                    is_time_like=t,
                    n3lo_ad_variation=(0, 0, 0, 0),
                )
=======
    for mode0 in [br.non_singlet_pids_map["ns+"], 21]:
        with pytest.raises(NotImplementedError):
            quad_ker(
                u=0.3,
                order=(1, 0),
                mode0=mode0,
                mode1=0,
                method="",
                is_log=True,
                logx=0.1,
                areas=[[1.0, 2.0, 3.0], [4.0, 5.0, 6.0]],
                as_list=[2.0, 1.0],
                mu2_from=1.0,
                mu2_to=2.0,
                a_half=np.array([[1.5, 0.01]]),
                alphaem_running=False,
                nf=3,
                L=0,
                ev_op_iterations=1,
                ev_op_max_order=(1, 0),
                sv_mode=1,
                is_threshold=False,
                is_polarized=True,
                is_time_like=True,
            )
>>>>>>> 95387531


def test_quad_ker(monkeypatch):
    monkeypatch.setattr(
        mellin, "Talbot_path", lambda *args: 2
    )  # N=2 is a safe evaluation point
    monkeypatch.setattr(
        mellin, "Talbot_jac", lambda *args: complex(0, np.pi)
    )  # negate mellin prefactor
    monkeypatch.setattr(interpolation, "log_evaluate_Nx", lambda *args: 1)
    monkeypatch.setattr(interpolation, "evaluate_Nx", lambda *args: 1)
    monkeypatch.setattr(ns, "dispatcher", lambda *args: 1.0)
    monkeypatch.setattr(qed_ns, "dispatcher", lambda *args: 1.0)
    monkeypatch.setattr(s, "dispatcher", lambda *args: np.identity(2))
    params = [
        ((1, 0), br.non_singlet_pids_map["ns+"], 0, "", 0.0, 0.0),
        ((3, 1), br.non_singlet_pids_map["ns+u"], 0, "", 0.0, 0.0),
        ((1, 0), 100, 100, "", 0.123, 1.0),
        ((1, 0), 100, 21, "", 0.0, 0.0),
        ((1, 1), 100, 100, "iterate-exact", 0.123, 1.0),
        ((1, 1), 100, 21, "iterate-exact", 0.123, 0.0),
        ((1, 1), 10200, 10200, "iterate-exact", 0.123, 1.0),
        ((1, 1), 10200, 10204, "iterate-exact", 0.123, 0.0),
    ]
    for order, mode0, mode1, method, logx, res in params:
        for is_log in [True, False]:
            for t, p in [(False, False), (False, True), (True, False)]:
                res_ns = quad_ker(
                    u=0,
                    order=order,
                    mode0=mode0,
                    mode1=mode1,
                    method=method,
                    is_log=is_log,
                    logx=logx,
                    areas=np.zeros(3),
                    as_list=[2.0, 1.0],
                    mu2_from=1,
                    mu2_to=2,
                    a_half=np.array([[1.5, 0.01]]),
                    alphaem_running=False,
                    nf=3,
                    L=0,
                    ev_op_iterations=0,
                    ev_op_max_order=(0, 0),
                    sv_mode=1,
                    is_threshold=False,
<<<<<<< HEAD
                    is_polarized=polarized,
                    is_time_like=False,
                    n3lo_ad_variation=(0, 0, 0, 0),
=======
                    is_polarized=p,
                    is_time_like=t,
>>>>>>> 95387531
                )
                np.testing.assert_allclose(res_ns, res)
    for label in [(br.non_singlet_pids_map["ns+"], 0), (100, 100)]:
        for sv in [2, 3]:
            for polarized in [True, False]:
                res_sv = quad_ker(
                    u=0,
                    order=(1, 0),
                    mode0=label[0],
                    mode1=label[1],
                    method="",
                    is_log=True,
                    logx=0.123,
                    areas=np.zeros(3),
                    as_list=[2.0, 1.0],
                    mu2_from=1,
                    mu2_to=2,
                    a_half=np.array([[1.5, 0.01]]),
                    alphaem_running=False,
                    nf=3,
                    L=0,
                    ev_op_iterations=0,
                    ev_op_max_order=(1, 0),
                    sv_mode=sv,
                    is_threshold=False,
                    is_polarized=polarized,
                    is_time_like=False,
                    n3lo_ad_variation=(0, 0, 0, 0),
                )
                np.testing.assert_allclose(res_sv, 1.0)
    for label in [
        (100, 100),
        (21, 21),
        (22, 22),
        (101, 101),
        (10200, 10200),
        (10204, 10204),
        (10202, 0),
    ]:
        for sv in [2, 3]:
            res_sv = quad_ker(
                u=0,
                order=(1, 1),
                mode0=label[0],
                mode1=label[1],
                method="iterate-exact",
                is_log=True,
                logx=0.123,
                areas=np.zeros(3),
                as_list=[2.0, 1.0],
                mu2_from=1,
                mu2_to=2,
                a_half=np.array([[1.5, 0.01]]),
                alphaem_running=False,
                nf=3,
                L=0,
                ev_op_iterations=0,
                ev_op_max_order=(1, 0),
                sv_mode=sv,
                is_threshold=False,
                n3lo_ad_variation=(0, 0, 0, 0),
                is_polarized=False,
                is_time_like=False,
            )
            np.testing.assert_allclose(res_sv, 1.0)

    monkeypatch.setattr(interpolation, "log_evaluate_Nx", lambda *args: 0)
    res_ns = quad_ker(
        u=0,
        order=(1, 0),
        mode0=br.non_singlet_pids_map["ns+"],
        mode1=0,
        method="",
        is_log=True,
        logx=0.0,
        areas=np.zeros(3),
        as_list=[2.0, 1.0],
        mu2_from=1,
        mu2_to=2,
        a_half=np.array([[1.5, 0.01]]),
        alphaem_running=False,
        nf=3,
        L=0,
        ev_op_iterations=0,
        ev_op_max_order=(0, 0),
        sv_mode=1,
        is_threshold=False,
        n3lo_ad_variation=(0, 0, 0, 0),
        is_polarized=False,
        is_time_like=False,
    )
    np.testing.assert_allclose(res_ns, 0.0)


class FakeCoupling:
    def __init__(self):
        self.alphaem_running = None
        self.q2_ref = 0.0

    def a(self, scale_to=None, fact_scale=None, nf_to=None):
        return (0.1, 0.01)

    def compute(self, a_ref, nf, scale_from, scale_to):
        return a_ref


fake_managers = {"couplings": FakeCoupling()}


class TestOperator:
    def test_labels(self):
        o = Operator(
            dict(
                order=(3, 0),
                debug_skip_non_singlet=False,
                debug_skip_singlet=False,
                n_integration_cores=1,
                ModSV=None,
                ev_op_iterations=1,
            ),
            fake_managers,
            3,
            1,
            2,
        )
        assert sorted(o.labels) == sorted(br.full_labels)
        o = Operator(
            dict(
                order=(2, 0),
                debug_skip_non_singlet=True,
                debug_skip_singlet=True,
                n_integration_cores=1,
                ModSV=None,
                ev_op_iterations=1,
            ),
            fake_managers,
            3,
            1,
            2,
        )
        assert sorted(o.labels) == []

    def test_labels_qed(self):
        o = Operator(
            dict(
                order=(3, 1),
                debug_skip_non_singlet=False,
                debug_skip_singlet=False,
                n_integration_cores=1,
                ModSV=None,
                ev_op_iterations=1,
            ),
            fake_managers,
            3,
            1,
            2,
        )
        assert sorted(o.labels) == sorted(br.full_unified_labels)
        o = Operator(
            dict(
                order=(2, 1),
                debug_skip_non_singlet=True,
                debug_skip_singlet=True,
                n_integration_cores=1,
                ModSV=None,
                ev_op_iterations=1,
            ),
            fake_managers,
            3,
            1,
            2,
        )
        assert sorted(o.labels) == []

    def test_n_pools(self):
        excluded_cores = 3
        # make sure we actually have more the those cores (e.g. on github we don't)
        if os.cpu_count() <= excluded_cores:
            return
        o = Operator(
            dict(
                order=(2, 0),
                debug_skip_non_singlet=True,
                debug_skip_singlet=True,
                n_integration_cores=-excluded_cores,
                ModSV=None,
                ev_op_iterations=1,
            ),
            fake_managers,
            3,
            1,
            10,
        )
        assert o.n_pools == os.cpu_count() - excluded_cores

    def test_exponentiated(self, theory_ffns, operator_card, tmp_path):
        tcard: TheoryCard = theory_ffns(3)
        tcard.xif = 2.0
        ocard: OperatorCard = operator_card
        ocard.configs.scvar_method = ScaleVariationsMethod.EXPONENTIATED
        r = eko.runner.legacy.Runner(tcard, ocard, path=tmp_path / "eko.tar")
        g = r.op_grid
        # setup objs
        o = Operator(g.config, g.managers, 3, 2.0, 10.0)
        o.compute()
        self.check_lo(o)

    def test_compute_parallel(self, monkeypatch, theory_ffns, operator_card, tmp_path):
        tcard: TheoryCard = theory_ffns(3)
        ocard: OperatorCard = operator_card
        ocard.configs.n_integration_cores = 2
        r = eko.runner.legacy.Runner(tcard, ocard, path=tmp_path / "eko.tar")
        g = r.op_grid
        # setup objs
        o = Operator(g.config, g.managers, 3, 2.0, 10.0)
        # fake quad
        monkeypatch.setattr(
            scipy.integrate, "quad", lambda *args, **kwargs: np.random.rand(2)
        )
        # LO
        o.compute()
        self.check_lo(o)

    def check_lo(self, o):
        assert (br.non_singlet_pids_map["ns-"], 0) in o.op_members
        np.testing.assert_allclose(
            o.op_members[(br.non_singlet_pids_map["ns-"], 0)].value,
            o.op_members[(br.non_singlet_pids_map["ns+"], 0)].value,
        )
        np.testing.assert_allclose(
            o.op_members[(br.non_singlet_pids_map["nsV"], 0)].value,
            o.op_members[(br.non_singlet_pids_map["ns+"], 0)].value,
        )

    def test_compute_no_skip_sv(
        self, monkeypatch, theory_ffns, operator_card, tmp_path
    ):
        tcard: TheoryCard = theory_ffns(3)
        tcard.xif = 2.0
        ocard: OperatorCard = operator_card
        ocard.configs.scvar_method = ScaleVariationsMethod.EXPANDED
        r = eko.runner.legacy.Runner(tcard, ocard, path=tmp_path / "eko.tar")
        g = r.op_grid
        # setup objs
        o = Operator(g.config, g.managers, 3, 2.0, 2.0)
        # fake quad
        v = 0.1234
        monkeypatch.setattr(
            scipy.integrate, "quad", lambda *args, v=v, **kwargs: (v, 0.56)
        )
        o.compute()
        lx = len(ocard.xgrid.raw)
        res = np.full((lx, lx), v)
        res[-1, -1] = 1.0
        # ns are all diagonal, so they start from an identity matrix
        for k in br.non_singlet_labels:
            assert k in o.op_members
            np.testing.assert_allclose(o.op_members[k].value, res, err_msg=k)

    def test_compute(self, monkeypatch, theory_ffns, operator_card, tmp_path):
        tcard: TheoryCard = theory_ffns(3)
        ocard: OperatorCard = operator_card
        r = eko.runner.legacy.Runner(tcard, ocard, path=tmp_path / "eko.tar")
        g = r.op_grid
        o = Operator(g.config, g.managers, 3, 2.0, 10.0)
        # fake quad
        monkeypatch.setattr(
            scipy.integrate, "quad", lambda *args, **kwargs: np.random.rand(2)
        )
        # LO
        o.compute()
        self.check_lo(o)
        # NLO
        o.order = (2, 0)
        o.compute()
        assert not np.allclose(
            o.op_members[(br.non_singlet_pids_map["ns+"], 0)].value,
            o.op_members[(br.non_singlet_pids_map["ns-"], 0)].value,
        )
        np.testing.assert_allclose(
            o.op_members[(br.non_singlet_pids_map["nsV"], 0)].value,
            o.op_members[(br.non_singlet_pids_map["ns-"], 0)].value,
        )

        # unity operators
        for n in range(1, 3 + 1):
            o1 = Operator(g.config, g.managers, 3, 2.0, 2.0)
            o1.config["order"] = (n, 0)
            o1.compute()
            for k in br.non_singlet_labels:
                assert k in o1.op_members
                np.testing.assert_allclose(
                    o1.op_members[k].value,
                    np.eye(len(ocard.xgrid.raw)),
                    err_msg=k,
                )

        for n in range(1, 3 + 1):
            for qed in range(1, 2 + 1):
                g.config["order"] = (n, qed)
                o1 = Operator(g.config, g.managers, 3, 2.0, 2.0)
                # o1.config["order"] = (n, qed)
                o1.compute()
                for k in br.non_singlet_unified_labels:
                    assert k in o1.op_members
                    np.testing.assert_allclose(
                        o1.op_members[k].value, np.eye(4), err_msg=k
                    )


def test_pegasus_path():
    def quad_ker_pegasus(
        u, order, mode0, method, logx, areas, a1, a0, nf, ev_op_iterations
    ):
        # compute the mellin inversion as done in pegasus
        phi = 3 / 4 * np.pi
        c = 1.9
        n = complex(c + u * np.exp(1j * phi))
        gamma_ns = ad.gamma_ns(order, mode0, n, nf)
        ker = ns.dispatcher(
            order,
            method,
            gamma_ns,
            a1,
            a0,
            nf,
            ev_op_iterations,
        )
        pj = interpolation.log_evaluate_Nx(n, logx, areas)
        return np.imag(np.exp(1j * phi) / np.pi * pj * ker)

    # It might be useful to test with a different function
    # monkeypatch.setattr(ns, "dispatcher", lambda x, *args: np.exp( - x ** 2 ) )
    xgrid = np.geomspace(1e-7, 1, 10)
    int_disp = InterpolatorDispatcher(xgrid, 1, True)
    order = (2, 0)
    mode0 = br.non_singlet_pids_map["ns+"]
    mode1 = 0
    method = ""
    logxs = np.log(int_disp.xgrid.raw)
    a1 = 1
    a0 = 2
    mu2_from = 1
    mu2_to = 2**2
    nf = 3
    L = 0
    ev_op_iterations = 10
    for logx in logxs:
        for bf in int_disp:
            res_ns, _ = scipy.integrate.quad(
                quad_ker,
                0.5,
                1.0,
                args=(
                    order,
                    mode0,
                    mode1,
                    method,
                    int_disp.log,
                    logx,
                    bf.areas_representation,
                    [a0, a1],
                    mu2_from,
                    mu2_to,
                    [[(a1 + a0) / 2, 0.00058]],
                    False,
                    nf,
                    L,
                    ev_op_iterations,
                    10,
                    0,
                    False,
                    (0, 0, 0, 0),
                    False,
                    False,
                ),
                epsabs=1e-12,
                epsrel=1e-5,
                limit=100,
                full_output=1,
            )[:2]

            res_test, _ = scipy.integrate.quad(
                quad_ker_pegasus,
                0,
                np.inf,
                args=(
                    order,
                    mode0,
                    method,
                    logx,
                    bf.areas_representation,
                    a1,
                    a0,
                    nf,
                    ev_op_iterations,
                ),
                epsabs=1e-12,
                epsrel=1e-5,
                limit=100,
                full_output=1,
            )[:2]

            np.testing.assert_allclose(res_ns, res_test, rtol=2e-6)<|MERGE_RESOLUTION|>--- conflicted
+++ resolved
@@ -17,35 +17,6 @@
 
 
 def test_quad_ker_errors():
-<<<<<<< HEAD
-    for p, t in [(False, True), (True, True)]:
-        for mode0 in [br.non_singlet_pids_map["ns+"], 21]:
-            with pytest.raises(NotImplementedError):
-                quad_ker(
-                    u=0.3,
-                    order=(1, 0),
-                    mode0=mode0,
-                    mode1=0,
-                    method="",
-                    is_log=True,
-                    logx=0.1,
-                    areas=[[1.0, 2.0, 3.0], [4.0, 5.0, 6.0]],
-                    as_list=[2.0, 1.0],
-                    mu2_from=1.0,
-                    mu2_to=2.0,
-                    a_half=np.array([[1.5, 0.01]]),
-                    alphaem_running=False,
-                    nf=3,
-                    L=0,
-                    ev_op_iterations=1,
-                    ev_op_max_order=(1, 0),
-                    sv_mode=1,
-                    is_threshold=False,
-                    is_polarized=p,
-                    is_time_like=t,
-                    n3lo_ad_variation=(0, 0, 0, 0),
-                )
-=======
     for mode0 in [br.non_singlet_pids_map["ns+"], 21]:
         with pytest.raises(NotImplementedError):
             quad_ker(
@@ -70,8 +41,8 @@
                 is_threshold=False,
                 is_polarized=True,
                 is_time_like=True,
+                n3lo_ad_variation=(0, 0, 0, 0),
             )
->>>>>>> 95387531
 
 
 def test_quad_ker(monkeypatch):
@@ -119,14 +90,9 @@
                     ev_op_max_order=(0, 0),
                     sv_mode=1,
                     is_threshold=False,
-<<<<<<< HEAD
-                    is_polarized=polarized,
-                    is_time_like=False,
-                    n3lo_ad_variation=(0, 0, 0, 0),
-=======
                     is_polarized=p,
                     is_time_like=t,
->>>>>>> 95387531
+                    n3lo_ad_variation=(0, 0, 0, 0),
                 )
                 np.testing.assert_allclose(res_ns, res)
     for label in [(br.non_singlet_pids_map["ns+"], 0), (100, 100)]:
