import os

import numpy as np
import pytest
import scipy.integrate

import eko.runner.legacy
import ekore.anomalous_dimensions.unpolarized.space_like as ad
from eko import basis_rotation as br
from eko import interpolation, mellin
from eko.evolution_operator import Operator, quad_ker
from eko.interpolation import InterpolatorDispatcher
from eko.io.runcards import OperatorCard, ScaleVariationsMethod, TheoryCard
from eko.kernels import non_singlet as ns
from eko.kernels import non_singlet_qed as qed_ns
from eko.kernels import singlet as s


def test_quad_ker_errors():
    for p, t in [(False, True), (True, True)]:
        for mode0 in [br.non_singlet_pids_map["ns+"], 21]:
            with pytest.raises(NotImplementedError):
                quad_ker(
                    u=0.3,
                    order=(1, 0),
                    mode0=mode0,
                    mode1=0,
                    method="",
                    is_log=True,
                    logx=0.1,
                    areas=[[1.0, 2.0, 3.0], [4.0, 5.0, 6.0]],
                    as1=1,
                    as0=2,
                    mu2_from=1.0,
                    mu2_to=2.0,
                    aem_list=[0.01],
                    alphaem_running=False,
                    nf=3,
                    L=0,
                    ev_op_iterations=1,
                    ev_op_max_order=(1, 0),
                    sv_mode=1,
                    is_threshold=False,
                    is_polarized=p,
                    is_time_like=t,
                )


def test_quad_ker(monkeypatch):
    monkeypatch.setattr(
        mellin, "Talbot_path", lambda *args: 2
    )  # N=2 is a safe evaluation point
    monkeypatch.setattr(
        mellin, "Talbot_jac", lambda *args: complex(0, np.pi)
    )  # negate mellin prefactor
    monkeypatch.setattr(interpolation, "log_evaluate_Nx", lambda *args: 1)
    monkeypatch.setattr(interpolation, "evaluate_Nx", lambda *args: 1)
    monkeypatch.setattr(ns, "dispatcher", lambda *args: 1.0)
    monkeypatch.setattr(qed_ns, "dispatcher", lambda *args: 1.0)
    monkeypatch.setattr(s, "dispatcher", lambda *args: np.identity(2))
<<<<<<< HEAD
    params = [
        ((1, 0), br.non_singlet_pids_map["ns+"], 0, "", 0.0, 0.0),
        ((3, 1), br.non_singlet_pids_map["ns+u"], 0, "", 0.0, 0.0),
        ((1, 0), 100, 100, "", 0.123, 1.0),
        ((1, 0), 100, 21, "", 0.0, 0.0),
        ((1, 1), 100, 100, "iterate-exact", 0.123, 1.0),
        ((1, 1), 100, 21, "iterate-exact", 0.123, 0.0),
        ((1, 1), 10200, 10200, "iterate-exact", 0.123, 1.0),
        ((1, 1), 10200, 10204, "iterate-exact", 0.123, 0.0),
    ]
    for order, mode0, mode1, method, logx, res in params:
        for is_log in [True, False]:
            res_ns = quad_ker(
                u=0,
                order=order,
                mode0=mode0,
                mode1=mode1,
                method=method,
                is_log=is_log,
                logx=logx,
                areas=np.zeros(3),
                as1=1,
                as0=2,
                mu2_from=1,
                mu2_to=2,
                aem_list=[0.00058],
                alphaem_running=False,
=======
    for is_log in [True, False]:
        for polarized in [True, False]:
            res_ns = quad_ker(
                u=0,
                order=(1, 0),
                mode0=br.non_singlet_pids_map["ns+"],
                mode1=0,
                method="",
                is_log=is_log,
                logx=0.1,
                areas=[0.1, 0.2, 0.3],
                as1=1,
                as0=2,
                nf=3,
                L=0,
                ev_op_iterations=0,
                ev_op_max_order=(0, 0),
                sv_mode=1,
                is_threshold=False,
                is_polarized=polarized,
                is_time_like=False,
            )
            np.testing.assert_allclose(res_ns, 1.0)
            res_s = quad_ker(
                u=0,
                order=(1, 0),
                mode0=100,
                mode1=100,
                method="",
                is_log=is_log,
                logx=0.123,
                areas=np.zeros(3),
                as1=1,
                as0=2,
                nf=3,
                L=0,
                ev_op_iterations=0,
                ev_op_max_order=(0, 0),
                sv_mode=1,
                is_threshold=False,
                is_polarized=polarized,
                is_time_like=False,
            )
            np.testing.assert_allclose(res_s, 1.0)
            res_s = quad_ker(
                u=0,
                order=(1, 0),
                mode0=100,
                mode1=21,
                method="",
                is_log=is_log,
                logx=0.0,
                areas=np.zeros(3),
                as1=1,
                as0=2,
>>>>>>> 77eb20c4
                nf=3,
                L=0,
                ev_op_iterations=0,
                ev_op_max_order=(0, 0),
                sv_mode=1,
                is_threshold=False,
<<<<<<< HEAD
                is_polarized=False,
                is_time_like=False,
            )
            np.testing.assert_allclose(res_ns, res)
=======
                is_polarized=polarized,
                is_time_like=False,
            )
            np.testing.assert_allclose(res_s, 0.0)
>>>>>>> 77eb20c4
    for label in [(br.non_singlet_pids_map["ns+"], 0), (100, 100)]:
        for sv in [2, 3]:
            res_sv = quad_ker(
                u=0,
                order=(1, 0),
                mode0=label[0],
                mode1=label[1],
                method="",
                is_log=True,
                logx=0.123,
                areas=np.zeros(3),
                as1=1,
                as0=2,
                mu2_from=1,
                mu2_to=2,
                aem_list=[0.00058],
                alphaem_running=False,
                nf=3,
                L=0,
                ev_op_iterations=0,
                ev_op_max_order=(1, 0),
                sv_mode=sv,
                is_threshold=False,
                is_polarized=False,
                is_time_like=False,
            )
            np.testing.assert_allclose(res_sv, 1.0)
    for label in [
        (100, 100),
        (21, 21),
        (22, 22),
        (101, 101),
        (10200, 10200),
        (10204, 10204),
        (10202, 0),
    ]:
        for sv in [2, 3]:
            res_sv = quad_ker(
                u=0,
                order=(1, 1),
                mode0=label[0],
                mode1=label[1],
                method="iterate-exact",
                is_log=True,
                logx=0.123,
                areas=np.zeros(3),
                as1=1,
                as0=2,
                mu2_from=1,
                mu2_to=2,
                aem_list=[0.00058],
                alphaem_running=False,
                nf=3,
                L=0,
                ev_op_iterations=0,
                ev_op_max_order=(1, 0),
                sv_mode=sv,
                is_threshold=False,
                is_polarized=False,
                is_time_like=False,
            )
            np.testing.assert_allclose(res_sv, 1.0)

    monkeypatch.setattr(interpolation, "log_evaluate_Nx", lambda *args: 0)
    res_ns = quad_ker(
        u=0,
        order=(1, 0),
        mode0=br.non_singlet_pids_map["ns+"],
        mode1=0,
        method="",
        is_log=True,
        logx=0.0,
        areas=np.zeros(3),
        as1=1,
        as0=2,
        mu2_from=1,
        mu2_to=2,
        aem_list=[0.00058],
        alphaem_running=False,
        nf=3,
        L=0,
        ev_op_iterations=0,
        ev_op_max_order=(0, 0),
        sv_mode=1,
        is_threshold=False,
        is_polarized=False,
        is_time_like=False,
    )
    np.testing.assert_allclose(res_ns, 0.0)


class FakeCoupling:
    def __init__(self):
        self.alphaem_running = None
        self.q2_ref = 0.0

    def a(self, scale_to=None, fact_scale=None, nf_to=None):
        return (0.1, 0.01)

    def compute_aem_as(self, aem_ref, as_from, as_to, nf):
        return aem_ref


fake_managers = {"couplings": FakeCoupling()}


class TestOperator:
    def test_labels(self):
        o = Operator(
            dict(
                order=(3, 0),
                debug_skip_non_singlet=False,
                debug_skip_singlet=False,
                n_integration_cores=1,
                ModSV=None,
            ),
            fake_managers,
            3,
            1,
            2,
        )
        assert sorted(o.labels) == sorted(br.full_labels)
        o = Operator(
            dict(
                order=(2, 0),
                debug_skip_non_singlet=True,
                debug_skip_singlet=True,
                n_integration_cores=1,
                ModSV=None,
            ),
            fake_managers,
            3,
            1,
            2,
        )
        assert sorted(o.labels) == []

    def test_labels_qed(self):
        o = Operator(
            dict(
                order=(3, 1),
                debug_skip_non_singlet=False,
                debug_skip_singlet=False,
                n_integration_cores=1,
                ModSV=None,
                ev_op_iterations=1,
            ),
            fake_managers,
            3,
            1,
            2,
        )
        assert sorted(o.labels) == sorted(br.full_unified_labels)
        o = Operator(
            dict(
                order=(2, 1),
                debug_skip_non_singlet=True,
                debug_skip_singlet=True,
                n_integration_cores=1,
                ModSV=None,
                ev_op_iterations=1,
            ),
            fake_managers,
            3,
            1,
            2,
        )
        assert sorted(o.labels) == []

    def test_n_pools(self):
        excluded_cores = 3
        # make sure we actually have more the those cores (e.g. on github we don't)
        if os.cpu_count() <= excluded_cores:
            return
        o = Operator(
            dict(
                order=(2, 0),
                debug_skip_non_singlet=True,
                debug_skip_singlet=True,
                n_integration_cores=-excluded_cores,
                ModSV=None,
            ),
            fake_managers,
            3,
            1,
            10,
        )
        assert o.n_pools == os.cpu_count() - excluded_cores

    def test_exponentiated(self, theory_ffns, operator_card, tmp_path):
        tcard: TheoryCard = theory_ffns(3)
        tcard.xif = 2.0
        ocard: OperatorCard = operator_card
        ocard.configs.scvar_method = ScaleVariationsMethod.EXPONENTIATED
        r = eko.runner.legacy.Runner(tcard, ocard, path=tmp_path / "eko.tar")
        g = r.op_grid
        # setup objs
        o = Operator(g.config, g.managers, 3, 2.0, 10.0)
        np.testing.assert_allclose(o.sv_exponentiated_shift(40.0), 10.0)
        o.compute()
        self.check_lo(o)

    def test_compute_parallel(self, monkeypatch, theory_ffns, operator_card, tmp_path):
        tcard: TheoryCard = theory_ffns(3)
        ocard: OperatorCard = operator_card
        ocard.configs.n_integration_cores = 2
        r = eko.runner.legacy.Runner(tcard, ocard, path=tmp_path / "eko.tar")
        g = r.op_grid
        # setup objs
        o = Operator(g.config, g.managers, 3, 2.0, 10.0)
        # fake quad
        monkeypatch.setattr(
            scipy.integrate, "quad", lambda *args, **kwargs: np.random.rand(2)
        )
        # LO
        o.compute()
        self.check_lo(o)

    def check_lo(self, o):
        assert (br.non_singlet_pids_map["ns-"], 0) in o.op_members
        np.testing.assert_allclose(
            o.op_members[(br.non_singlet_pids_map["ns-"], 0)].value,
            o.op_members[(br.non_singlet_pids_map["ns+"], 0)].value,
        )
        np.testing.assert_allclose(
            o.op_members[(br.non_singlet_pids_map["nsV"], 0)].value,
            o.op_members[(br.non_singlet_pids_map["ns+"], 0)].value,
        )

    def test_compute_no_skip_sv(
        self, monkeypatch, theory_ffns, operator_card, tmp_path
    ):
        tcard: TheoryCard = theory_ffns(3)
        tcard.xif = 2.0
        ocard: OperatorCard = operator_card
        ocard.configs.scvar_method = ScaleVariationsMethod.EXPANDED
        r = eko.runner.legacy.Runner(tcard, ocard, path=tmp_path / "eko.tar")
        g = r.op_grid
        # setup objs
        o = Operator(g.config, g.managers, 3, 2.0, 2.0)
        # fake quad
        v = 0.1234
        monkeypatch.setattr(
            scipy.integrate, "quad", lambda *args, v=v, **kwargs: (v, 0.56)
        )
        o.compute()
        lx = len(ocard.rotations.xgrid.raw)
        res = np.full((lx, lx), v)
        res[-1, -1] = 1.0
        # ns are all diagonal, so they start from an identity matrix
        for k in br.non_singlet_labels:
            assert k in o.op_members
            np.testing.assert_allclose(o.op_members[k].value, res, err_msg=k)

    def test_compute(self, monkeypatch, theory_ffns, operator_card, tmp_path):
        tcard: TheoryCard = theory_ffns(3)
        ocard: OperatorCard = operator_card
        r = eko.runner.legacy.Runner(tcard, ocard, path=tmp_path / "eko.tar")
        g = r.op_grid
        o = Operator(g.config, g.managers, 3, 2.0, 10.0)
        # fake quad
        monkeypatch.setattr(
            scipy.integrate, "quad", lambda *args, **kwargs: np.random.rand(2)
        )
        # LO
        o.compute()
        self.check_lo(o)
        # NLO
        o.order = (2, 0)
        o.compute()
        assert not np.allclose(
            o.op_members[(br.non_singlet_pids_map["ns+"], 0)].value,
            o.op_members[(br.non_singlet_pids_map["ns-"], 0)].value,
        )
        np.testing.assert_allclose(
            o.op_members[(br.non_singlet_pids_map["nsV"], 0)].value,
            o.op_members[(br.non_singlet_pids_map["ns-"], 0)].value,
        )

        # unity operators
        for n in range(1, 3 + 1):
            o1 = Operator(g.config, g.managers, 3, 2.0, 2.0)
            o1.config["order"] = (n, 0)
            o1.compute()
            for k in br.non_singlet_labels:
                assert k in o1.op_members
                np.testing.assert_allclose(
                    o1.op_members[k].value,
                    np.eye(len(ocard.rotations.xgrid.raw)),
                    err_msg=k,
                )

        for n in range(1, 3 + 1):
            for qed in range(1, 2 + 1):
                g.config["order"] = (n, qed)
                o1 = Operator(g.config, g.managers, 3, 2.0, 2.0)
                # o1.config["order"] = (n, qed)
                o1.compute()
                for k in br.non_singlet_unified_labels:
                    assert k in o1.op_members
                    np.testing.assert_allclose(
                        o1.op_members[k].value, np.eye(4), err_msg=k
                    )


def test_pegasus_path():
    def quad_ker_pegasus(
        u, order, mode0, method, logx, areas, a1, a0, nf, ev_op_iterations
    ):
        # compute the mellin inversion as done in pegasus
        phi = 3 / 4 * np.pi
        c = 1.9
        n = complex(c + u * np.exp(1j * phi))
        gamma_ns = ad.gamma_ns(order, mode0, n, nf)
        ker = ns.dispatcher(
            order,
            method,
            gamma_ns,
            a1,
            a0,
            nf,
            ev_op_iterations,
        )
        pj = interpolation.log_evaluate_Nx(n, logx, areas)
        return np.imag(np.exp(1j * phi) / np.pi * pj * ker)

    # It might be useful to test with a different function
    # monkeypatch.setattr(ns, "dispatcher", lambda x, *args: np.exp( - x ** 2 ) )
    xgrid = np.geomspace(1e-7, 1, 10)
    int_disp = InterpolatorDispatcher(xgrid, 1, True)
    order = (2, 0)
    mode0 = br.non_singlet_pids_map["ns+"]
    mode1 = 0
    method = ""
    logxs = np.log(int_disp.xgrid.raw)
    a1 = 1
    a0 = 2
    mu2_from = 1
    mu2_to = 2**2
    nf = 3
    L = 0
    ev_op_iterations = 10
    for logx in logxs:
        for bf in int_disp:
            res_ns, _ = scipy.integrate.quad(
                quad_ker,
                0.5,
                1.0,
                args=(
                    order,
                    mode0,
                    mode1,
                    method,
                    int_disp.log,
                    logx,
                    bf.areas_representation,
                    a1,
                    a0,
                    mu2_from,
                    mu2_to,
                    [0.00058],
                    False,
                    nf,
                    L,
                    ev_op_iterations,
                    10,
                    0,
                    False,
                    False,
                    False,
                ),
                epsabs=1e-12,
                epsrel=1e-5,
                limit=100,
                full_output=1,
            )[:2]

            res_test, _ = scipy.integrate.quad(
                quad_ker_pegasus,
                0,
                np.inf,
                args=(
                    order,
                    mode0,
                    method,
                    logx,
                    bf.areas_representation,
                    a1,
                    a0,
                    nf,
                    ev_op_iterations,
                ),
                epsabs=1e-12,
                epsrel=1e-5,
                limit=100,
                full_output=1,
            )[:2]

            np.testing.assert_allclose(res_ns, res_test, rtol=2e-6)<|MERGE_RESOLUTION|>--- conflicted
+++ resolved
@@ -58,7 +58,6 @@
     monkeypatch.setattr(ns, "dispatcher", lambda *args: 1.0)
     monkeypatch.setattr(qed_ns, "dispatcher", lambda *args: 1.0)
     monkeypatch.setattr(s, "dispatcher", lambda *args: np.identity(2))
-<<<<<<< HEAD
     params = [
         ((1, 0), br.non_singlet_pids_map["ns+"], 0, "", 0.0, 0.0),
         ((3, 1), br.non_singlet_pids_map["ns+u"], 0, "", 0.0, 0.0),
@@ -71,122 +70,60 @@
     ]
     for order, mode0, mode1, method, logx, res in params:
         for is_log in [True, False]:
-            res_ns = quad_ker(
-                u=0,
-                order=order,
-                mode0=mode0,
-                mode1=mode1,
-                method=method,
-                is_log=is_log,
-                logx=logx,
-                areas=np.zeros(3),
-                as1=1,
-                as0=2,
-                mu2_from=1,
-                mu2_to=2,
-                aem_list=[0.00058],
-                alphaem_running=False,
-=======
-    for is_log in [True, False]:
-        for polarized in [True, False]:
-            res_ns = quad_ker(
-                u=0,
-                order=(1, 0),
-                mode0=br.non_singlet_pids_map["ns+"],
-                mode1=0,
-                method="",
-                is_log=is_log,
-                logx=0.1,
-                areas=[0.1, 0.2, 0.3],
-                as1=1,
-                as0=2,
-                nf=3,
-                L=0,
-                ev_op_iterations=0,
-                ev_op_max_order=(0, 0),
-                sv_mode=1,
-                is_threshold=False,
-                is_polarized=polarized,
-                is_time_like=False,
-            )
-            np.testing.assert_allclose(res_ns, 1.0)
-            res_s = quad_ker(
-                u=0,
-                order=(1, 0),
-                mode0=100,
-                mode1=100,
-                method="",
-                is_log=is_log,
-                logx=0.123,
-                areas=np.zeros(3),
-                as1=1,
-                as0=2,
-                nf=3,
-                L=0,
-                ev_op_iterations=0,
-                ev_op_max_order=(0, 0),
-                sv_mode=1,
-                is_threshold=False,
-                is_polarized=polarized,
-                is_time_like=False,
-            )
-            np.testing.assert_allclose(res_s, 1.0)
-            res_s = quad_ker(
-                u=0,
-                order=(1, 0),
-                mode0=100,
-                mode1=21,
-                method="",
-                is_log=is_log,
-                logx=0.0,
-                areas=np.zeros(3),
-                as1=1,
-                as0=2,
->>>>>>> 77eb20c4
-                nf=3,
-                L=0,
-                ev_op_iterations=0,
-                ev_op_max_order=(0, 0),
-                sv_mode=1,
-                is_threshold=False,
-<<<<<<< HEAD
-                is_polarized=False,
-                is_time_like=False,
-            )
-            np.testing.assert_allclose(res_ns, res)
-=======
-                is_polarized=polarized,
-                is_time_like=False,
-            )
-            np.testing.assert_allclose(res_s, 0.0)
->>>>>>> 77eb20c4
+            for polarized in [True, False]:
+                res_ns = quad_ker(
+                    u=0,
+                    order=order,
+                    mode0=mode0,
+                    mode1=mode1,
+                    method=method,
+                    is_log=is_log,
+                    logx=logx,
+                    areas=np.zeros(3),
+                    as1=1,
+                    as0=2,
+                    mu2_from=1,
+                    mu2_to=2,
+                    aem_list=[0.00058],
+                    alphaem_running=False,
+                    nf=3,
+                    L=0,
+                    ev_op_iterations=0,
+                    ev_op_max_order=(0, 0),
+                    sv_mode=1,
+                    is_threshold=False,
+                    is_polarized=polarized,
+                    is_time_like=False,
+                )
+                np.testing.assert_allclose(res_ns, res)
     for label in [(br.non_singlet_pids_map["ns+"], 0), (100, 100)]:
         for sv in [2, 3]:
-            res_sv = quad_ker(
-                u=0,
-                order=(1, 0),
-                mode0=label[0],
-                mode1=label[1],
-                method="",
-                is_log=True,
-                logx=0.123,
-                areas=np.zeros(3),
-                as1=1,
-                as0=2,
-                mu2_from=1,
-                mu2_to=2,
-                aem_list=[0.00058],
-                alphaem_running=False,
-                nf=3,
-                L=0,
-                ev_op_iterations=0,
-                ev_op_max_order=(1, 0),
-                sv_mode=sv,
-                is_threshold=False,
-                is_polarized=False,
-                is_time_like=False,
-            )
-            np.testing.assert_allclose(res_sv, 1.0)
+            for polarized in [True, False]:
+                res_sv = quad_ker(
+                    u=0,
+                    order=(1, 0),
+                    mode0=label[0],
+                    mode1=label[1],
+                    method="",
+                    is_log=True,
+                    logx=0.123,
+                    areas=np.zeros(3),
+                    as1=1,
+                    as0=2,
+                    mu2_from=1,
+                    mu2_to=2,
+                    aem_list=[0.00058],
+                    alphaem_running=False,
+                    nf=3,
+                    L=0,
+                    ev_op_iterations=0,
+                    ev_op_max_order=(1, 0),
+                    sv_mode=sv,
+                    is_threshold=False,
+                    is_polarized=polarized,
+                    is_time_like=False,
+                )
+                np.testing.assert_allclose(res_sv, 1.0)
     for label in [
         (100, 100),
         (21, 21),
