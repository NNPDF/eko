import os

import numpy as np
import pytest
import scipy.integrate

import eko.runner.legacy
import ekore.anomalous_dimensions.unpolarized.space_like as ad
from eko import basis_rotation as br
from eko import interpolation, mellin
from eko.evolution_operator import Operator, quad_ker
from eko.interpolation import InterpolatorDispatcher
from eko.io.runcards import OperatorCard, ScaleVariationsMethod, TheoryCard
from eko.kernels import non_singlet as ns
from eko.kernels import non_singlet_qed as qed_ns
from eko.kernels import singlet as s


def test_quad_ker_errors():
    for p, t in [(False, True), (True, True)]:
        for mode0 in [br.non_singlet_pids_map["ns+"], 21]:
            with pytest.raises(NotImplementedError):
                quad_ker(
                    u=0.3,
                    order=(1, 0),
                    mode0=mode0,
                    mode1=0,
                    method="",
                    is_log=True,
                    logx=0.1,
                    areas=[[1.0, 2.0, 3.0], [4.0, 5.0, 6.0]],
                    as_list=[2.0, 1.0],
                    mu2_from=1.0,
                    mu2_to=2.0,
                    a_half=np.array([[1.5, 0.01]]),
                    alphaem_running=False,
                    nf=3,
                    L=0,
                    ev_op_iterations=1,
                    ev_op_max_order=(1, 0),
                    sv_mode=1,
                    is_threshold=False,
                    is_polarized=p,
                    is_time_like=t,
                    n3lo_ad_variation=(0, 0, 0, 0),
                )


def test_quad_ker(monkeypatch):
    monkeypatch.setattr(
        mellin, "Talbot_path", lambda *args: 2
    )  # N=2 is a safe evaluation point
    monkeypatch.setattr(
        mellin, "Talbot_jac", lambda *args: complex(0, np.pi)
    )  # negate mellin prefactor
    monkeypatch.setattr(interpolation, "log_evaluate_Nx", lambda *args: 1)
    monkeypatch.setattr(interpolation, "evaluate_Nx", lambda *args: 1)
    monkeypatch.setattr(ns, "dispatcher", lambda *args: 1.0)
    monkeypatch.setattr(qed_ns, "dispatcher", lambda *args: 1.0)
    monkeypatch.setattr(s, "dispatcher", lambda *args: np.identity(2))
<<<<<<< HEAD
    for is_log in [True, False]:
        for polarized in [True, False]:
            res_ns = quad_ker(
                u=0,
                order=(1, 0),
                mode0=br.non_singlet_pids_map["ns+"],
                mode1=0,
                method="",
                is_log=is_log,
                logx=0.1,
                areas=[0.1, 0.2, 0.3],
                as1=1,
                as0=2,
                nf=3,
                L=0,
                ev_op_iterations=0,
                ev_op_max_order=(0, 0),
                sv_mode=1,
                is_threshold=False,
                is_polarized=polarized,
                is_time_like=False,
                n3lo_ad_variation=(0, 0, 0, 0),
            )
            np.testing.assert_allclose(res_ns, 1.0)
            res_s = quad_ker(
                u=0,
                order=(1, 0),
                mode0=100,
                mode1=100,
                method="",
                is_log=is_log,
                logx=0.123,
                areas=np.zeros(3),
                as1=1,
                as0=2,
                nf=3,
                L=0,
                ev_op_iterations=0,
                ev_op_max_order=(0, 0),
                sv_mode=1,
                is_threshold=False,
                is_polarized=polarized,
                is_time_like=False,
                n3lo_ad_variation=(0, 0, 0, 0),
            )
            np.testing.assert_allclose(res_s, 1.0)
            res_s = quad_ker(
                u=0,
                order=(1, 0),
                mode0=100,
                mode1=21,
                method="",
                is_log=is_log,
                logx=0.0,
                areas=np.zeros(3),
                as1=1,
                as0=2,
                nf=3,
                L=0,
                ev_op_iterations=0,
                ev_op_max_order=(0, 0),
                sv_mode=1,
                is_threshold=False,
                is_polarized=polarized,
                is_time_like=False,
                n3lo_ad_variation=(0, 0, 0, 0),
            )
            np.testing.assert_allclose(res_s, 0.0)
=======
    params = [
        ((1, 0), br.non_singlet_pids_map["ns+"], 0, "", 0.0, 0.0),
        ((3, 1), br.non_singlet_pids_map["ns+u"], 0, "", 0.0, 0.0),
        ((1, 0), 100, 100, "", 0.123, 1.0),
        ((1, 0), 100, 21, "", 0.0, 0.0),
        ((1, 1), 100, 100, "iterate-exact", 0.123, 1.0),
        ((1, 1), 100, 21, "iterate-exact", 0.123, 0.0),
        ((1, 1), 10200, 10200, "iterate-exact", 0.123, 1.0),
        ((1, 1), 10200, 10204, "iterate-exact", 0.123, 0.0),
    ]
    for order, mode0, mode1, method, logx, res in params:
        for is_log in [True, False]:
            for polarized in [True, False]:
                res_ns = quad_ker(
                    u=0,
                    order=order,
                    mode0=mode0,
                    mode1=mode1,
                    method=method,
                    is_log=is_log,
                    logx=logx,
                    areas=np.zeros(3),
                    as_list=[2.0, 1.0],
                    mu2_from=1,
                    mu2_to=2,
                    a_half=np.array([[1.5, 0.01]]),
                    alphaem_running=False,
                    nf=3,
                    L=0,
                    ev_op_iterations=0,
                    ev_op_max_order=(0, 0),
                    sv_mode=1,
                    is_threshold=False,
                    is_polarized=polarized,
                    is_time_like=False,
                )
                np.testing.assert_allclose(res_ns, res)
>>>>>>> e772437e
    for label in [(br.non_singlet_pids_map["ns+"], 0), (100, 100)]:
        for sv in [2, 3]:
            for polarized in [True, False]:
                res_sv = quad_ker(
                    u=0,
                    order=(1, 0),
                    mode0=label[0],
                    mode1=label[1],
                    method="",
                    is_log=True,
                    logx=0.123,
                    areas=np.zeros(3),
                    as_list=[2.0, 1.0],
                    mu2_from=1,
                    mu2_to=2,
                    a_half=np.array([[1.5, 0.01]]),
                    alphaem_running=False,
                    nf=3,
                    L=0,
                    ev_op_iterations=0,
                    ev_op_max_order=(1, 0),
                    sv_mode=sv,
                    is_threshold=False,
                    is_polarized=polarized,
                    is_time_like=False,
                )
                np.testing.assert_allclose(res_sv, 1.0)
    for label in [
        (100, 100),
        (21, 21),
        (22, 22),
        (101, 101),
        (10200, 10200),
        (10204, 10204),
        (10202, 0),
    ]:
        for sv in [2, 3]:
            res_sv = quad_ker(
                u=0,
                order=(1, 1),
                mode0=label[0],
                mode1=label[1],
                method="iterate-exact",
                is_log=True,
                logx=0.123,
                areas=np.zeros(3),
                as_list=[2.0, 1.0],
                mu2_from=1,
                mu2_to=2,
                a_half=np.array([[1.5, 0.01]]),
                alphaem_running=False,
                nf=3,
                L=0,
                ev_op_iterations=0,
                ev_op_max_order=(1, 0),
                sv_mode=sv,
                is_threshold=False,
                n3lo_ad_variation=(0, 0, 0, 0),
                is_polarized=False,
                is_time_like=False,
            )
            np.testing.assert_allclose(res_sv, 1.0)

    monkeypatch.setattr(interpolation, "log_evaluate_Nx", lambda *args: 0)
    res_ns = quad_ker(
        u=0,
        order=(1, 0),
        mode0=br.non_singlet_pids_map["ns+"],
        mode1=0,
        method="",
        is_log=True,
        logx=0.0,
        areas=np.zeros(3),
        as_list=[2.0, 1.0],
        mu2_from=1,
        mu2_to=2,
        a_half=np.array([[1.5, 0.01]]),
        alphaem_running=False,
        nf=3,
        L=0,
        ev_op_iterations=0,
        ev_op_max_order=(0, 0),
        sv_mode=1,
        is_threshold=False,
        n3lo_ad_variation=(0, 0, 0, 0),
        is_polarized=False,
        is_time_like=False,
    )
    np.testing.assert_allclose(res_ns, 0.0)


class FakeCoupling:
    def __init__(self):
        self.alphaem_running = None
        self.q2_ref = 0.0

    def a(self, scale_to=None, fact_scale=None, nf_to=None):
        return (0.1, 0.01)

    def compute(self, a_ref, nf, scale_from, scale_to):
        return a_ref


fake_managers = {"couplings": FakeCoupling()}


class TestOperator:
    def test_labels(self):
        o = Operator(
            dict(
                order=(3, 0),
                debug_skip_non_singlet=False,
                debug_skip_singlet=False,
                n_integration_cores=1,
                ModSV=None,
                ev_op_iterations=1
            ),
            fake_managers,
            3,
            1,
            2,
        )
        assert sorted(o.labels) == sorted(br.full_labels)
        o = Operator(
            dict(
                order=(2, 0),
                debug_skip_non_singlet=True,
                debug_skip_singlet=True,
                n_integration_cores=1,
                ModSV=None,
                ev_op_iterations=1
            ),
            fake_managers,
            3,
            1,
            2,
        )
        assert sorted(o.labels) == []

    def test_labels_qed(self):
        o = Operator(
            dict(
                order=(3, 1),
                debug_skip_non_singlet=False,
                debug_skip_singlet=False,
                n_integration_cores=1,
                ModSV=None,
                ev_op_iterations=1,
            ),
            fake_managers,
            3,
            1,
            2,
        )
        assert sorted(o.labels) == sorted(br.full_unified_labels)
        o = Operator(
            dict(
                order=(2, 1),
                debug_skip_non_singlet=True,
                debug_skip_singlet=True,
                n_integration_cores=1,
                ModSV=None,
                ev_op_iterations=1,
            ),
            fake_managers,
            3,
            1,
            2,
        )
        assert sorted(o.labels) == []

    def test_n_pools(self):
        excluded_cores = 3
        # make sure we actually have more the those cores (e.g. on github we don't)
        if os.cpu_count() <= excluded_cores:
            return
        o = Operator(
            dict(
                order=(2, 0),
                debug_skip_non_singlet=True,
                debug_skip_singlet=True,
                n_integration_cores=-excluded_cores,
                ModSV=None,
                ev_op_iterations=1
            ),
            fake_managers,
            3,
            1,
            10,
        )
        assert o.n_pools == os.cpu_count() - excluded_cores

    def test_exponentiated(self, theory_ffns, operator_card, tmp_path):
        tcard: TheoryCard = theory_ffns(3)
        tcard.xif = 2.0
        ocard: OperatorCard = operator_card
        ocard.configs.scvar_method = ScaleVariationsMethod.EXPONENTIATED
        r = eko.runner.legacy.Runner(tcard, ocard, path=tmp_path / "eko.tar")
        g = r.op_grid
        # setup objs
        o = Operator(g.config, g.managers, 3, 2.0, 10.0)
        np.testing.assert_allclose(o.sv_exponentiated_shift(40.0), 10.0)
        o.compute()
        self.check_lo(o)

    def test_compute_parallel(self, monkeypatch, theory_ffns, operator_card, tmp_path):
        tcard: TheoryCard = theory_ffns(3)
        ocard: OperatorCard = operator_card
        ocard.configs.n_integration_cores = 2
        r = eko.runner.legacy.Runner(tcard, ocard, path=tmp_path / "eko.tar")
        g = r.op_grid
        # setup objs
        o = Operator(g.config, g.managers, 3, 2.0, 10.0)
        # fake quad
        monkeypatch.setattr(
            scipy.integrate, "quad", lambda *args, **kwargs: np.random.rand(2)
        )
        # LO
        o.compute()
        self.check_lo(o)

    def check_lo(self, o):
        assert (br.non_singlet_pids_map["ns-"], 0) in o.op_members
        np.testing.assert_allclose(
            o.op_members[(br.non_singlet_pids_map["ns-"], 0)].value,
            o.op_members[(br.non_singlet_pids_map["ns+"], 0)].value,
        )
        np.testing.assert_allclose(
            o.op_members[(br.non_singlet_pids_map["nsV"], 0)].value,
            o.op_members[(br.non_singlet_pids_map["ns+"], 0)].value,
        )

    def test_compute_no_skip_sv(
        self, monkeypatch, theory_ffns, operator_card, tmp_path
    ):
        tcard: TheoryCard = theory_ffns(3)
        tcard.xif = 2.0
        ocard: OperatorCard = operator_card
        ocard.configs.scvar_method = ScaleVariationsMethod.EXPANDED
        r = eko.runner.legacy.Runner(tcard, ocard, path=tmp_path / "eko.tar")
        g = r.op_grid
        # setup objs
        o = Operator(g.config, g.managers, 3, 2.0, 2.0)
        # fake quad
        v = 0.1234
        monkeypatch.setattr(
            scipy.integrate, "quad", lambda *args, v=v, **kwargs: (v, 0.56)
        )
        o.compute()
        lx = len(ocard.rotations.xgrid.raw)
        res = np.full((lx, lx), v)
        res[-1, -1] = 1.0
        # ns are all diagonal, so they start from an identity matrix
        for k in br.non_singlet_labels:
            assert k in o.op_members
            np.testing.assert_allclose(o.op_members[k].value, res, err_msg=k)

    def test_compute(self, monkeypatch, theory_ffns, operator_card, tmp_path):
        tcard: TheoryCard = theory_ffns(3)
        ocard: OperatorCard = operator_card
        r = eko.runner.legacy.Runner(tcard, ocard, path=tmp_path / "eko.tar")
        g = r.op_grid
        o = Operator(g.config, g.managers, 3, 2.0, 10.0)
        # fake quad
        monkeypatch.setattr(
            scipy.integrate, "quad", lambda *args, **kwargs: np.random.rand(2)
        )
        # LO
        o.compute()
        self.check_lo(o)
        # NLO
        o.order = (2, 0)
        o.compute()
        assert not np.allclose(
            o.op_members[(br.non_singlet_pids_map["ns+"], 0)].value,
            o.op_members[(br.non_singlet_pids_map["ns-"], 0)].value,
        )
        np.testing.assert_allclose(
            o.op_members[(br.non_singlet_pids_map["nsV"], 0)].value,
            o.op_members[(br.non_singlet_pids_map["ns-"], 0)].value,
        )

        # unity operators
        for n in range(1, 3 + 1):
            o1 = Operator(g.config, g.managers, 3, 2.0, 2.0)
            o1.config["order"] = (n, 0)
            o1.compute()
            for k in br.non_singlet_labels:
                assert k in o1.op_members
                np.testing.assert_allclose(
                    o1.op_members[k].value,
                    np.eye(len(ocard.rotations.xgrid.raw)),
                    err_msg=k,
                )

        for n in range(1, 3 + 1):
            for qed in range(1, 2 + 1):
                g.config["order"] = (n, qed)
                o1 = Operator(g.config, g.managers, 3, 2.0, 2.0)
                # o1.config["order"] = (n, qed)
                o1.compute()
                for k in br.non_singlet_unified_labels:
                    assert k in o1.op_members
                    np.testing.assert_allclose(
                        o1.op_members[k].value, np.eye(4), err_msg=k
                    )


def test_pegasus_path():
    def quad_ker_pegasus(
        u, order, mode0, method, logx, areas, a1, a0, nf, ev_op_iterations
    ):
        # compute the mellin inversion as done in pegasus
        phi = 3 / 4 * np.pi
        c = 1.9
        n = complex(c + u * np.exp(1j * phi))
        gamma_ns = ad.gamma_ns(order, mode0, n, nf)
        ker = ns.dispatcher(
            order,
            method,
            gamma_ns,
            a1,
            a0,
            nf,
            ev_op_iterations,
        )
        pj = interpolation.log_evaluate_Nx(n, logx, areas)
        return np.imag(np.exp(1j * phi) / np.pi * pj * ker)

    # It might be useful to test with a different function
    # monkeypatch.setattr(ns, "dispatcher", lambda x, *args: np.exp( - x ** 2 ) )
    xgrid = np.geomspace(1e-7, 1, 10)
    int_disp = InterpolatorDispatcher(xgrid, 1, True)
    order = (2, 0)
    mode0 = br.non_singlet_pids_map["ns+"]
    mode1 = 0
    method = ""
    logxs = np.log(int_disp.xgrid.raw)
    a1 = 1
    a0 = 2
    mu2_from = 1
    mu2_to = 2**2
    nf = 3
    L = 0
    ev_op_iterations = 10
    for logx in logxs:
        for bf in int_disp:
            res_ns, _ = scipy.integrate.quad(
                quad_ker,
                0.5,
                1.0,
                args=(
                    order,
                    mode0,
                    mode1,
                    method,
                    int_disp.log,
                    logx,
                    bf.areas_representation,
                    [a0, a1],
                    mu2_from,
                    mu2_to,
                    [[(a1 + a0) / 2, 0.00058]],
                    False,
                    nf,
                    L,
                    ev_op_iterations,
                    10,
                    0,
                    False,
                    (0, 0, 0, 0),
                    False,
                    False,
                ),
                epsabs=1e-12,
                epsrel=1e-5,
                limit=100,
                full_output=1,
            )[:2]

            res_test, _ = scipy.integrate.quad(
                quad_ker_pegasus,
                0,
                np.inf,
                args=(
                    order,
                    mode0,
                    method,
                    logx,
                    bf.areas_representation,
                    a1,
                    a0,
                    nf,
                    ev_op_iterations,
                ),
                epsabs=1e-12,
                epsrel=1e-5,
                limit=100,
                full_output=1,
            )[:2]

            np.testing.assert_allclose(res_ns, res_test, rtol=2e-6)<|MERGE_RESOLUTION|>--- conflicted
+++ resolved
@@ -58,76 +58,6 @@
     monkeypatch.setattr(ns, "dispatcher", lambda *args: 1.0)
     monkeypatch.setattr(qed_ns, "dispatcher", lambda *args: 1.0)
     monkeypatch.setattr(s, "dispatcher", lambda *args: np.identity(2))
-<<<<<<< HEAD
-    for is_log in [True, False]:
-        for polarized in [True, False]:
-            res_ns = quad_ker(
-                u=0,
-                order=(1, 0),
-                mode0=br.non_singlet_pids_map["ns+"],
-                mode1=0,
-                method="",
-                is_log=is_log,
-                logx=0.1,
-                areas=[0.1, 0.2, 0.3],
-                as1=1,
-                as0=2,
-                nf=3,
-                L=0,
-                ev_op_iterations=0,
-                ev_op_max_order=(0, 0),
-                sv_mode=1,
-                is_threshold=False,
-                is_polarized=polarized,
-                is_time_like=False,
-                n3lo_ad_variation=(0, 0, 0, 0),
-            )
-            np.testing.assert_allclose(res_ns, 1.0)
-            res_s = quad_ker(
-                u=0,
-                order=(1, 0),
-                mode0=100,
-                mode1=100,
-                method="",
-                is_log=is_log,
-                logx=0.123,
-                areas=np.zeros(3),
-                as1=1,
-                as0=2,
-                nf=3,
-                L=0,
-                ev_op_iterations=0,
-                ev_op_max_order=(0, 0),
-                sv_mode=1,
-                is_threshold=False,
-                is_polarized=polarized,
-                is_time_like=False,
-                n3lo_ad_variation=(0, 0, 0, 0),
-            )
-            np.testing.assert_allclose(res_s, 1.0)
-            res_s = quad_ker(
-                u=0,
-                order=(1, 0),
-                mode0=100,
-                mode1=21,
-                method="",
-                is_log=is_log,
-                logx=0.0,
-                areas=np.zeros(3),
-                as1=1,
-                as0=2,
-                nf=3,
-                L=0,
-                ev_op_iterations=0,
-                ev_op_max_order=(0, 0),
-                sv_mode=1,
-                is_threshold=False,
-                is_polarized=polarized,
-                is_time_like=False,
-                n3lo_ad_variation=(0, 0, 0, 0),
-            )
-            np.testing.assert_allclose(res_s, 0.0)
-=======
     params = [
         ((1, 0), br.non_singlet_pids_map["ns+"], 0, "", 0.0, 0.0),
         ((3, 1), br.non_singlet_pids_map["ns+u"], 0, "", 0.0, 0.0),
@@ -163,9 +93,9 @@
                     is_threshold=False,
                     is_polarized=polarized,
                     is_time_like=False,
+                    n3lo_ad_variation=(0, 0, 0, 0),
                 )
                 np.testing.assert_allclose(res_ns, res)
->>>>>>> e772437e
     for label in [(br.non_singlet_pids_map["ns+"], 0), (100, 100)]:
         for sv in [2, 3]:
             for polarized in [True, False]:
@@ -191,6 +121,7 @@
                     is_threshold=False,
                     is_polarized=polarized,
                     is_time_like=False,
+                    n3lo_ad_variation=(0, 0, 0, 0),
                 )
                 np.testing.assert_allclose(res_sv, 1.0)
     for label in [
@@ -281,7 +212,7 @@
                 debug_skip_singlet=False,
                 n_integration_cores=1,
                 ModSV=None,
-                ev_op_iterations=1
+                ev_op_iterations=1,
             ),
             fake_managers,
             3,
@@ -296,7 +227,7 @@
                 debug_skip_singlet=True,
                 n_integration_cores=1,
                 ModSV=None,
-                ev_op_iterations=1
+                ev_op_iterations=1,
             ),
             fake_managers,
             3,
@@ -349,7 +280,7 @@
                 debug_skip_singlet=True,
                 n_integration_cores=-excluded_cores,
                 ModSV=None,
-                ev_op_iterations=1
+                ev_op_iterations=1,
             ),
             fake_managers,
             3,
