--- conflicted
+++ resolved
@@ -44,12 +44,8 @@
             ev_op_max_order=(0, 0),
             sv_mode=1,
             is_threshold=False,
-<<<<<<< HEAD
-            is_polarized=False
-=======
             is_polarized=False,
             is_time_like=False,
->>>>>>> 7a74ddbf
         )
         np.testing.assert_allclose(res_ns, 0.0)
         res_s = quad_ker(
@@ -70,12 +66,8 @@
             ev_op_max_order=(0, 0),
             sv_mode=1,
             is_threshold=False,
-<<<<<<< HEAD
-            is_polarized=False
-=======
             is_polarized=False,
             is_time_like=False,
->>>>>>> 7a74ddbf
         )
         np.testing.assert_allclose(res_s, 1.0)
         res_s = quad_ker(
@@ -96,12 +88,8 @@
             ev_op_max_order=(0, 0),
             sv_mode=1,
             is_threshold=False,
-<<<<<<< HEAD
-            is_polarized=False
-=======
             is_polarized=False,
             is_time_like=False,
->>>>>>> 7a74ddbf
         )
         np.testing.assert_allclose(res_s, 0.0)
     for label in [(br.non_singlet_pids_map["ns+"], 0), (100, 100)]:
@@ -124,12 +112,8 @@
                 ev_op_max_order=(1, 0),
                 sv_mode=sv,
                 is_threshold=False,
-<<<<<<< HEAD
-                is_polarized=False
-=======
                 is_polarized=False,
                 is_time_like=False,
->>>>>>> 7a74ddbf
             )
             np.testing.assert_allclose(res_sv, 1.0)
 
@@ -152,12 +136,8 @@
         ev_op_max_order=(0, 0),
         sv_mode=1,
         is_threshold=False,
-<<<<<<< HEAD
-        is_polarized=False
-=======
         is_polarized=False,
         is_time_like=False,
->>>>>>> 7a74ddbf
     )
     np.testing.assert_allclose(res_ns, 0.0)
 
@@ -372,12 +352,8 @@
                     10,
                     0,
                     False,
-<<<<<<< HEAD
-                    False
-=======
                     False,
                     False,
->>>>>>> 7a74ddbf
                 ),
                 epsabs=1e-12,
                 epsrel=1e-5,
