--- conflicted
+++ resolved
@@ -2,12 +2,7 @@
 # Test N3LO anomalous dimensions
 import numpy as np
 
-<<<<<<< HEAD
-from eko.anomalous_dimensions.as4 import ggg, ggq, gNSm, gNSp, gNSv, gPS, gqg
-=======
-from eko.anomalous_dimensions.as4 import gnsm, gnsp, gnsv
-from eko.constants import CA, CF
->>>>>>> 7e9a2583
+from eko.anomalous_dimensions.as4 import ggg, ggq, gnsm, gnsp, gnsv, gps, gqg
 
 # TODO: move this method  out of matching conditions if it will be used
 # also here...
@@ -102,88 +97,6 @@
 
 
 def test_diff_pm_nf2():
-<<<<<<< HEAD
-    # exact values of g_ns,+ prop to nf^2, see Eq. 2.12 of :cite:`Davies:2016jie`
-    gns_p_nf2_ref = [
-        -2.803840877914952,
-        117.7814976940519,
-        188.87171647391625,
-        238.68679901047244,
-        277.07930877088023,
-        308.4837803273823,
-        335.1177191046878,
-        358.3007784502141,
-        378.85106713860694,
-        397.32916271288485,
-        414.1262555360935,
-        429.5329384542155,
-        443.76746775104476,
-        457.00052146069135,
-        469.36681505646123,
-        480.9754844895223,
-        491.9157919184809,
-        502.26193535832397,
-        512.0762438997319,
-        521.4115529054055,
-        530.3131765723368,
-        538.820124769626,
-        546.9664132606869,
-        554.7816939160562,
-        562.292174724311,
-        569.5209392368877,
-        576.488620836123,
-        583.2135523833766,
-        589.7122772356583,
-        595.9996044443682,
-        602.0890065401921,
-        607.9926219826734,
-        613.721571594659,
-        619.2859319575805,
-        624.6949916802943,
-        629.9572094569793,
-        635.0804247493609,
-        640.0718085348396,
-        644.9380387370721,
-        649.6852483728882,
-        654.3191732453407,
-        658.8451002269538,
-        663.2679927985199,
-        667.592441020625,
-        671.8227691456708,
-        675.9629881109798,
-        680.0168884780201,
-        683.9879958439881,
-        687.8796516493836,
-        691.694971641426,
-    ]
-    n_init = 1
-    for N in range(n_init, 51):
-        if N == 2:
-            rtol = 2e-3
-        else:
-            rtol = 1e-4
-        sx_cache = compute_harmonics_cache(N, 3, False)
-        np.testing.assert_allclose(
-            gNSp.gamma_nsp_nf2(N, sx_cache), gns_p_nf2_ref[N - 1], rtol=rtol
-        )
-
-
-def test_momentum_conservation():
-    N = 2
-    sx_cache = compute_harmonics_cache(N, 3, True)
-
-    # nf^3 part
-    np.testing.assert_allclose(
-        gNSp.gamma_ns_nf3(N, sx_cache)
-        + gPS.gamma_ps_nf3(N, sx_cache)
-        + ggq.gamma_gq_nf3(N, sx_cache),
-        0,
-        atol=3e-15,
-    )
-    np.testing.assert_allclose(
-        ggg.gamma_gg_nf3(N, sx_cache) + gqg.gamma_qg_nf3(N, sx_cache), 0, atol=2e-7
-    )
-=======
     # Test deltaB3: diff g_{ns,-} - g_{ns,+} prop to nf^2
     # Note that discrepancy for low moments is higher due to
     # oscillating behavior which is not captured by our parametrization
@@ -260,5 +173,4 @@
         sx_cache = compute_harmonics_cache(N, 3, not bool(N % 2))
         diff.append(gnsp.gamma_nsp_nf2(N, sx_cache) - gnsm.gamma_nsm_nf2(N, sx_cache))
         ref_vals.append(deltaB3(N, sx_cache))
-    np.testing.assert_allclose(diff, ref_vals, atol=2e-2)
->>>>>>> 7e9a2583
+    np.testing.assert_allclose(diff, ref_vals, atol=2e-2)