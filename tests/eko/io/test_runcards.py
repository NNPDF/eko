--- conflicted
+++ resolved
@@ -5,11 +5,6 @@
 import yaml
 
 from eko.io import runcards as rc
-<<<<<<< HEAD
-from eko.io.bases import Bases
-=======
-from ekomark.data.operators import default_card as operator_card
->>>>>>> e6e3913a
 
 
 def test_flavored_mu2grid():
