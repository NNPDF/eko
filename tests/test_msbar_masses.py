# -*- coding: utf-8 -*-
"""
    Tests for the threshold class
"""
import numpy as np
import pytest

from eko.evolution_operator.flavors import quark_names
from eko.msbar_masses import compute_msbar_mass, evolve_msbar_mass
from eko.strong_coupling import StrongCoupling

theory_dict = {
    "alphas": 0.1180,
    "Qref": 91,
    "nfref": 5,
    "MaxNfPdf": 6,
    "MaxNfAs": 6,
    "Q0": 1,
    "fact_to_ren_scale_ratio": 1.0,
    "mc": 2.0,
    "mb": 4.0,
    "mt": 175.0,
    "kcThr": 1.0,
    "kbThr": 1.0,
    "ktThr": 1.0,
    "HQ": "MSBAR",
    "Qmc": 2.1,
    "Qmb": 4.1,
    "Qmt": 174.9,
    "PTO": 2,
    "ModEv": "TRN",
}


class TestMsbarMasses:
    def test_compute_msbar_mass(self):
        # Test solution of msbar(m) = m
        for method in ["EXA", "EXP"]:
            for order in [1, 2, 3]:
                theory_dict.update({"ModEv": method, "PTO": order})
                strong_coupling = StrongCoupling.from_dict(theory_dict)

                # compute the scale such msbar(m) = m
                m2_computed = compute_msbar_mass(theory_dict)
                m2_test = []
                for nf in [3, 4, 5]:
                    # compute msbar( m )
                    m2_ref = theory_dict[f"m{quark_names[nf]}"] ** 2
                    Q2m_ref = theory_dict[f"Qm{quark_names[nf]}"] ** 2
                    m2_test.append(
                        evolve_msbar_mass(
                            m2_ref,
                            Q2m_ref,
<<<<<<< HEAD
                            dict(
                                fact_to_ren=theory_dict["fact_to_ren_scale_ratio"]
                            ),
                            strong_coupling=strong_coupling,
=======
                            strong_coupling=strong_coupling,
                            fact_to_ren=theory_dict["fact_to_ren_scale_ratio"] ** 2,
>>>>>>> 8ca74c04
                            q2_to=m2_computed[nf - 3],
                        )
                    )
                np.testing.assert_allclose(m2_computed, m2_test, rtol=5e-3)

    def test_compute_msbar_mass_VFNS(self):
        # test the solution now with some initial contition
        # not given in the target patch (Qmc, mc are in NF=5)
        theory_dict.update(
            {
                "ModEv": "TRN",
                "PTO": 2,
                "mc": 2.0,
                "mb": 4.0,
                "Qmc": 80.0,
                "Qmb": 85.0,
            }
        )
        strong_coupling = StrongCoupling.from_dict(theory_dict)
        # compute the scale such msbar(m) = m
        m2_computed = compute_msbar_mass(theory_dict)
        m2_test = []
        for nf in [3, 4, 5]:
            # compute msbar( m )
            m2_ref = theory_dict[f"m{quark_names[nf]}"] ** 2
            Q2m_ref = theory_dict[f"Qm{quark_names[nf]}"] ** 2
            m2_test.append(
                evolve_msbar_mass(
                    m2_ref,
                    Q2m_ref,
                    dict(fact_to_ren=theory_dict["fact_to_ren_scale_ratio"]),
                    strong_coupling=strong_coupling,
<<<<<<< HEAD
=======
                    fact_to_ren=theory_dict["fact_to_ren_scale_ratio"] ** 2,
>>>>>>> 8ca74c04
                    q2_to=m2_computed[nf - 3],
                )
            )
        np.testing.assert_allclose(m2_computed, m2_test, rtol=5e-3)

    def test_errors(self):

        # test mass ordering
        with pytest.raises(ValueError, match="do not preserve the correct ordering"):
            theory_dict.update(
                dict(
                    mc=1.0,
                    mb=1.00001,
                    Qmc=1.0,
                    Qmb=1.00001,
                )
            )
            compute_msbar_mass(theory_dict)
        with pytest.raises(ValueError, match="masses need to be sorted"):
            theory_dict.update(
                dict(
                    mc=1.1,
                    mb=1.0,
                    Qmc=1.2,
                    Qmb=1.0,
                )
            )
            compute_msbar_mass(theory_dict)

        # test forward conditions on alphas_ref
        with pytest.raises(ValueError, match="should be lower than"):
            theory_dict.update(dict(Qmb=91.0001))
            compute_msbar_mass(theory_dict)

        # test backward conditions on alphas_ref
        with pytest.raises(ValueError, match="should be greater than"):
            theory_dict.update(dict(Qmt=89.9999))
            compute_msbar_mass(theory_dict)

        theory_dict.update(dict(Qmb=4.0, Qmt=175))

        # test forward conditions on masses
        with pytest.raises(ValueError, match="should be lower than m"):
            theory_dict.update(dict(mt=174))
            compute_msbar_mass(theory_dict)

        # test backward conditions on masses
        with pytest.raises(ValueError, match="should be greater than m"):
            theory_dict.update(dict(mb=4.1, mt=176))
            compute_msbar_mass(theory_dict)<|MERGE_RESOLUTION|>--- conflicted
+++ resolved
@@ -51,15 +51,8 @@
                         evolve_msbar_mass(
                             m2_ref,
                             Q2m_ref,
-<<<<<<< HEAD
-                            dict(
-                                fact_to_ren=theory_dict["fact_to_ren_scale_ratio"]
-                            ),
-                            strong_coupling=strong_coupling,
-=======
                             strong_coupling=strong_coupling,
                             fact_to_ren=theory_dict["fact_to_ren_scale_ratio"] ** 2,
->>>>>>> 8ca74c04
                             q2_to=m2_computed[nf - 3],
                         )
                     )
@@ -90,12 +83,8 @@
                 evolve_msbar_mass(
                     m2_ref,
                     Q2m_ref,
-                    dict(fact_to_ren=theory_dict["fact_to_ren_scale_ratio"]),
                     strong_coupling=strong_coupling,
-<<<<<<< HEAD
-=======
                     fact_to_ren=theory_dict["fact_to_ren_scale_ratio"] ** 2,
->>>>>>> 8ca74c04
                     q2_to=m2_computed[nf - 3],
                 )
             )
