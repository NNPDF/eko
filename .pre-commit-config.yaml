--- conflicted
+++ resolved
@@ -30,11 +30,7 @@
       # Run the formatter.
       - id: ruff-format
   - repo: https://github.com/PyCQA/docformatter
-<<<<<<< HEAD
-    rev: "master"
-=======
     rev: eb1df34 # TODO: wait for https://github.com/PyCQA/docformatter/issues/293
->>>>>>> c161129c
     hooks:
       - id: docformatter
         additional_dependencies: [tomli]
