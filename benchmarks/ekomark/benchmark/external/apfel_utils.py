# -*- coding: utf-8 -*-
import time
import numpy as np

from eko import basis_rotation as br

<<<<<<< HEAD
from banana.benchmark.external.apfel_utils import load_apfel
=======
import apfel


def load_apfel(theory, operators, pdf="ToyLH"):
    """
    Set APFEL parameter from ``theory`` dictionary.

    Parameters
    ----------
    theory : dict
        theory card
    operators : dict
        operators card
    pdf : str
        PDF name
    Returns
    -------
    module
        loaded apfel wrapper
    """

    # Cleanup APFEL common blocks
    apfel.CleanUp()

    # Theory, perturbative order of evolution
    if not theory.get("QED"):
        apfel.SetTheory("QCD")
    else:
        apfel.SetTheory("QUniD")
        apfel.EnableNLOQEDCorrections(True)
    apfel.SetPerturbativeOrder(theory.get("PTO"))

    if theory.get("ModEv") == "EXA":
        apfel.SetPDFEvolution("exactalpha")
        apfel.SetAlphaEvolution("exact")
    elif theory.get("ModEv") == "EXP":
        apfel.SetPDFEvolution("expandalpha")
        apfel.SetAlphaEvolution("expanded")
    elif theory.get("ModEv") == "TRN":
        apfel.SetPDFEvolution("truncated")
        apfel.SetAlphaEvolution("expanded")
    else:
        raise RuntimeError("ERROR: Unrecognised MODEV:", theory.get("ModEv"))

    # Coupling
    apfel.SetAlphaQCDRef(theory.get("alphas"), theory.get("Qref"))
    if theory.get("QED"):
        apfel.SetAlphaQEDRef(theory.get("alphaqed"), theory.get("Qedref"))

    # EW
    apfel.SetWMass(theory.get("MW"))
    apfel.SetZMass(theory.get("MZ"))
    apfel.SetGFermi(theory["GF"])
    apfel.SetSin2ThetaW(theory["SIN2TW"])

    apfel.SetCKM(*[float(x) for x in theory.get("CKM").split()])

    # TMCs
    apfel.SetProtonMass(theory.get("MP"))
    if theory.get("TMC"):
        apfel.EnableTargetMassCorrections(True)

    # Heavy Quark Masses
    if theory.get("HQ") == "POLE":
        apfel.SetPoleMasses(theory.get("mc"), theory.get("mb"), theory.get("mt"))
    elif theory.get("HQ") == "MSBAR":
        apfel.SetMSbarMasses(theory.get("mc"), theory.get("mb"), theory.get("mt"))
        apfel.SetMassScaleReference(
            theory.get("Qmc"), theory.get("Qmb"), theory.get("Qmt")
        )
    else:
        raise RuntimeError("Error: Unrecognised HQMASS")

    # Heavy Quark schemes
    apfel.SetMassScheme(theory.get("FNS"))
    apfel.EnableDampingFONLL(theory.get("DAMP"))
    if theory.get("FNS") == "FFNS":
        apfel.SetFFNS(theory.get("NfFF"))
        apfel.SetMassScheme("FFNS%d" % theory.get("NfFF"))
    else:
        apfel.SetVFNS()

    apfel.SetMaxFlavourAlpha(theory.get("MaxNfAs"))
    apfel.SetMaxFlavourPDFs(theory.get("MaxNfPdf"))

    # Scale ratios
    apfel.SetRenFacRatio(theory.get("XIR") / theory.get("XIF"))
    apfel.SetRenQRatio(theory.get("XIR"))
    apfel.SetFacQRatio(theory.get("XIF"))
    # Scale Variations
    # consistent with Evolution (0) or DIS only (1)
    # look at SetScaleVariationProcedure.f
    apfel.SetScaleVariationProcedure(theory.get("EScaleVar"))

    # Small-x resummation
    apfel.SetSmallxResummation(theory.get("SxRes"), theory.get("SxOrd"))
    apfel.SetMassMatchingScales(
        theory.get("kcThr"), theory.get("kbThr"), theory.get("ktThr")
    )

    # Intrinsic charm
    apfel.EnableIntrinsicCharm(theory.get("IC"))

    # Not included in the map
    #
    # Truncated Epsilon
    # APFEL::SetEpsilonTruncation(1E-1);
    #
    # Set maximum scale
    # APFEL::SetQLimits(theory.Q0, theory.QM );
    #
    # if (theory.SIA)
    # {
    #   APFEL::SetPDFSet("kretzer");
    #   APFEL::SetTimeLikeEvolution(true);
    # }

    # Set APFEL interpolation grid
    #
    # apfel.SetNumberOfGrids(3)
    # apfel.SetGridParameters(1, 50, 3, 1e-5)
    # apfel.SetGridParameters(2, 50, 3, 2e-1)
    # apfel.SetGridParameters(3, 50, 3, 8e-1)

    # set APFEL grid to ours
    apfel.SetNumberOfGrids(1)
    # create a 'double *' using swig wrapper
    yad_xgrid = operators["interpolation_xgrid"]
    xgrid = apfel.new_doubles(len(yad_xgrid))

    # fill the xgrid with
    for j, x in enumerate(yad_xgrid):
        apfel.doubles_setitem(xgrid, j, x)

    yad_deg = operators["interpolation_polynomial_degree"]
    # 1 = gridnumber
    apfel.SetExternalGrid(1, len(yad_xgrid) - 1, yad_deg, xgrid)

    # set DIS params
    apfel.SetPDFSet(pdf)
    # set Target

    # init evolution
    apfel.InitializeAPFEL()

    return apfel
>>>>>>> 5a544fba


def compute_apfel_data(
    theory, operators, pdf, skip_pdfs, rotate_to_evolution_basis=False
):

    """
    Run APFEL to compute operators.

    Parameters
    ----------
        theory : dict
            theory card
        operators : dict
            operators card
        pdf : lhapdf_type
            pdf
        skip_pdfs : list
            list of pdfs (pid or name) to skip
        rotate_to_evolution_basis: bool
            rotate to evolution basis

    Returns
    -------
        ref : dict
            output containing: target_xgrid, values
    """

    target_xgrid = operators["interpolation_xgrid"]
    pdf_name = pdf.set().name

    # Load apfel
    apf_start = time.perf_counter()
    apfel = load_apfel(theory, operators, pdf_name)

    # Truncated Epsilon
    # APFEL::SetEpsilonTruncation(1E-1);
    #
    # Set maximum scale
    # APFEL::SetQLimits(theory.Q0, theory.QM );
    #
    # if (theory.SIA)
    # {
    #   APFEL::SetPDFSet("kretzer");
    #   APFEL::SetTimeLikeEvolution(true);
    # }

    # Set APFEL interpolation grid
    #
    # apfel.SetNumberOfGrids(3)
    # apfel.SetGridParameters(1, 50, 3, 1e-5)
    # apfel.SetGridParameters(2, 50, 3, 2e-1)
    # apfel.SetGridParameters(3, 50, 3, 8e-1)

    # init evolution
    apfel.InitializeAPFEL()
    print("Loading APFEL took %f s" % (time.perf_counter() - apf_start))

    # Run
    apf_tabs = {}
    for q2 in operators["Q2grid"]:

        apfel.EvolveAPFEL(theory["Q0"], np.sqrt(q2))
        print("Executing APFEL took %f s" % (time.perf_counter() - apf_start))

        tab = {}
        for pid in br.flavor_basis_pids:

            if pid in skip_pdfs:
                continue

            # collect APFEL
            apf = []
            for x in target_xgrid:
                xf = apfel.xPDF(pid if pid != 21 else 0, x)
                # if pid == 4:
                #     print(pid,x,xf)
                apf.append(xf)
            tab[pid] = np.array(apf)

        # rotate if needed
        if rotate_to_evolution_basis:
            pdfs = np.array(
                [
                    tab[pid] if pid in tab else np.zeros(len(target_xgrid))
                    for pid in br.flavor_basis_pids
                ]
            )
            evol_pdf = br.rotate_flavor_to_evolution @ pdfs
            tab = dict(zip(br.evol_basis, evol_pdf))

        apf_tabs[q2] = tab

    ref = {
        "target_xgrid": target_xgrid,
        "values": apf_tabs,
    }

    return ref<|MERGE_RESOLUTION|>--- conflicted
+++ resolved
@@ -4,9 +4,6 @@
 
 from eko import basis_rotation as br
 
-<<<<<<< HEAD
-from banana.benchmark.external.apfel_utils import load_apfel
-=======
 import apfel
 
 
@@ -153,7 +150,6 @@
     apfel.InitializeAPFEL()
 
     return apfel
->>>>>>> 5a544fba
 
 
 def compute_apfel_data(
