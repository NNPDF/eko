--- conflicted
+++ resolved
@@ -137,13 +137,8 @@
 
 if __name__ == "__main__":
 
-<<<<<<< HEAD
-    #obj = BenchmarkVFNS()
-    obj = BenchmarkFFNS()
-=======
     obj = BenchmarkVFNS()
     # obj = BenchmarkFFNS()
->>>>>>> 85db45e2
     obj.benchmark_plain(1)
 
     # obj.benchmark_sv(1)
