# -*- coding: utf-8 -*-
"""
Benchmark to :cite:`Giele:2002hx` (LO + NLO) and :cite:`Dittmar:2005ed` (NNLO)
"""
import numpy as np

from ekomark.benchmark.runner import Runner

base_theory = {
    "ModEv": "EXA",
    "Q0": np.sqrt(
        2.0
    ),  # Eq. (30) :cite:`Giele:2002hx`, Eq. (4.53) :cite:`Dittmar:2005ed`
    "mc": np.sqrt(
        2.0
    ),  # Eq. (34) :cite:`Giele:2002hx`, Eq. (4.56) :cite:`Dittmar:2005ed`
    "mb": 4.5,
    "mt": 175,
    "Qref": np.sqrt(
        2.0
    ),  # Eq. (32) :cite:`Giele:2002hx`,Eq. (4.53) :cite:`Dittmar:2005ed`
    "alphas": 0.35,  # Eq. (4.55) :cite:`Dittmar:2005ed`
}
"""Global theory settings"""

default_skip_pdfs = [22, -6, 6, "ph", "V35", "V24", "V15", "V8", "T35"]
# ffns_skip_pdfs = vfns_skip_pdfs.copy()
# ffns_skip_pdfs.extend([-5, 5, "T24"])


class LHABenchmark(Runner):
    """
    Globally set the external program to LHA
    """

    external = "LHA"

    theory = {}

    rotate_to_evolution_basis = True

    def plain_theory(self, pto):
        """
        Plain theories at given PTO.

        Parameters
        ----------
            pto : int
                perturbation order

        Returns
        -------
            list(dict)
                theory updates
        """
        th = self.theory.copy()
        th.update({"PTO": pto})
        return [th]

    def sv_theories(self, pto):
        """
        Scale variation theories.

        Parameters
        ----------
            pto : int
                perturbation order

        Returns
        -------
            list(dict)
                theory updates
        """
        low = self.theory.copy()
        low["PTO"] = pto
        low["XIR"] = np.sqrt(1.0 / 2.0)
        high = self.theory.copy()
        high["PTO"] = pto
        high["XIR"] = np.sqrt(2.0)
        return [low, high]

    @staticmethod
    def skip_pdfs(_theory):
        """
        Adjust skip_pdf by the used theory

        Parameters
        ----------
            theory_updates : list(dict)
                theory updates

        Returns
        -------
            list :
                current skip_pdf
        """
        return default_skip_pdfs

    def run_lha(self, theory_updates):
        """
        Enforce operators and PDF

        Parameters
        ----------
            theory_updates : list(dict)
                theory updates
        """
<<<<<<< HEAD
        self.run(theory_updates, [{"Q2grid": [1e4],"ev_op_iterations": 10,}], ["ToyLH"])
=======
        self.run(
            theory_updates,
            [
                {
                    "Q2grid": [1e4],
                }
            ],
            ["ToyLH"],
        )
>>>>>>> 9418b766

    def benchmark_plain(self, pto):
        """Plain configuration"""
        self.run_lha(self.plain_theory(pto))

    def benchmark_sv(self, pto):
        """Scale variations"""
        self.run_lha(self.sv_theories(pto))


class BenchmarkVFNS(LHABenchmark):
    """Variable Flavor Number Scheme"""

    theory = base_theory.copy()
    theory.update(
        {
            "FNS": "ZM-VFNS",  # ignored by eko, but needed by LHA_utils
            "kcThr": 1.0,
            "kbThr": 1.0,
            "ktThr": 1.0,
        }
    )


class BenchmarkFFNS(LHABenchmark):
    """Fixed Flavor Number Scheme"""

    theory = base_theory.copy()
    theory.update(
        {
            "FNS": "FFNS",  # ignored by eko, but needed by LHA_utils
            "NfFF": 4,
            "kcThr": 0.0,
            "kbThr": np.inf,
            "ktThr": np.inf,
        }
    )

    @staticmethod
    def skip_pdfs(theory):
        ffns_skip_pdfs = default_skip_pdfs.copy()
        # remove bottom
        ffns_skip_pdfs.extend([-5, 5, "T24"])
        # in NNLO V8 becomes available
        if theory["PTO"] >= 2:
            ffns_skip_pdfs.remove("V8")
        return ffns_skip_pdfs


if __name__ == "__main__":

    # vfns = BenchmarkVFNS()
    # vfns.benchmark_plain(2)
    # vfns.benchmark_sv()

<<<<<<< HEAD
    # vfns.benchmark_plain(1)
    ffns.benchmark_plain(1)
    # vfns.benchmark_sv()
    # ffns.benchmark_sv()
=======
    ffns = BenchmarkFFNS()
    ffns.benchmark_plain(2)
    # ffns.benchmark_sv(1)
>>>>>>> 9418b766
<|MERGE_RESOLUTION|>--- conflicted
+++ resolved
@@ -105,19 +105,16 @@
             theory_updates : list(dict)
                 theory updates
         """
-<<<<<<< HEAD
-        self.run(theory_updates, [{"Q2grid": [1e4],"ev_op_iterations": 10,}], ["ToyLH"])
-=======
         self.run(
             theory_updates,
             [
                 {
                     "Q2grid": [1e4],
+                    "ev_op_iterations": 10,
                 }
             ],
             ["ToyLH"],
         )
->>>>>>> 9418b766
 
     def benchmark_plain(self, pto):
         """Plain configuration"""
@@ -173,13 +170,7 @@
     # vfns.benchmark_plain(2)
     # vfns.benchmark_sv()
 
-<<<<<<< HEAD
     # vfns.benchmark_plain(1)
     ffns.benchmark_plain(1)
     # vfns.benchmark_sv()
-    # ffns.benchmark_sv()
-=======
-    ffns = BenchmarkFFNS()
-    ffns.benchmark_plain(2)
-    # ffns.benchmark_sv(1)
->>>>>>> 9418b766
+    # ffns.benchmark_sv()