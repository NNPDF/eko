# -*- coding: utf-8 -*-
"""
    Benchmark EKO to Apfel
"""
import numpy as np

from banana.data import cartesian_product

from ekomark.benchmark.runner import Runner
from ekomark.data import operators


def tolist(input_dict):
    output_dict = input_dict.copy()
    for key, item in output_dict.items():
        if not isinstance(item, list):
            output_dict[key] = [item]
    return output_dict


class ApfelBenchmark(Runner):

    """
    Globally set the external program to Apfel
    """

    external = "apfel"

    # Rotate to evolution basis
    rotate_to_evolution_basis = True

    # pdf to skip
    skip_pdfs = [22, -6, 6, -5, 5, "ph", "T35", "V35"]


class BenchmarkZM(ApfelBenchmark):
    """Benckmark ZM-VFNS """

    zm_theory = {
        "FNS": "ZM-VFNS",
        "ModEv": ["EXA", "EXP", "TRN",],
        "kcThr": 1.0,
        "kbThr": 1.0,
        "ktThr": 1.0,
    }
    zm_theory = tolist(zm_theory)

    def benchmark_zm(self, pto):
        """Benckmark ZM-VFNS, LO and NLO """

        th = self.zm_theory.copy()
        th.update({"PTO": [pto]})
<<<<<<< HEAD
        self.run(cartesian_product(th), operators.build(operators.apfel_config), ["ToyLH"])
=======
        self.run(power_set(th), operators.build(operators.apfel_config), ["ToyLH"])
    
    def benchmark_sv(self):
        """Benckmark Scale Variation"""

        th = self.zm_theory.copy()
        th.update({"PTO": [1], "XIR": [0.7071067811865475, 1.4142135623730951]})
        self.run(power_set(th), operators.build(operators.apfel_config), ["ToyLH"])

    def benchmark_ic(self):
        """Benckmark Intrinsic Charm"""

        th = self.zm_theory.copy()
        th.update(
            {
                "PTO": [1],
                "IC": [1],
                "mc": [1.4142135623730951, 2.0],
                "Qmc": [1.4142135623730951, 2.0],
            }
        )

        self.run(
            filter(lambda c: c["mc"] == c["Qmc"], power_set(th)),
            operators.build(operators.apfel_config),
            ["ToyLH"],
        )
>>>>>>> 5a544fba


class BenchmarkFFNS(ApfelBenchmark):
    """Benckmark FFNS """

    ffns_theory = {
        "FNS": "FFNS",
        "NfFF": 4,
        "kcThr": 0.0,
        "kbThr": np.inf,
        "ktThr": np.inf,
    }
    ffns_theory = tolist(ffns_theory)

    def benchmark_ffns(self, pto):
        """Benckmark FFNS, LO and NLO """

        th = self.ffns_theory.copy()
        th.update({"PTO": [pto]})
        self.run(cartesian_product(th), operators.build(operators.apfel_config), ["ToyLH"])

    def benchmark_sv(self):
        """Benckmark Scale Variation"""

        th = self.ffns_theory.copy()
        th.update({"PTO": [1], "XIR": [0.7071067811865475, 1.4142135623730951]})
        self.run(cartesian_product(th), operators.build(operators.apfel_config), ["ToyLH"])

    def benchmark_ic(self):
        """Benckmark Intrinsic Charm"""

        th = self.ffns_theory.copy()
        th.update(
            {
                "PTO": [1],
                "IC": [1],
                "mc": [1.4142135623730951, 2.0],
                "Qmc": [1.4142135623730951, 2.0],
            }
        )

        self.run(
            filter(lambda c: c["mc"] == c["Qmc"], cartesian_product(th)),
            operators.build(operators.apfel_config),
            ["ToyLH"],
        )


if __name__ == "__main__":

    zm = BenchmarkZM()
    ffns = BenchmarkFFNS()
    for o in [0, 1]:
        zm.benchmark_zm(o)
        ffns.benchmark_ffns(o)

    ffns.benchmark_sv()
    ffns.benchmark_ic()
    zm.benchmark_sv()
    zm.benchmark_ic()<|MERGE_RESOLUTION|>--- conflicted
+++ resolved
@@ -38,7 +38,11 @@
 
     zm_theory = {
         "FNS": "ZM-VFNS",
-        "ModEv": ["EXA", "EXP", "TRN",],
+        "ModEv": [
+            "EXA",
+            "EXP",
+            "TRN",
+        ],
         "kcThr": 1.0,
         "kbThr": 1.0,
         "ktThr": 1.0,
@@ -50,17 +54,18 @@
 
         th = self.zm_theory.copy()
         th.update({"PTO": [pto]})
-<<<<<<< HEAD
-        self.run(cartesian_product(th), operators.build(operators.apfel_config), ["ToyLH"])
-=======
-        self.run(power_set(th), operators.build(operators.apfel_config), ["ToyLH"])
-    
+        self.run(
+            cartesian_product(th), operators.build(operators.apfel_config), ["ToyLH"]
+        )
+
     def benchmark_sv(self):
         """Benckmark Scale Variation"""
 
         th = self.zm_theory.copy()
         th.update({"PTO": [1], "XIR": [0.7071067811865475, 1.4142135623730951]})
-        self.run(power_set(th), operators.build(operators.apfel_config), ["ToyLH"])
+        self.run(
+            cartesian_product(th), operators.build(operators.apfel_config), ["ToyLH"]
+        )
 
     def benchmark_ic(self):
         """Benckmark Intrinsic Charm"""
@@ -76,11 +81,10 @@
         )
 
         self.run(
-            filter(lambda c: c["mc"] == c["Qmc"], power_set(th)),
+            filter(lambda c: c["mc"] == c["Qmc"], cartesian_product(th)),
             operators.build(operators.apfel_config),
             ["ToyLH"],
         )
->>>>>>> 5a544fba
 
 
 class BenchmarkFFNS(ApfelBenchmark):
@@ -100,14 +104,18 @@
 
         th = self.ffns_theory.copy()
         th.update({"PTO": [pto]})
-        self.run(cartesian_product(th), operators.build(operators.apfel_config), ["ToyLH"])
+        self.run(
+            cartesian_product(th), operators.build(operators.apfel_config), ["ToyLH"]
+        )
 
     def benchmark_sv(self):
         """Benckmark Scale Variation"""
 
         th = self.ffns_theory.copy()
         th.update({"PTO": [1], "XIR": [0.7071067811865475, 1.4142135623730951]})
-        self.run(cartesian_product(th), operators.build(operators.apfel_config), ["ToyLH"])
+        self.run(
+            cartesian_product(th), operators.build(operators.apfel_config), ["ToyLH"]
+        )
 
     def benchmark_ic(self):
         """Benckmark Intrinsic Charm"""
