--- conflicted
+++ resolved
@@ -47,13 +47,8 @@
     }
     zm_theory = tolist(zm_theory)
 
-<<<<<<< HEAD
     def benchmark_zm(self, pto=1):
         """Benckmark ZM-VFNS LO, NLO and NNLO"""
-=======
-    def benchmark_plain(self, pto):
-        """Benckmark ZM-VFNS, LO and NLO """
->>>>>>> b9803fa0
 
         th = self.zm_theory.copy()
         th.update({"PTO": [pto]})
@@ -97,13 +92,8 @@
     }
     ffns_theory = tolist(ffns_theory)
 
-<<<<<<< HEAD
     def benchmark_ffns(self, pto=1):
         """Benckmark FFNS LO, NLO and NNLO"""
-=======
-    def benchmark_plain(self, pto):
-        """Benckmark FFNS, LO and NLO """
->>>>>>> b9803fa0
 
         th = self.ffns_theory.copy()
         th.update({"PTO": [pto]})
