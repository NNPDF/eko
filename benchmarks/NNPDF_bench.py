"""
Benchmark NNPDF pdf family
"""
import numpy as np
from banana import register

from eko import interpolation
from ekomark.benchmark.runner import Runner

register(__file__)


class BenchmarkNNPDF(Runner):
    """
    Globally set the external program to LHAPDF
    """

    external = "LHAPDF"

    # Rotate to evolution basis
    rotate_to_evolution_basis = True

    def skip_pdfs(self, _theory):
        return [
            -6,
            6,
            22,
            "ph",
            "T35",
            "V35",
        ]


base_operator = {"ev_op_iterations": 1, "backward_inversion": "exact"}

base_theory = {
    "Qref": 91.2,
    "mc": 1.51,
    "mb": 4.92,
    "mt": 172.5,
    "kcThr": 1.0,
    "kbThr": 1.0,
    "ktThr": 1.0,
    "alphas": 0.118000,
    "alphaqed": 0.007496,
    "FNS": "ZM-VFNS",
    "ModEv": "TRN",
}


class BenchmarkNNPDF31(BenchmarkNNPDF):
    """Benchmark NNPDF3.1"""

    def benchmark_nlo(self, Q0=1.65, Q2grid=(100,)):
        theory_card = {
            **base_theory,
            "PTO": 1,
            "QED": 0,
            "Q0": Q0,
        }

        operator_card = {**base_operator, "Q2grid": list(Q2grid)}
        self.run([theory_card], [operator_card], ["NNPDF31_nlo_as_0118"])


class BenchmarkNNPDF31_luxqed(BenchmarkNNPDF):
    """Benchmark NNPDF3.1_luxqed"""

    def benchmark_nnlo(self, Q0=1.65, Q2grid=(100,)):
        theory_card = {
            **base_theory,
            "PTO": 2,
            "QED": 2,
            "Q0": Q0,
        }
        theory_card.update({"ModEv": "iterate-exact", "FNS": "VFNS", "QrefQED": 91.2})

        self.skip_pdfs = lambda _theory: [
            -6,
            6,
            "Tu8",
            "Vu8",
        ]

        operator_card = {
            **base_operator,
            "Q2grid": list(Q2grid),
            "ev_op_iterations": 10,
        }
        self.run([theory_card], [operator_card], ["NNPDF31_nnlo_as_0118_luxqed"])


class BenchmarkNNPDF40(BenchmarkNNPDF):
    """Benchmark NNPDF4.0"""

    def benchmark_nlo(self, Q0=1.65, Q2grid=(100,)):
        theory_card = {
            **base_theory,
            "PTO": 1,
            "QED": 0,
            "Q0": Q0,
        }

        operator_card = {**base_operator, "Q2grid": list(Q2grid)}
        self.run([theory_card], [operator_card], ["NNPDF40_nlo_as_01180"])

    def benchmark_nnlo(self, Q0=1.65, Q2grid=(100,)):
        theory_card = {
            **base_theory,
            "PTO": 2,
            "QED": 0,
            "IC": 1,
            "IB": 1,
            "Q0": Q0,
        }

        operator_card = {**base_operator, "Q2grid": list(Q2grid)}
        self.run([theory_card], [operator_card], ["NNPDF40_nnlo_as_01180"])


class BenchmarkNNPDFpol11(BenchmarkNNPDF):
    """Benchmark NNPDFpol11"""

    def benchmark(self, Q0=1.65, Q2grid=(100,)):
        theory_card = {
            "Qref": 91.2,
            "mc": 1.41421,
            "mb": 4.75,
            "mt": 175,
            "kcThr": 1.0,
            "kbThr": 1.0,
            "ktThr": 1.0,
            "alphas": 0.119002,
            "alphaqed": 0.007496,
            "FNS": "ZM-VFNS",
            "ModEv": "TRN",
            "Q0": Q0,
            "PTO": 1,
        }

        operator_card = {
            **base_operator,
            "Q2grid": list(Q2grid),
            "polarized": [True],
            "interpolation_xgrid": interpolation.lambertgrid(50, 1e-5),
        }
        self.run([theory_card], [operator_card], ["NNPDFpol11_100"])


if __name__ == "__main__":
    low2 = 5**2
    high2 = 30**2
    # nn31 = BenchmarkNNPDF31()
    # # test forward
    # nn31.benchmark_nlo(Q0=np.sqrt(low2), Q2grid=[10])
    # # test backward
    # #nn31.benchmark_nlo(Q0=np.sqrt(high2), Q2grid=[low2])
<<<<<<< HEAD
    nn31qed = BenchmarkNNPDF31_luxqed()
    nn31qed.benchmark_nnlo()
    # nn40 = BenchmarkNNPDF40()
    # nn40.benchmark_nnlo(Q2grid=[100])
    # nn40.benchmark_nnlo(Q0=np.sqrt(high2), Q2grid=[low2])
=======
    # nn40 = BenchmarkNNPDF40()
    # # nn40.benchmark_nnlo(Q2grid=[100])
    # nn40.benchmark_nnlo(Q0=np.sqrt(high2), Q2grid=[low2])
    nnpol = BenchmarkNNPDFpol11()
    nnpol.benchmark(Q0=np.sqrt(low2), Q2grid=[high2])
>>>>>>> 77eb20c4
<|MERGE_RESOLUTION|>--- conflicted
+++ resolved
@@ -155,16 +155,8 @@
     # nn31.benchmark_nlo(Q0=np.sqrt(low2), Q2grid=[10])
     # # test backward
     # #nn31.benchmark_nlo(Q0=np.sqrt(high2), Q2grid=[low2])
-<<<<<<< HEAD
-    nn31qed = BenchmarkNNPDF31_luxqed()
-    nn31qed.benchmark_nnlo()
-    # nn40 = BenchmarkNNPDF40()
-    # nn40.benchmark_nnlo(Q2grid=[100])
-    # nn40.benchmark_nnlo(Q0=np.sqrt(high2), Q2grid=[low2])
-=======
     # nn40 = BenchmarkNNPDF40()
     # # nn40.benchmark_nnlo(Q2grid=[100])
     # nn40.benchmark_nnlo(Q0=np.sqrt(high2), Q2grid=[low2])
     nnpol = BenchmarkNNPDFpol11()
-    nnpol.benchmark(Q0=np.sqrt(low2), Q2grid=[high2])
->>>>>>> 77eb20c4
+    nnpol.benchmark(Q0=np.sqrt(low2), Q2grid=[high2])