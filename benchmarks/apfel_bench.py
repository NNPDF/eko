"""
    Benchmark EKO to Apfel
"""
import numpy as np
from banana import register
from banana.data import cartesian_product

from ekomark.benchmark.runner import Runner
from ekomark.data import operators

register(__file__)


def tolist(input_dict):
    output_dict = input_dict.copy()
    for key, item in output_dict.items():
        if not isinstance(item, list):
            output_dict[key] = [item]
    return output_dict


class ApfelBenchmark(Runner):

    """
    Globally set the external program to Apfel
    """

    external = "apfel"

    # Rotate to evolution basis
    rotate_to_evolution_basis = True

    @staticmethod
    def skip_pdfs(_theory):
        # pdf to skip
        return [22, -6, 6, "ph", "T35", "V35"]


class BenchmarkVFNS(ApfelBenchmark):
    """Benchmark VFNS"""

    vfns_theory = {
        "FNS": "ZM-VFNS",
        "ModEv": [
            "EXA",
            "EXP",
            "TRN",
        ],
        "kcThr": 1.0,
        "kbThr": 1.0,
        "ktThr": 1.0,
        "Qref": np.sqrt(2.0),
        "alphas": 0.35,
        "Q0": np.sqrt(2.0),
        "nfref": 3,
        "nf0": 3,
        "mc": 1.51,
    }
    vfns_theory = tolist(vfns_theory)

    def benchmark_plain(self, pto):
        """Plain configuration"""

        th = self.vfns_theory.copy()
        th.update({"PTO": [pto]})
        self.run(
            cartesian_product(th), operators.build(operators.apfel_config), ["ToyLH"]
        )

    def benchmark_sv(self, pto, svmode):
        """Scale Variation"""

        th = self.vfns_theory.copy()
        th.update(
            {
                "PTO": [pto],
                "XIR": [1 / np.sqrt(2.0)],
                "fact_to_ren_scale_ratio": [np.sqrt(2.0)],
                "ModSV": [svmode],
                "EScaleVar": [0],
                "nfref": [4],
            }
        )
        self.run(
            cartesian_product(th), operators.build(operators.apfel_config), ["ToyLH"]
        )

    def benchmark_kthr(self, pto):
        """Threshold scale different from heavy quark mass"""

        th = self.vfns_theory.copy()
        th.update(
            {
                "PTO": [pto],
                "kcThr": [1.23],
                "kbThr": [1.45],
            }
        )
        self.run(
            cartesian_product(th), operators.build(operators.apfel_config), ["ToyLH"]
        )

    def benchmark_msbar(self, pto):
        """
        MSbar heavy quark mass scheme
        when  passing kthr != 1 both apfel and eko use ``kThr * msbar``,
        as thr scale, where ``msbar`` is the usual ms_bar solution.
        However apfel and eko manage the alpha_s thr differently:
        apfel uses the given mass parameters as thr multiplied by the kthr,
        while in eko only the already computed thr matters, so the
        benchmark is not a proper comparison with this option allowed.
        """
        th = self.vfns_theory.copy()
        th.update(
            {
                "PTO": [pto],
                # "kcThr": [1.2],
                # "kbThr": [1.8],
                "Qmc": [18],
                "mc": [1.5],
                "Qmb": [20],
                "mb": [4.1],
                "Qmt": [175],
                "mt": [175],
                "Qref": [91],
                "alphas": [0.118],
                "nfref": [5],
                "HQ": ["MSBAR"],
            }
        )
        self.run(cartesian_product(th), operators.build({"Q2grid": [[100]]}), ["ToyLH"])


class BenchmarkFFNS(ApfelBenchmark):
    """Benckmark FFNS"""

    ffns_theory = {
        "FNS": "FFNS",
        "ModEv": [
            "EXA",
            "EXP",
            "TRN",
        ],
        "NfFF": 4,
        "kcThr": 0.0,
        "kbThr": np.inf,
        "ktThr": np.inf,
        "Q0": 5,
    }
    ffns_theory = tolist(ffns_theory)

    def benchmark_plain(self, pto):
        """Plain configuration"""

        th = self.ffns_theory.copy()
        th.update({"PTO": [pto]})
        self.run(
            cartesian_product(th), operators.build(operators.apfel_config), ["ToyLH"]
        )

    def benchmark_plain_pol(self, pto):
        """Plain configuration"""

        th = self.ffns_theory.copy()
        th.update({"PTO": [pto]})
        th["ModEv"] = ["EXA"]  # TODO for the time one is sufficient
        op = operators.apfel_config.copy()
        op["polarized"] = [True]
        self.run(cartesian_product(th), operators.build(op), ["ToyLH"])

    def benchmark_sv(self, pto, svmode):
        """Scale Variation"""

        ts = []
        th = self.ffns_theory.copy()
        th.update(
            {
                "PTO": [pto],
                "XIR": [np.sqrt(0.5)],
                "fact_to_ren_scale_ratio": [np.sqrt(2.0)],
                "ModSV": [svmode],
                "EScaleVar": [0],
            }
        )
        ts.extend(cartesian_product(th))
        th = self.ffns_theory.copy()
        th.update(
            {
                "PTO": [pto],
                "XIR": [np.sqrt(2.0)],
                "fact_to_ren_scale_ratio": [np.sqrt(0.5)],
                "ModSV": [svmode],
                "EScaleVar": [0],
            }
        )
        ts.extend(cartesian_product(th))
        self.run(ts, operators.build(operators.apfel_config), ["ToyLH"])


class BenchmarkFFNS_qed(ApfelBenchmark):
    """Benckmark FFNS"""

    ffns_theory = {
        "Qref": 91.1870,
        "QrefQED": 91.1870,
        "mc": 1.3,
        "mb": 4.75,
        "mt": 172.0,
        "FNS": "FFNS",
        "ModEv": [
            "EXA",
            # "EXP",
            # "TRN",
        ],
        "NfFF": 5,
        "kcThr": 0.0,
        "kbThr": 0.0,
        "ktThr": np.inf,
        "Q0": 5.0,
        "alphas": 0.118000,
        "alphaqed": 0.007496,
    }
    ffns_theory = tolist(ffns_theory)

    def benchmark_plain(self, pto, qed):
        """Plain configuration"""

        th = self.ffns_theory.copy()
        th.update({"PTO": [pto], "QED": [qed]})
        self.skip_pdfs = lambda _theory: [
            -6,
            6,
            "Tu8",
            "Vu8",
        ]
        self.run(
            cartesian_product(th),
            operators.build(operators.apfel_config),
            ["NNPDF31_nnlo_as_0118_luxqed"],
        )

    def benchmark_sv(self, pto, qed, svmode):
        """Scale Variation"""

        ts = []
        th = self.ffns_theory.copy()
        th.update(
            {
                "PTO": [pto],
                "QED": [qed],
                "XIR": [np.sqrt(0.5)],
                "fact_to_ren_scale_ratio": [np.sqrt(2.0)],
                "ModSV": [svmode],
                "EScaleVar": [0],
            }
        )
        ts.extend(cartesian_product(th))
        th = self.ffns_theory.copy()
        th.update(
            {
                "PTO": [pto],
                "QED": [qed],
                "XIR": [np.sqrt(2.0)],
                "fact_to_ren_scale_ratio": [np.sqrt(0.5)],
                "ModSV": [svmode],
                "EScaleVar": [0],
            }
        )
        ts.extend(cartesian_product(th))
        self.skip_pdfs = lambda _theory: [
            -6,
            6,
            "Tu8",
            "Vu8",
        ]
        self.run(ts, operators.build(operators.apfel_config), ["ToyLH"])


class BenchmarkVFNS_qed(ApfelBenchmark):
    """Benckmark FFNS"""

    vfns_theory = {
        "Qref": 91.1870,
        "QrefQED": 91.1870,
        "mc": 1.3,
        "mb": 4.75,
        "mt": 172.0,
        "FNS": "VFNS",
        "ModEv": [
            "EXA",
            # "EXP",
            # "TRN",
        ],
        "kcThr": 1.0,
        "kbThr": 1.0,
        "ktThr": 1.0,
        "Q0": 1.25,
        "alphas": 0.118000,
        "alphaqed": 0.007496,
    }
    vfns_theory = tolist(vfns_theory)

    def benchmark_plain(self, pto, qed):
        """Plain configuration"""

        th = self.vfns_theory.copy()
        th.update({"PTO": [pto], "QED": [qed]})
        self.skip_pdfs = lambda _theory: [
            -6,
            6,
            "Tu8",
            "Vu8",
        ]
        self.run(
            cartesian_product(th),
            operators.build(operators.apfel_config),
            ["NNPDF31_nnlo_as_0118_luxqed"],
        )


if __name__ == "__main__":

    # obj = BenchmarkVFNS()
<<<<<<< HEAD
    # obj = BenchmarkFFNS()
=======
    obj = BenchmarkFFNS()
>>>>>>> 77eb20c4

    obj.benchmark_plain_pol(2)
    # obj.benchmark_plain(2)
    # obj.benchmark_sv(2, "exponentiated")
    # obj.benchmark_kthr(2)
    # obj.benchmark_msbar(2)

    # obj = BenchmarkFFNS_qed()
    obj = BenchmarkVFNS_qed()
    obj.benchmark_plain(2, 2)<|MERGE_RESOLUTION|>--- conflicted
+++ resolved
@@ -319,13 +319,8 @@
 
 
 if __name__ == "__main__":
-
     # obj = BenchmarkVFNS()
-<<<<<<< HEAD
-    # obj = BenchmarkFFNS()
-=======
     obj = BenchmarkFFNS()
->>>>>>> 77eb20c4
 
     obj.benchmark_plain_pol(2)
     # obj.benchmark_plain(2)
