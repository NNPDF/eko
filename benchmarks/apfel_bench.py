--- conflicted
+++ resolved
@@ -8,10 +8,6 @@
 from banana import register
 from banana.data import cartesian_product
 
-<<<<<<< HEAD
-from ekomark import register
-=======
->>>>>>> 5dc5f2aa
 from ekomark.benchmark.runner import Runner
 from ekomark.data import operators
 
@@ -197,8 +193,4 @@
     # obj.benchmark_plain(1)
     obj.benchmark_sv(1, "A")
     # obj.benchmark_kthr(2)
-<<<<<<< HEAD
-    # obj.benchmark_msbar(2)
-=======
-    obj.benchmark_msbar(0)
->>>>>>> 5dc5f2aa
+    # obj.benchmark_msbar(2)