"""
    Benchmark EKO to Apfel
"""
import numpy as np
from banana import register
from banana.data import cartesian_product

from ekomark.benchmark.runner import Runner
from ekomark.data import operators

register(__file__)


def tolist(input_dict):
    output_dict = input_dict.copy()
    for key, item in output_dict.items():
        if not isinstance(item, list):
            output_dict[key] = [item]
    return output_dict


class ApfelBenchmark(Runner):

    """
    Globally set the external program to Apfel
    """

    external = "apfel"

    # Rotate to evolution basis
    rotate_to_evolution_basis = True

    @staticmethod
    def skip_pdfs(_theory):
        # pdf to skip
        return [22, -6, 6, "ph", "T35", "V35"]


class BenchmarkVFNS(ApfelBenchmark):
    """Benchmark VFNS"""

    vfns_theory = {
        "FNS": "ZM-VFNS",
        "ModEv": [
            "EXA",
            "EXP",
            "TRN",
        ],
        "kcThr": 1.0,
        "kbThr": 1.0,
        "ktThr": 1.0,
        "Qref": np.sqrt(2.0),
        "alphas": 0.35,
        "Q0": np.sqrt(2.0),
        "nfref": 3,
        "nf0": 3,
        "mc": 1.51,
    }
    vfns_theory = tolist(vfns_theory)

    def benchmark_plain(self, pto):
        """Plain configuration"""

        th = self.vfns_theory.copy()
        th.update({"PTO": [pto]})
        self.run(
            cartesian_product(th), operators.build(operators.apfel_config), ["ToyLH"]
        )

    def benchmark_sv(self, pto, svmode):
        """Scale Variation"""

        th = self.vfns_theory.copy()
        th.update(
            {
                "PTO": [pto],
                "XIR": [1 / np.sqrt(2.0)],
                "XIF": [np.sqrt(2.0)],
                "ModSV": [svmode],
                "EScaleVar": [0],
                "nfref": [4],
            }
        )
        self.run(
            cartesian_product(th), operators.build(operators.apfel_config), ["ToyLH"]
        )

    def benchmark_kthr(self, pto):
        """Threshold scale different from heavy quark mass"""

        th = self.vfns_theory.copy()
        th.update(
            {
                "PTO": [pto],
                "kcThr": [1.23],
                "kbThr": [1.45],
            }
        )
        self.run(
            cartesian_product(th), operators.build(operators.apfel_config), ["ToyLH"]
        )

    def benchmark_msbar(self, pto):
        """
        MSbar heavy quark mass scheme
        when  passing kthr != 1 both apfel and eko use ``kThr * msbar``,
        as thr scale, where ``msbar`` is the usual ms_bar solution.
        However apfel and eko manage the alpha_s thr differently:
        apfel uses the given mass parameters as thr multiplied by the kthr,
        while in eko only the already computed thr matters, so the
        benchmark is not a proper comparison with this option allowed.
        """
        th = self.vfns_theory.copy()
        th.update(
            {
                "PTO": [pto],
                # "kcThr": [1.2],
                # "kbThr": [1.8],
                "Qmc": [18],
                "mc": [1.5],
                "Qmb": [20],
                "mb": [4.1],
                "Qmt": [175],
                "mt": [175],
                "Qref": [91],
                "alphas": [0.118],
                "nfref": [5],
                "HQ": ["MSBAR"],
            }
        )
        self.run(cartesian_product(th), operators.build({"Q2grid": [[100]]}), ["ToyLH"])


class BenchmarkFFNS(ApfelBenchmark):
    """Benckmark FFNS"""

    ffns_theory = {
        "FNS": "FFNS",
        "ModEv": [
            "EXA",
            "EXP",
            "TRN",
        ],
        "NfFF": 4,
        "kcThr": 0.0,
        "kbThr": np.inf,
        "ktThr": np.inf,
        "Q0": 5,
    }
    ffns_theory = tolist(ffns_theory)

    def benchmark_plain(self, pto):
        """Plain configuration"""

        th = self.ffns_theory.copy()
        th.update({"PTO": [pto]})
        self.run(
            cartesian_product(th), operators.build(operators.apfel_config), ["ToyLH"]
        )

    def benchmark_plain_pol(self, pto):
        """Plain configuration"""

        th = self.ffns_theory.copy()
        th.update({"PTO": [pto]})
        th["ModEv"] = ["EXA"]  # TODO for the time one is sufficient
        op = operators.apfel_config.copy()
        op["polarized"] = [True]
        self.run(cartesian_product(th), operators.build(op), ["ToyLH"])

    def benchmark_sv(self, pto, svmode):
        """Scale Variation"""

        ts = []
        th = self.ffns_theory.copy()
        th.update(
            {
                "PTO": [pto],
                "XIR": [np.sqrt(0.5)],
                "XIF": [np.sqrt(2.0)],
                "ModSV": [svmode],
                "EScaleVar": [0],
            }
        )
        ts.extend(cartesian_product(th))
        th = self.ffns_theory.copy()
        th.update(
            {
                "PTO": [pto],
                "XIR": [np.sqrt(2.0)],
                "XIF": [np.sqrt(0.5)],
                "ModSV": [svmode],
                "EScaleVar": [0],
            }
        )
        ts.extend(cartesian_product(th))
        self.run(ts, operators.build(operators.apfel_config), ["ToyLH"])


<<<<<<< HEAD
=======
class BenchmarkFFNS_qed(ApfelBenchmark):
    """Benckmark FFNS"""

    ffns_theory = {
        "Qref": 91.1870,
        "QrefQED": 91.1870,
        "mc": 1.3,
        "mb": 4.75,
        "mt": 172.0,
        "FNS": "FFNS",
        "ModEv": [
            "EXA",
            # "EXP",
            # "TRN",
        ],
        "NfFF": 5,
        "kcThr": 0.0,
        "kbThr": 0.0,
        "ktThr": np.inf,
        "Q0": 5.0,
        "alphas": 0.118000,
        "alphaqed": 0.007496,
    }
    ffns_theory = tolist(ffns_theory)

    def benchmark_plain(self, pto, qed):
        """Plain configuration"""

        th = self.ffns_theory.copy()
        th.update({"PTO": [pto], "QED": [qed]})
        self.skip_pdfs = lambda _theory: [
            -6,
            6,
            "Tu8",
            "Vu8",
        ]
        self.run(
            cartesian_product(th),
            operators.build(operators.apfel_config),
            ["NNPDF31_nnlo_as_0118_luxqed"],
        )

    def benchmark_sv(self, pto, qed, svmode):
        """Scale Variation"""

        ts = []
        th = self.ffns_theory.copy()
        th.update(
            {
                "PTO": [pto],
                "QED": [qed],
                "XIR": [np.sqrt(0.5)],
                "fact_to_ren_scale_ratio": [np.sqrt(2.0)],
                "ModSV": [svmode],
                "EScaleVar": [0],
            }
        )
        ts.extend(cartesian_product(th))
        th = self.ffns_theory.copy()
        th.update(
            {
                "PTO": [pto],
                "QED": [qed],
                "XIR": [np.sqrt(2.0)],
                "fact_to_ren_scale_ratio": [np.sqrt(0.5)],
                "ModSV": [svmode],
                "EScaleVar": [0],
            }
        )
        ts.extend(cartesian_product(th))
        self.skip_pdfs = lambda _theory: [
            -6,
            6,
            "Tu8",
            "Vu8",
        ]
        self.run(ts, operators.build(operators.apfel_config), ["ToyLH"])


class BenchmarkVFNS_qed(ApfelBenchmark):
    """Benckmark FFNS"""

    vfns_theory = {
        "Qref": 91.1870,
        "QrefQED": 91.1870,
        "mc": 1.3,
        "mb": 4.75,
        "mt": 172.0,
        "FNS": "VFNS",
        "ModEv": [
            "EXA",
            # "EXP",
            # "TRN",
        ],
        "kcThr": 1.0,
        "kbThr": 1.0,
        "ktThr": 1.0,
        "Q0": 1.25,
        "alphas": 0.118000,
        "alphaqed": 0.007496,
    }
    vfns_theory = tolist(vfns_theory)

    def benchmark_plain(self, pto, qed):
        """Plain configuration"""

        th = self.vfns_theory.copy()
        th.update({"PTO": [pto], "QED": [qed]})
        self.skip_pdfs = lambda _theory: [
            -6,
            6,
            "Tu8",
            "Vu8",
        ]
        self.run(
            cartesian_product(th),
            operators.build(operators.apfel_config),
            ["NNPDF31_nnlo_as_0118_luxqed"],
        )


>>>>>>> e772437e
if __name__ == "__main__":
    # obj = BenchmarkVFNS()
    # obj = BenchmarkFFNS()

    # obj.benchmark_plain_pol(2)
    # obj.benchmark_plain(2)
    # obj.benchmark_sv(2, "exponentiated")
    # obj.benchmark_kthr(2)
    # obj.benchmark_msbar(2)

    # obj = BenchmarkFFNS_qed()
    obj = BenchmarkFFNS_qed()
    obj.benchmark_plain(2, 2)<|MERGE_RESOLUTION|>--- conflicted
+++ resolved
@@ -197,8 +197,6 @@
         self.run(ts, operators.build(operators.apfel_config), ["ToyLH"])
 
 
-<<<<<<< HEAD
-=======
 class BenchmarkFFNS_qed(ApfelBenchmark):
     """Benckmark FFNS"""
 
@@ -320,7 +318,6 @@
         )
 
 
->>>>>>> e772437e
 if __name__ == "__main__":
     # obj = BenchmarkVFNS()
     # obj = BenchmarkFFNS()
