--- conflicted
+++ resolved
@@ -194,8 +194,4 @@
     # obj.benchmark_plain(2)
     obj.benchmark_sv(2, "A")
     # obj.benchmark_kthr(2)
-<<<<<<< HEAD
-    # obj.benchmark_msbar(2)
-=======
-    obj.benchmark_msbar(2)
->>>>>>> c8a52c18
+    # obj.benchmark_msbar(2)