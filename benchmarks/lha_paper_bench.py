# -*- coding: utf-8 -*-
"""
Benchmark to :cite:`Giele:2002hx` (LO + NLO) and :cite:`Dittmar:2005ed` (NNLO)
"""
import numpy as np
from banana import register

from eko.interpolation import make_lambert_grid
from ekomark.benchmark.runner import Runner

register(__file__)

<<<<<<< HEAD

=======
>>>>>>> a974ed74
base_theory = {
    "ModEv": "EXA",
    "Q0": np.sqrt(
        2.0
    ),  # Eq. (30) :cite:`Giele:2002hx`, Eq. (4.53) :cite:`Dittmar:2005ed`
    "mc": np.sqrt(
        2.0
    ),  # Eq. (34) :cite:`Giele:2002hx`, Eq. (4.56) :cite:`Dittmar:2005ed`
    "mb": 4.5,
    "mt": 175,
    "Qref": np.sqrt(
        2.0
    ),  # Eq. (32) :cite:`Giele:2002hx`,Eq. (4.53) :cite:`Dittmar:2005ed`
    "alphas": 0.35,  # Eq. (4.55) :cite:`Dittmar:2005ed`
}
"""Global theory settings"""

default_skip_pdfs = [22, -6, 6, "ph", "V35", "V24", "V15", "V8", "T35"]
# ffns_skip_pdfs = vfns_skip_pdfs.copy()
# ffns_skip_pdfs.extend([-5, 5, "T24"])


class LHABenchmark(Runner):
    """
    Globally set the external program to LHA
    """

    def __init__(self):
        super().__init__()
        self.external = "LHA"
        self.theory = {}
        self.rotate_to_evolution_basis = True

    def plain_theory(self, pto):
        """
        Plain theories at given PTO.

        Parameters
        ----------
            pto : int
                perturbation order

        Returns
        -------
            list(dict)
                theory updates
        """
        th = self.theory.copy()
        th.update({"PTO": pto})
        return [th]

    def sv_theories(self, pto):
        """
        Scale variation theories.

        Parameters
        ----------
            pto : int
                perturbation order

        Returns
        -------
            list(dict)
                theory updates
        """
        low = self.theory.copy()
        low["PTO"] = pto
        low["fact_to_ren_scale_ratio"] = np.sqrt(1.0 / 2.0)
        low["ModSV"] = "exponentiated"
        high = self.theory.copy()
        high["PTO"] = pto
        high["fact_to_ren_scale_ratio"] = np.sqrt(2.0)
        high["ModSV"] = "exponentiated"
        return [high, low]

    @staticmethod
    def skip_pdfs(_theory):
        """
        Adjust skip_pdf by the used theory

        Parameters
        ----------
            theory_updates : list(dict)
                theory updates

        Returns
        -------
            list :
                current skip_pdf
        """
        return default_skip_pdfs

    def run_lha(self, theory_updates):
        """
        Enforce operators and PDF

        Parameters
        ----------
            theory_updates : list(dict)
                theory updates
        """
        self.run(
            theory_updates,
            [
                {
                    "Q2grid": [1e4],
                    "ev_op_iterations": 10,
                    "interpolation_xgrid": make_lambert_grid(60).tolist(),
                }
            ],
            ["ToyLH"],
        )

    def benchmark_plain(self, pto):
        """Plain configuration"""
        self.run_lha(self.plain_theory(pto))

    def benchmark_sv(self, pto):
        """Scale variations"""
        self.run_lha(self.sv_theories(pto))


class BenchmarkVFNS(LHABenchmark):
    """Variable Flavor Number Scheme"""

    def __init__(self):
        super().__init__()
        self.theory = base_theory.copy()
        self.theory.update(
            {
                "FNS": "ZM-VFNS",  # ignored by eko, but needed by LHA_utils
                "kcThr": 1.0,
                "kbThr": 1.0,
                "ktThr": 1.0,
                "nf0": 3,
                "nfref": 3,
            }
        )


class BenchmarkFFNS(LHABenchmark):
    """Fixed Flavor Number Scheme"""

    def __init__(self):
        super().__init__()
        self.theory = base_theory.copy()
        self.theory.update(
            {
                "FNS": "FFNS",  # ignored by eko, but needed by LHA_utils
                "NfFF": 4,
                "nfref": 4,
                "kcThr": 0.0,
                "kbThr": np.inf,
                "ktThr": np.inf,
            }
        )

    @staticmethod
    def skip_pdfs(theory):
        ffns_skip_pdfs = default_skip_pdfs.copy()
        # remove bottom
        ffns_skip_pdfs.extend([-5, 5, "T24"])
        # in NNLO V8 becomes available
        if theory["PTO"] >= 2:
            ffns_skip_pdfs.remove("V8")
        return ffns_skip_pdfs


class BenchmarkRunner(BenchmarkVFNS):
    """
    Generic benchmark runner using the LHA VFNS settings
    """

    def __init__(self, external):
        super().__init__()
        self.external = external
        self.sandbox = True

    def benchmark_sv(self, pto):
        """
        Scale variations

        Parameters
        ----------
            pto : int
                perturbation order

        Returns
        -------
            list(dict)
                theory updates
        """
        high, low = self.sv_theories(pto)

        # here we need to adjust also the
        # apfel initial nf, which can't
        # be accessed in other ways
        if self.external == "apfel":
            for sv_theory in [low, high]:
                sv_theory["kcThr"] = 1.0 + 1e-15
                sv_theory["nfref"] = 4
                sv_theory["EScaleVar"] = 0
        low["XIR"] = np.sqrt(2.0)
        high["XIR"] = np.sqrt(0.5)

        self.run_lha([low, high])


if __name__ == "__main__":

    # Benchmark to LHA
    # obj = BenchmarkVFNS()
    # obj = BenchmarkFFNS()

    # obj.benchmark_plain(2)
    # obj.benchmark_sv(2)

    # # VFNS benchmarks with LHA settings
    programs = ["LHA", "pegasus", "apfel"]
    for p in programs:
        obj = BenchmarkRunner(p)
        # obj.benchmark_plain(2)
        obj.benchmark_sv(2)<|MERGE_RESOLUTION|>--- conflicted
+++ resolved
@@ -10,10 +10,6 @@
 
 register(__file__)
 
-<<<<<<< HEAD
-
-=======
->>>>>>> a974ed74
 base_theory = {
     "ModEv": "EXA",
     "Q0": np.sqrt(
