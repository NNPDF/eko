"""
Benchmark to :cite:`Giele:2002hx` (LO + NLO) and :cite:`Dittmar:2005ed` (NNLO).
"""
import argparse
import os
from math import nan

import numpy as np
import pytest
from banana import register

from eko.interpolation import lambertgrid
from ekomark.benchmark.runner import Runner

register(__file__)

base_theory = {
    "ModEv": "EXA",
    "Q0": np.sqrt(
        2.0
    ),  # Eq. (30) :cite:`Giele:2002hx`, Eq. (4.53) :cite:`Dittmar:2005ed`
    "mc": np.sqrt(
        2.0
    ),  # Eq. (34) :cite:`Giele:2002hx`, Eq. (4.56) :cite:`Dittmar:2005ed`
    "mb": 4.5,
    "mt": 175,
    "Qref": np.sqrt(
        2.0
    ),  # Eq. (32) :cite:`Giele:2002hx`,Eq. (4.53) :cite:`Dittmar:2005ed`
    "alphas": 0.35,  # Eq. (4.55) :cite:`Dittmar:2005ed`
    "alphaqed": 0.007496,
    "QED": 0,
    "QrefQED": nan,
}
"""Global theory settings"""

default_skip_pdfs = [22, -6, 6, "ph", "V35", "V24", "V15", "V8", "T35"]
# ffns_skip_pdfs = vfns_skip_pdfs.copy()
# ffns_skip_pdfs.extend([-5, 5, "T24"])


class LHA(Runner):
    """Globally set the external program to LHA."""

    def __init__(self):
        super().__init__()
        self.external = "LHA"
        self.theory = {}
        self.rotate_to_evolution_basis = True

    def plain_theory(self, pto):
        """Generate plain theories at given PTO.

        Parameters
        ----------
        pto : int
            perturbation order

        Returns
        -------
        list(dict)
            theory updates
        """
        th = self.theory.copy()
        th.update({"PTO": pto})
        return [th]

    def sv_theories(self, pto):
        """Generate scale variation theories.

        Parameters
        ----------
        pto : int
            perturbation order

        Returns
        -------
        list(dict)
            theory updates
        """
        low = self.theory.copy()
        low["PTO"] = pto
        low["XIF"] = np.sqrt(1.0 / 2.0)
        low["ModSV"] = "exponentiated"
        high = self.theory.copy()
        high["PTO"] = pto
        high["XIF"] = np.sqrt(2.0)
        high["ModSV"] = "exponentiated"
        return [high, low]

    @staticmethod
    def skip_pdfs(_theory):
        """Adjust skip_pdf by the used theory.

        Parameters
        ----------
        theory : dict
            theory update

        Returns
        -------
        list
            allowed PDFs in LHA
        """
        return default_skip_pdfs

    def run_lha(self, theory_updates):
        """Enforce operator grid and PDF.

        Parameters
        ----------
        theory_updates : list(dict)
            theory updates
        """
        self.run(
            theory_updates,
            [
                {
                    "mugrid": [100],
                    "ev_op_iterations": 10,
                    "interpolation_xgrid": lambertgrid(60).tolist(),
                }
            ],
            ["ToyLH"],
        )

    def run_plain(self, pto):
        """Run plain configuration."""
        self.run_lha(self.plain_theory(pto))

    def run_sv(self, pto):
        """Run scale variations."""
        self.run_lha(self.sv_theories(pto))


class BaseBenchmark:
    """Abstract common benchmark tasks."""

    def runner(self) -> LHA:
        """Runner to run."""
        raise NotImplementedError("runner method has to be overwritten!")

    def transformed_runner(self):
        """Prepare runner for benchmark setup"""
        r = self.runner()
        r.log_to_stdout = os.environ.get("EKO_LOG_STDOUT", False)
        return r

    @pytest.mark.lo
    def benchmark_plain_lo(self):
        self.transformed_runner().run_plain(0)

    @pytest.mark.nlo
    def benchmark_plain_nlo(self):
        self.transformed_runner().run_plain(1)

    @pytest.mark.nnlo
    def benchmark_plain_nnlo(self):
        self.transformed_runner().run_plain(2)

    @pytest.mark.nlo
    @pytest.mark.sv
    def benchmark_sv_nlo(self):
        self.transformed_runner().run_sv(1)

    @pytest.mark.nnlo
    @pytest.mark.sv
    def benchmark_sv_nnlo(self):
        self.transformed_runner().run_sv(2)


class VFNS(LHA):
    """Provide |VFNS| settings."""

    def __init__(self):
        super().__init__()
        self.theory = base_theory.copy()
        self.theory.update(
            {
                "FNS": "ZM-VFNS",  # ignored by eko, but needed by LHA_utils
                "kcThr": 1.0,
                "kbThr": 1.0,
                "ktThr": 1.0,
                "nf0": 3,
                "nfref": 3,
            }
        )


@pytest.mark.vfns
class BenchmarkVFNS(BaseBenchmark):
    def runner(self):
        return VFNS()


class FFNS(LHA):
    """Provide |FFNS| settings."""

    def __init__(self):
        super().__init__()
        self.theory = base_theory.copy()
        self.theory.update(
            {
                "FNS": "FFNS",  # ignored by eko, but needed by LHA_utils
                "NfFF": 4,
                "nfref": 4,
                "kcThr": 0.0,
                "kbThr": np.inf,
                "ktThr": np.inf,
            }
        )

    @staticmethod
    def skip_pdfs(theory):
        """Adjust skip_pdf by the used theory.

        Parameters
        ----------
        theory : dict
            theory update

        Returns
        -------
        list
            allowed PDFs in FFNS LHA
        """
        ffns_skip_pdfs = default_skip_pdfs.copy()
        # remove bottom
        ffns_skip_pdfs.extend([-5, 5, "T24"])
        # in NNLO also V8 gets removed
        if theory["PTO"] >= 2:
            ffns_skip_pdfs.remove("V8")
        return ffns_skip_pdfs


@pytest.mark.ffns
class BenchmarkFFNS(BaseBenchmark):
    def runner(self):
        return FFNS()


class FFNS_polarized(FFNS):
    def run_lha(self, theory_updates):
        """Enforce operator grid and PDF.

        Parameters
        ----------
        theory_updates : list(dict)
            theory updates
        """
        self.run(
            theory_updates,
            [
                {
                    "Q2grid": [1e4],
                    "ev_op_iterations": 10,
                    "interpolation_xgrid": lambertgrid(60).tolist(),
                    "polarized": True,
                }
            ],
            ["ToyLH_polarized"],
        )


@pytest.mark.ffns_pol
class BenchmarkFFNS_polarized(BaseBenchmark):
    def runner(self):
        return FFNS_polarized()

    @pytest.mark.nnlo
    def benchmark_plain_nnlo(self):
        pass

    @pytest.mark.nnlo
    @pytest.mark.sv
    def benchmark_sv_nnlo(self):
        pass


class CommonRunner(VFNS):
    """Generic benchmark runner using the LHA |VFNS| settings."""

    def __init__(self, external):
        super().__init__()
        self.external = external
        self.sandbox = True

    def benchmark_sv(self, pto):
        """Run scale variations.

        Parameters
        ----------
        pto : int
            perturbation order
        """
        high, low = self.sv_theories(pto)

        # here we need to adjust also the
        # apfel initial nf, which can't
        # be accessed in other ways
        if self.external == "apfel":
            for sv_theory in [low, high]:
                sv_theory["kcThr"] = 1.0 + 1e-15
                sv_theory["nfref"] = 4
                sv_theory["EScaleVar"] = 0
        low["XIR"] = np.sqrt(2.0)
        high["XIR"] = np.sqrt(0.5)

<<<<<<< HEAD
        self.run_lha([low, high])
=======
        self.run_lha([low, high])


class BenchmarkFFNS_polarized(BenchmarkFFNS):
    def run_lha(self, theory_updates):
        """Enforce operator grid and PDF.

        Parameters
        ----------
        theory_updates : list(dict)
            theory updates
        """
        self.run(
            theory_updates,
            [
                {
                    "mugrid": [100],
                    "ev_op_iterations": 10,
                    "interpolation_xgrid": lambertgrid(60).tolist(),
                    "polarized": True,
                }
            ],
            ["ToyLH_polarized"],
        )


if __name__ == "__main__":
    # Benchmark to LHA
    # obj = BenchmarkFFNS_polarized()
    # obj = BenchmarkFFNS()
    obj = BenchmarkVFNS()
    # obj.benchmark_plain(1)
    obj.benchmark_sv(2)

    # # VFNS benchmarks with LHA settings
    # programs = ["LHA", "pegasus", "apfel"]
    # for p in programs:
    #     obj = BenchmarkRunner(p)
    #     # obj.benchmark_plain(2)
    #     obj.benchmark_sv(2)
>>>>>>> b5deebee
<|MERGE_RESOLUTION|>--- conflicted
+++ resolved
@@ -306,47 +306,4 @@
         low["XIR"] = np.sqrt(2.0)
         high["XIR"] = np.sqrt(0.5)
 
-<<<<<<< HEAD
-        self.run_lha([low, high])
-=======
-        self.run_lha([low, high])
-
-
-class BenchmarkFFNS_polarized(BenchmarkFFNS):
-    def run_lha(self, theory_updates):
-        """Enforce operator grid and PDF.
-
-        Parameters
-        ----------
-        theory_updates : list(dict)
-            theory updates
-        """
-        self.run(
-            theory_updates,
-            [
-                {
-                    "mugrid": [100],
-                    "ev_op_iterations": 10,
-                    "interpolation_xgrid": lambertgrid(60).tolist(),
-                    "polarized": True,
-                }
-            ],
-            ["ToyLH_polarized"],
-        )
-
-
-if __name__ == "__main__":
-    # Benchmark to LHA
-    # obj = BenchmarkFFNS_polarized()
-    # obj = BenchmarkFFNS()
-    obj = BenchmarkVFNS()
-    # obj.benchmark_plain(1)
-    obj.benchmark_sv(2)
-
-    # # VFNS benchmarks with LHA settings
-    # programs = ["LHA", "pegasus", "apfel"]
-    # for p in programs:
-    #     obj = BenchmarkRunner(p)
-    #     # obj.benchmark_plain(2)
-    #     obj.benchmark_sv(2)
->>>>>>> b5deebee
+        self.run_lha([low, high])