--- conflicted
+++ resolved
@@ -221,8 +221,6 @@
         self.run_lha([low, high])
 
 
-<<<<<<< HEAD
-=======
 class BenchmarkFFNS_polarized(BenchmarkFFNS):
     def run_lha(self, theory_updates):
         """Enforce operator grid and PDF.
@@ -246,17 +244,11 @@
         )
 
 
->>>>>>> 45682d77
 if __name__ == "__main__":
     # Benchmark to LHA
     obj = BenchmarkFFNS_polarized()
     # obj = BenchmarkFFNS()
-<<<<<<< HEAD
-
-    # obj.benchmark_plain(0)
-=======
     # obj.benchmark_plain(1)
->>>>>>> 45682d77
     obj.benchmark_sv(1)
 
     # # VFNS benchmarks with LHA settings
